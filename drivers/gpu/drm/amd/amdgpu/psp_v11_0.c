--- conflicted
+++ resolved
@@ -151,11 +151,7 @@
 				goto out2;
 
 			ta_hdr = (const struct ta_firmware_header_v1_0 *)adev->psp.ta_fw->data;
-<<<<<<< HEAD
-			adev->psp.xgmi_context.context.bin_desc.feature_version =
-=======
 			adev->psp.xgmi_context.context.bin_desc.fw_version =
->>>>>>> 56d33754
 				le32_to_cpu(ta_hdr->xgmi.fw_version);
 			adev->psp.xgmi_context.context.bin_desc.size_bytes =
 				le32_to_cpu(ta_hdr->xgmi.size_bytes);
@@ -163,11 +159,7 @@
 				(uint8_t *)ta_hdr +
 				le32_to_cpu(ta_hdr->header.ucode_array_offset_bytes);
 			adev->psp.ta_fw_version = le32_to_cpu(ta_hdr->header.ucode_version);
-<<<<<<< HEAD
-			adev->psp.ras_context.context.bin_desc.feature_version =
-=======
 			adev->psp.ras_context.context.bin_desc.fw_version =
->>>>>>> 56d33754
 				le32_to_cpu(ta_hdr->ras.fw_version);
 			adev->psp.ras_context.context.bin_desc.size_bytes =
 				le32_to_cpu(ta_hdr->ras.size_bytes);
@@ -200,11 +192,7 @@
 				goto out2;
 
 			ta_hdr = (const struct ta_firmware_header_v1_0 *)adev->psp.ta_fw->data;
-<<<<<<< HEAD
-			adev->psp.hdcp_context.context.bin_desc.feature_version =
-=======
 			adev->psp.hdcp_context.context.bin_desc.fw_version =
->>>>>>> 56d33754
 				le32_to_cpu(ta_hdr->hdcp.fw_version);
 			adev->psp.hdcp_context.context.bin_desc.size_bytes =
 				le32_to_cpu(ta_hdr->hdcp.size_bytes);
@@ -215,11 +203,7 @@
 
 			adev->psp.ta_fw_version = le32_to_cpu(ta_hdr->header.ucode_version);
 
-<<<<<<< HEAD
-			adev->psp.dtm_context.context.bin_desc.feature_version =
-=======
 			adev->psp.dtm_context.context.bin_desc.fw_version =
->>>>>>> 56d33754
 				le32_to_cpu(ta_hdr->dtm.fw_version);
 			adev->psp.dtm_context.context.bin_desc.size_bytes =
 				le32_to_cpu(ta_hdr->dtm.size_bytes);
