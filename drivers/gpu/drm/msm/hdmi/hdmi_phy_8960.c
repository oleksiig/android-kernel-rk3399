--- conflicted
+++ resolved
@@ -15,34 +15,25 @@
  * this program.  If not, see <http://www.gnu.org/licenses/>.
  */
 
-<<<<<<< HEAD
-#include <linux/clk.h>
-#include <linux/clk-provider.h>
-=======
 #ifdef CONFIG_COMMON_CLK
 #include <linux/clk.h>
 #include <linux/clk-provider.h>
 #endif
->>>>>>> 9e82bf01
 
 #include "hdmi.h"
 
 struct hdmi_phy_8960 {
 	struct hdmi_phy base;
 	struct hdmi *hdmi;
-<<<<<<< HEAD
-	struct clk_hw pll_hw;
-	struct clk *pll;
-	unsigned long pixclk;
-=======
 #ifdef CONFIG_COMMON_CLK
 	struct clk_hw pll_hw;
 	struct clk *pll;
 	unsigned long pixclk;
 #endif
->>>>>>> 9e82bf01
 };
 #define to_hdmi_phy_8960(x) container_of(x, struct hdmi_phy_8960, base)
+
+#ifdef CONFIG_COMMON_CLK
 #define clk_to_phy(x) container_of(x, struct hdmi_phy_8960, pll_hw)
 
 /*
@@ -389,359 +380,6 @@
 	.parent_names = hdmi_pll_parents,
 	.num_parents = ARRAY_SIZE(hdmi_pll_parents),
 };
-
-
-/*
- * HDMI Phy:
- */
-
-#ifdef CONFIG_COMMON_CLK
-#define clk_to_phy(x) container_of(x, struct hdmi_phy_8960, pll_hw)
-
-/*
- * HDMI PLL:
- *
- * To get the parent clock setup properly, we need to plug in hdmi pll
- * configuration into common-clock-framework.
- */
-
-struct pll_rate {
-	unsigned long rate;
-	struct {
-		uint32_t val;
-		uint32_t reg;
-	} conf[32];
-};
-
-/* NOTE: keep sorted highest freq to lowest: */
-static const struct pll_rate freqtbl[] = {
-	/* 1080p60/1080p50 case */
-	{ 148500000, {
-		{ 0x02, REG_HDMI_8960_PHY_PLL_REFCLK_CFG    },
-		{ 0x02, REG_HDMI_8960_PHY_PLL_CHRG_PUMP_CFG },
-		{ 0x01, REG_HDMI_8960_PHY_PLL_LOOP_FLT_CFG0 },
-		{ 0x33, REG_HDMI_8960_PHY_PLL_LOOP_FLT_CFG1 },
-		{ 0x2c, REG_HDMI_8960_PHY_PLL_IDAC_ADJ_CFG  },
-		{ 0x06, REG_HDMI_8960_PHY_PLL_I_VI_KVCO_CFG },
-		{ 0x0a, REG_HDMI_8960_PHY_PLL_PWRDN_B       },
-		{ 0x76, REG_HDMI_8960_PHY_PLL_SDM_CFG0      },
-		{ 0x01, REG_HDMI_8960_PHY_PLL_SDM_CFG1      },
-		{ 0x4c, REG_HDMI_8960_PHY_PLL_SDM_CFG2      },
-		{ 0xc0, REG_HDMI_8960_PHY_PLL_SDM_CFG3      },
-		{ 0x00, REG_HDMI_8960_PHY_PLL_SDM_CFG4      },
-		{ 0x9a, REG_HDMI_8960_PHY_PLL_SSC_CFG0      },
-		{ 0x00, REG_HDMI_8960_PHY_PLL_SSC_CFG1      },
-		{ 0x00, REG_HDMI_8960_PHY_PLL_SSC_CFG2      },
-		{ 0x00, REG_HDMI_8960_PHY_PLL_SSC_CFG3      },
-		{ 0x10, REG_HDMI_8960_PHY_PLL_LOCKDET_CFG0  },
-		{ 0x1a, REG_HDMI_8960_PHY_PLL_LOCKDET_CFG1  },
-		{ 0x0d, REG_HDMI_8960_PHY_PLL_LOCKDET_CFG2  },
-		{ 0xe6, REG_HDMI_8960_PHY_PLL_VCOCAL_CFG0   },
-		{ 0x02, REG_HDMI_8960_PHY_PLL_VCOCAL_CFG1   },
-		{ 0x3b, REG_HDMI_8960_PHY_PLL_VCOCAL_CFG2   },
-		{ 0x00, REG_HDMI_8960_PHY_PLL_VCOCAL_CFG3   },
-		{ 0x86, REG_HDMI_8960_PHY_PLL_VCOCAL_CFG4   },
-		{ 0x00, REG_HDMI_8960_PHY_PLL_VCOCAL_CFG5   },
-		{ 0x33, REG_HDMI_8960_PHY_PLL_VCOCAL_CFG6   },
-		{ 0x00, REG_HDMI_8960_PHY_PLL_VCOCAL_CFG7   },
-		{ 0, 0 } }
-	},
-	{ 108000000, {
-		{ 0x08, REG_HDMI_8960_PHY_PLL_REFCLK_CFG    },
-		{ 0x21, REG_HDMI_8960_PHY_PLL_LOOP_FLT_CFG0 },
-		{ 0xf9, REG_HDMI_8960_PHY_PLL_LOOP_FLT_CFG1 },
-		{ 0x1c, REG_HDMI_8960_PHY_PLL_VCOCAL_CFG0   },
-		{ 0x02, REG_HDMI_8960_PHY_PLL_VCOCAL_CFG1   },
-		{ 0x3b, REG_HDMI_8960_PHY_PLL_VCOCAL_CFG2   },
-		{ 0x86, REG_HDMI_8960_PHY_PLL_VCOCAL_CFG4   },
-		{ 0x00, REG_HDMI_8960_PHY_PLL_VCOCAL_CFG5   },
-		{ 0x49, REG_HDMI_8960_PHY_PLL_SDM_CFG0      },
-		{ 0x49, REG_HDMI_8960_PHY_PLL_SDM_CFG1      },
-		{ 0x00, REG_HDMI_8960_PHY_PLL_SDM_CFG2      },
-		{ 0x00, REG_HDMI_8960_PHY_PLL_SDM_CFG3      },
-		{ 0x00, REG_HDMI_8960_PHY_PLL_SDM_CFG4      },
-		{ 0, 0 } }
-	},
-	/* 720p60/720p50/1080i60/1080i50/1080p24/1080p30/1080p25 */
-	{ 74250000, {
-		{ 0x0a, REG_HDMI_8960_PHY_PLL_PWRDN_B       },
-		{ 0x12, REG_HDMI_8960_PHY_PLL_REFCLK_CFG    },
-		{ 0x01, REG_HDMI_8960_PHY_PLL_LOOP_FLT_CFG0 },
-		{ 0x33, REG_HDMI_8960_PHY_PLL_LOOP_FLT_CFG1 },
-		{ 0x76, REG_HDMI_8960_PHY_PLL_SDM_CFG0      },
-		{ 0xe6, REG_HDMI_8960_PHY_PLL_VCOCAL_CFG0   },
-		{ 0x02, REG_HDMI_8960_PHY_PLL_VCOCAL_CFG1   },
-		{ 0x3b, REG_HDMI_8960_PHY_PLL_VCOCAL_CFG2   },
-		{ 0, 0 } }
-	},
-	{ 65000000, {
-		{ 0x18, REG_HDMI_8960_PHY_PLL_REFCLK_CFG    },
-		{ 0x20, REG_HDMI_8960_PHY_PLL_LOOP_FLT_CFG0 },
-		{ 0xf9, REG_HDMI_8960_PHY_PLL_LOOP_FLT_CFG1 },
-		{ 0x8a, REG_HDMI_8960_PHY_PLL_VCOCAL_CFG0   },
-		{ 0x02, REG_HDMI_8960_PHY_PLL_VCOCAL_CFG1   },
-		{ 0x3b, REG_HDMI_8960_PHY_PLL_VCOCAL_CFG2   },
-		{ 0x00, REG_HDMI_8960_PHY_PLL_VCOCAL_CFG3   },
-		{ 0x86, REG_HDMI_8960_PHY_PLL_VCOCAL_CFG4   },
-		{ 0x00, REG_HDMI_8960_PHY_PLL_VCOCAL_CFG5   },
-		{ 0x0b, REG_HDMI_8960_PHY_PLL_SDM_CFG0      },
-		{ 0x4b, REG_HDMI_8960_PHY_PLL_SDM_CFG1      },
-		{ 0x7b, REG_HDMI_8960_PHY_PLL_SDM_CFG2      },
-		{ 0x09, REG_HDMI_8960_PHY_PLL_SDM_CFG3      },
-		{ 0x00, REG_HDMI_8960_PHY_PLL_SDM_CFG4      },
-		{ 0, 0 } }
-	},
-	/* 480p60/480i60 */
-	{ 27030000, {
-		{ 0x0a, REG_HDMI_8960_PHY_PLL_PWRDN_B       },
-		{ 0x38, REG_HDMI_8960_PHY_PLL_REFCLK_CFG    },
-		{ 0x02, REG_HDMI_8960_PHY_PLL_CHRG_PUMP_CFG },
-		{ 0x20, REG_HDMI_8960_PHY_PLL_LOOP_FLT_CFG0 },
-		{ 0xff, REG_HDMI_8960_PHY_PLL_LOOP_FLT_CFG1 },
-		{ 0x00, REG_HDMI_8960_PHY_PLL_SDM_CFG0      },
-		{ 0x4e, REG_HDMI_8960_PHY_PLL_SDM_CFG1      },
-		{ 0xd7, REG_HDMI_8960_PHY_PLL_SDM_CFG2      },
-		{ 0x03, REG_HDMI_8960_PHY_PLL_SDM_CFG3      },
-		{ 0x00, REG_HDMI_8960_PHY_PLL_SDM_CFG4      },
-		{ 0x2a, REG_HDMI_8960_PHY_PLL_VCOCAL_CFG0   },
-		{ 0x03, REG_HDMI_8960_PHY_PLL_VCOCAL_CFG1   },
-		{ 0x3b, REG_HDMI_8960_PHY_PLL_VCOCAL_CFG2   },
-		{ 0x00, REG_HDMI_8960_PHY_PLL_VCOCAL_CFG3   },
-		{ 0x86, REG_HDMI_8960_PHY_PLL_VCOCAL_CFG4   },
-		{ 0x00, REG_HDMI_8960_PHY_PLL_VCOCAL_CFG5   },
-		{ 0x33, REG_HDMI_8960_PHY_PLL_VCOCAL_CFG6   },
-		{ 0x00, REG_HDMI_8960_PHY_PLL_VCOCAL_CFG7   },
-		{ 0, 0 } }
-	},
-	/* 576p50/576i50 */
-	{ 27000000, {
-		{ 0x32, REG_HDMI_8960_PHY_PLL_REFCLK_CFG    },
-		{ 0x02, REG_HDMI_8960_PHY_PLL_CHRG_PUMP_CFG },
-		{ 0x01, REG_HDMI_8960_PHY_PLL_LOOP_FLT_CFG0 },
-		{ 0x33, REG_HDMI_8960_PHY_PLL_LOOP_FLT_CFG1 },
-		{ 0x2c, REG_HDMI_8960_PHY_PLL_IDAC_ADJ_CFG  },
-		{ 0x06, REG_HDMI_8960_PHY_PLL_I_VI_KVCO_CFG },
-		{ 0x0a, REG_HDMI_8960_PHY_PLL_PWRDN_B       },
-		{ 0x7b, REG_HDMI_8960_PHY_PLL_SDM_CFG0      },
-		{ 0x01, REG_HDMI_8960_PHY_PLL_SDM_CFG1      },
-		{ 0x4c, REG_HDMI_8960_PHY_PLL_SDM_CFG2      },
-		{ 0xc0, REG_HDMI_8960_PHY_PLL_SDM_CFG3      },
-		{ 0x00, REG_HDMI_8960_PHY_PLL_SDM_CFG4      },
-		{ 0x9a, REG_HDMI_8960_PHY_PLL_SSC_CFG0      },
-		{ 0x00, REG_HDMI_8960_PHY_PLL_SSC_CFG1      },
-		{ 0x00, REG_HDMI_8960_PHY_PLL_SSC_CFG2      },
-		{ 0x00, REG_HDMI_8960_PHY_PLL_SSC_CFG3      },
-		{ 0x10, REG_HDMI_8960_PHY_PLL_LOCKDET_CFG0  },
-		{ 0x1a, REG_HDMI_8960_PHY_PLL_LOCKDET_CFG1  },
-		{ 0x0d, REG_HDMI_8960_PHY_PLL_LOCKDET_CFG2  },
-		{ 0x2a, REG_HDMI_8960_PHY_PLL_VCOCAL_CFG0   },
-		{ 0x03, REG_HDMI_8960_PHY_PLL_VCOCAL_CFG1   },
-		{ 0x3b, REG_HDMI_8960_PHY_PLL_VCOCAL_CFG2   },
-		{ 0x00, REG_HDMI_8960_PHY_PLL_VCOCAL_CFG3   },
-		{ 0x86, REG_HDMI_8960_PHY_PLL_VCOCAL_CFG4   },
-		{ 0x00, REG_HDMI_8960_PHY_PLL_VCOCAL_CFG5   },
-		{ 0x33, REG_HDMI_8960_PHY_PLL_VCOCAL_CFG6   },
-		{ 0x00, REG_HDMI_8960_PHY_PLL_VCOCAL_CFG7   },
-		{ 0, 0 } }
-	},
-	/* 640x480p60 */
-	{ 25200000, {
-		{ 0x32, REG_HDMI_8960_PHY_PLL_REFCLK_CFG    },
-		{ 0x02, REG_HDMI_8960_PHY_PLL_CHRG_PUMP_CFG },
-		{ 0x01, REG_HDMI_8960_PHY_PLL_LOOP_FLT_CFG0 },
-		{ 0x33, REG_HDMI_8960_PHY_PLL_LOOP_FLT_CFG1 },
-		{ 0x2c, REG_HDMI_8960_PHY_PLL_IDAC_ADJ_CFG  },
-		{ 0x06, REG_HDMI_8960_PHY_PLL_I_VI_KVCO_CFG },
-		{ 0x0a, REG_HDMI_8960_PHY_PLL_PWRDN_B       },
-		{ 0x77, REG_HDMI_8960_PHY_PLL_SDM_CFG0      },
-		{ 0x4c, REG_HDMI_8960_PHY_PLL_SDM_CFG1      },
-		{ 0x00, REG_HDMI_8960_PHY_PLL_SDM_CFG2      },
-		{ 0xc0, REG_HDMI_8960_PHY_PLL_SDM_CFG3      },
-		{ 0x00, REG_HDMI_8960_PHY_PLL_SDM_CFG4      },
-		{ 0x9a, REG_HDMI_8960_PHY_PLL_SSC_CFG0      },
-		{ 0x00, REG_HDMI_8960_PHY_PLL_SSC_CFG1      },
-		{ 0x00, REG_HDMI_8960_PHY_PLL_SSC_CFG2      },
-		{ 0x20, REG_HDMI_8960_PHY_PLL_SSC_CFG3      },
-		{ 0x10, REG_HDMI_8960_PHY_PLL_LOCKDET_CFG0  },
-		{ 0x1a, REG_HDMI_8960_PHY_PLL_LOCKDET_CFG1  },
-		{ 0x0d, REG_HDMI_8960_PHY_PLL_LOCKDET_CFG2  },
-		{ 0xf4, REG_HDMI_8960_PHY_PLL_VCOCAL_CFG0   },
-		{ 0x02, REG_HDMI_8960_PHY_PLL_VCOCAL_CFG1   },
-		{ 0x3b, REG_HDMI_8960_PHY_PLL_VCOCAL_CFG2   },
-		{ 0x00, REG_HDMI_8960_PHY_PLL_VCOCAL_CFG3   },
-		{ 0x86, REG_HDMI_8960_PHY_PLL_VCOCAL_CFG4   },
-		{ 0x00, REG_HDMI_8960_PHY_PLL_VCOCAL_CFG5   },
-		{ 0x33, REG_HDMI_8960_PHY_PLL_VCOCAL_CFG6   },
-		{ 0x00, REG_HDMI_8960_PHY_PLL_VCOCAL_CFG7   },
-		{ 0, 0 } }
-	},
-};
-
-static int hdmi_pll_enable(struct clk_hw *hw)
-{
-	struct hdmi_phy_8960 *phy_8960 = clk_to_phy(hw);
-	struct hdmi *hdmi = phy_8960->hdmi;
-	int timeout_count, pll_lock_retry = 10;
-	unsigned int val;
-
-	DBG("");
-
-	/* Assert PLL S/W reset */
-	hdmi_write(hdmi, REG_HDMI_8960_PHY_PLL_LOCKDET_CFG2, 0x8d);
-	hdmi_write(hdmi, REG_HDMI_8960_PHY_PLL_LOCKDET_CFG0, 0x10);
-	hdmi_write(hdmi, REG_HDMI_8960_PHY_PLL_LOCKDET_CFG1, 0x1a);
-
-	/* Wait for a short time before de-asserting
-	 * to allow the hardware to complete its job.
-	 * This much of delay should be fine for hardware
-	 * to assert and de-assert.
-	 */
-	udelay(10);
-
-	/* De-assert PLL S/W reset */
-	hdmi_write(hdmi, REG_HDMI_8960_PHY_PLL_LOCKDET_CFG2, 0x0d);
-
-	val = hdmi_read(hdmi, REG_HDMI_8960_PHY_REG12);
-	val |= HDMI_8960_PHY_REG12_SW_RESET;
-	/* Assert PHY S/W reset */
-	hdmi_write(hdmi, REG_HDMI_8960_PHY_REG12, val);
-	val &= ~HDMI_8960_PHY_REG12_SW_RESET;
-	/* Wait for a short time before de-asserting
-	   to allow the hardware to complete its job.
-	   This much of delay should be fine for hardware
-	   to assert and de-assert. */
-	udelay(10);
-	/* De-assert PHY S/W reset */
-	hdmi_write(hdmi, REG_HDMI_8960_PHY_REG12, val);
-	hdmi_write(hdmi, REG_HDMI_8960_PHY_REG2,  0x3f);
-
-	val = hdmi_read(hdmi, REG_HDMI_8960_PHY_REG12);
-	val |= HDMI_8960_PHY_REG12_PWRDN_B;
-	hdmi_write(hdmi, REG_HDMI_8960_PHY_REG12, val);
-	/* Wait 10 us for enabling global power for PHY */
-	mb();
-	udelay(10);
-
-	val = hdmi_read(hdmi, REG_HDMI_8960_PHY_PLL_PWRDN_B);
-	val |= HDMI_8960_PHY_PLL_PWRDN_B_PLL_PWRDN_B;
-	val &= ~HDMI_8960_PHY_PLL_PWRDN_B_PD_PLL;
-	hdmi_write(hdmi, REG_HDMI_8960_PHY_PLL_PWRDN_B, val);
-	hdmi_write(hdmi, REG_HDMI_8960_PHY_REG2, 0x80);
-
-	timeout_count = 1000;
-	while (--pll_lock_retry > 0) {
-
-		/* are we there yet? */
-		val = hdmi_read(hdmi, REG_HDMI_8960_PHY_PLL_STATUS0);
-		if (val & HDMI_8960_PHY_PLL_STATUS0_PLL_LOCK)
-			break;
-
-		udelay(1);
-
-		if (--timeout_count > 0)
-			continue;
-
-		/*
-		 * PLL has still not locked.
-		 * Do a software reset and try again
-		 * Assert PLL S/W reset first
-		 */
-		hdmi_write(hdmi, REG_HDMI_8960_PHY_PLL_LOCKDET_CFG2, 0x8d);
-		udelay(10);
-		hdmi_write(hdmi, REG_HDMI_8960_PHY_PLL_LOCKDET_CFG2, 0x0d);
-
-		/*
-		 * Wait for a short duration for the PLL calibration
-		 * before checking if the PLL gets locked
-		 */
-		udelay(350);
-
-		timeout_count = 1000;
-	}
-
-	return 0;
-}
-
-static void hdmi_pll_disable(struct clk_hw *hw)
-{
-	struct hdmi_phy_8960 *phy_8960 = clk_to_phy(hw);
-	struct hdmi *hdmi = phy_8960->hdmi;
-	unsigned int val;
-
-	DBG("");
-
-	val = hdmi_read(hdmi, REG_HDMI_8960_PHY_REG12);
-	val &= ~HDMI_8960_PHY_REG12_PWRDN_B;
-	hdmi_write(hdmi, REG_HDMI_8960_PHY_REG12, val);
-
-	val = hdmi_read(hdmi, REG_HDMI_8960_PHY_PLL_PWRDN_B);
-	val |= HDMI_8960_PHY_REG12_SW_RESET;
-	val &= ~HDMI_8960_PHY_REG12_PWRDN_B;
-	hdmi_write(hdmi, REG_HDMI_8960_PHY_PLL_PWRDN_B, val);
-	/* Make sure HDMI PHY/PLL are powered down */
-	mb();
-}
-
-static const struct pll_rate *find_rate(unsigned long rate)
-{
-	int i;
-	for (i = 1; i < ARRAY_SIZE(freqtbl); i++)
-		if (rate > freqtbl[i].rate)
-			return &freqtbl[i-1];
-	return &freqtbl[i-1];
-}
-
-static unsigned long hdmi_pll_recalc_rate(struct clk_hw *hw,
-				unsigned long parent_rate)
-{
-	struct hdmi_phy_8960 *phy_8960 = clk_to_phy(hw);
-	return phy_8960->pixclk;
-}
-
-static long hdmi_pll_round_rate(struct clk_hw *hw, unsigned long rate,
-		unsigned long *parent_rate)
-{
-	const struct pll_rate *pll_rate = find_rate(rate);
-	return pll_rate->rate;
-}
-
-static int hdmi_pll_set_rate(struct clk_hw *hw, unsigned long rate,
-		unsigned long parent_rate)
-{
-	struct hdmi_phy_8960 *phy_8960 = clk_to_phy(hw);
-	struct hdmi *hdmi = phy_8960->hdmi;
-	const struct pll_rate *pll_rate = find_rate(rate);
-	int i;
-
-	DBG("rate=%lu", rate);
-
-	for (i = 0; pll_rate->conf[i].reg; i++)
-		hdmi_write(hdmi, pll_rate->conf[i].reg, pll_rate->conf[i].val);
-
-	phy_8960->pixclk = rate;
-
-	return 0;
-}
-
-
-static const struct clk_ops hdmi_pll_ops = {
-	.enable = hdmi_pll_enable,
-	.disable = hdmi_pll_disable,
-	.recalc_rate = hdmi_pll_recalc_rate,
-	.round_rate = hdmi_pll_round_rate,
-	.set_rate = hdmi_pll_set_rate,
-};
-
-static const char *hdmi_pll_parents[] = {
-	"pxo",
-};
-
-static struct clk_init_data pll_init = {
-	.name = "hdmi_pll",
-	.ops = &hdmi_pll_ops,
-	.parent_names = hdmi_pll_parents,
-	.num_parents = ARRAY_SIZE(hdmi_pll_parents),
-};
 #endif
 
 /*
@@ -848,22 +486,15 @@
 {
 	struct hdmi_phy_8960 *phy_8960;
 	struct hdmi_phy *phy = NULL;
-<<<<<<< HEAD
-	int ret, i;
-=======
 	int ret;
 #ifdef CONFIG_COMMON_CLK
 	int i;
->>>>>>> 9e82bf01
 
 	/* sanity check: */
 	for (i = 0; i < (ARRAY_SIZE(freqtbl) - 1); i++)
 		if (WARN_ON(freqtbl[i].rate < freqtbl[i+1].rate))
 			return ERR_PTR(-EINVAL);
-<<<<<<< HEAD
-=======
 #endif
->>>>>>> 9e82bf01
 
 	phy_8960 = kzalloc(sizeof(*phy_8960), GFP_KERNEL);
 	if (!phy_8960) {
@@ -877,10 +508,7 @@
 
 	phy_8960->hdmi = hdmi;
 
-<<<<<<< HEAD
-=======
 #ifdef CONFIG_COMMON_CLK
->>>>>>> 9e82bf01
 	phy_8960->pll_hw.init = &pll_init;
 	phy_8960->pll = devm_clk_register(hdmi->dev->dev, &phy_8960->pll_hw);
 	if (IS_ERR(phy_8960->pll)) {
@@ -888,10 +516,7 @@
 		phy_8960->pll = NULL;
 		goto fail;
 	}
-<<<<<<< HEAD
-=======
 #endif
->>>>>>> 9e82bf01
 
 	return phy;
 
