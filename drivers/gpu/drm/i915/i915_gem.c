--- conflicted
+++ resolved
@@ -165,27 +165,6 @@
 
 		spin_unlock(&obj->vma.lock);
 
-<<<<<<< HEAD
-		if (vma) {
-			bool vm_trylock = !!(flags & I915_GEM_OBJECT_UNBIND_VM_TRYLOCK);
-			ret = -EBUSY;
-			if (flags & I915_GEM_OBJECT_UNBIND_ASYNC) {
-				assert_object_held(vma->obj);
-				ret = i915_vma_unbind_async(vma, vm_trylock);
-			}
-
-			if (ret == -EBUSY && (flags & I915_GEM_OBJECT_UNBIND_ACTIVE ||
-					      !i915_vma_is_active(vma))) {
-				if (vm_trylock) {
-					if (mutex_trylock(&vma->vm->mutex)) {
-						ret = __i915_vma_unbind(vma);
-						mutex_unlock(&vma->vm->mutex);
-					} else {
-						ret = -EBUSY;
-					}
-				} else {
-					ret = i915_vma_unbind(vma);
-=======
 		/*
 		 * Since i915_vma_parked() takes the object lock
 		 * before vma destruction, it won't race us here,
@@ -204,7 +183,6 @@
 				if (mutex_trylock(&vma->vm->mutex)) {
 					ret = __i915_vma_unbind(vma);
 					mutex_unlock(&vma->vm->mutex);
->>>>>>> 88084a3d
 				}
 			} else {
 				ret = i915_vma_unbind(vma);
