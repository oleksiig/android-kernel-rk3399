--- conflicted
+++ resolved
@@ -6265,34 +6265,6 @@
 	struct mvpp2_port *port = mvpp2_phylink_to_port(config);
 	__ETHTOOL_DECLARE_LINK_MODE_MASK(mask) = { 0, };
 
-<<<<<<< HEAD
-	/* Invalid combinations */
-	switch (state->interface) {
-	case PHY_INTERFACE_MODE_10GBASER:
-	case PHY_INTERFACE_MODE_XAUI:
-		if (!mvpp2_port_supports_xlg(port))
-			goto empty_set;
-		break;
-	case PHY_INTERFACE_MODE_RGMII:
-	case PHY_INTERFACE_MODE_RGMII_ID:
-	case PHY_INTERFACE_MODE_RGMII_RXID:
-	case PHY_INTERFACE_MODE_RGMII_TXID:
-		if (!mvpp2_port_supports_rgmii(port))
-			goto empty_set;
-		break;
-	case PHY_INTERFACE_MODE_1000BASEX:
-	case PHY_INTERFACE_MODE_2500BASEX:
-		/* When in 802.3z mode, we must have AN enabled:
-		 * Bit 2 Field InBandAnEn In-band Auto-Negotiation enable. ...
-		 * When <PortType> = 1 (1000BASE-X) this field must be set to 1.
-		 */
-		if (!phylink_test(state->advertising, Autoneg))
-			goto empty_set;
-		break;
-	default:
-		break;
-	}
-=======
 	/* When in 802.3z mode, we must have AN enabled:
 	 * Bit 2 Field InBandAnEn In-band Auto-Negotiation enable. ...
 	 * When <PortType> = 1 (1000BASE-X) this field must be set to 1.
@@ -6300,7 +6272,6 @@
 	if (phy_interface_mode_is_8023z(state->interface) &&
 	    !phylink_test(state->advertising, Autoneg))
 		goto empty_set;
->>>>>>> df0cc57e
 
 	phylink_set(mask, Autoneg);
 	phylink_set_port_modes(mask);
