--- conflicted
+++ resolved
@@ -59,11 +59,7 @@
 		return ERR_PTR(-EOPNOTSUPP);
 
 	/* per flow vlan pop/push is emulated, don't set that into the firmware */
-<<<<<<< HEAD
-	action = attr->action & ~(MLX5_FLOW_CONTEXT_ACTION_VLAN_PUSH | MLX5_FLOW_CONTEXT_ACTION_VLAN_POP);
-=======
 	flow_act.action = attr->action & ~(MLX5_FLOW_CONTEXT_ACTION_VLAN_PUSH | MLX5_FLOW_CONTEXT_ACTION_VLAN_POP);
->>>>>>> c470abd4
 
 	if (flow_act.action & MLX5_FLOW_CONTEXT_ACTION_FWD_DEST) {
 		dest[i].type = MLX5_FLOW_DESTINATION_TYPE_VPORT;
