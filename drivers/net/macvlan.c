/*
 * Copyright (c) 2007 Patrick McHardy <kaber@trash.net>
 *
 * This program is free software; you can redistribute it and/or
 * modify it under the terms of the GNU General Public License as
 * published by the Free Software Foundation; either version 2 of
 * the License, or (at your option) any later version.
 *
 * The code this is based on carried the following copyright notice:
 * ---
 * (C) Copyright 2001-2006
 * Alex Zeffertt, Cambridge Broadband Ltd, ajz@cambridgebroadband.com
 * Re-worked by Ben Greear <greearb@candelatech.com>
 * ---
 */
#include <linux/kernel.h>
#include <linux/types.h>
#include <linux/module.h>
#include <linux/init.h>
#include <linux/errno.h>
#include <linux/slab.h>
#include <linux/string.h>
#include <linux/rculist.h>
#include <linux/notifier.h>
#include <linux/netdevice.h>
#include <linux/etherdevice.h>
#include <linux/ethtool.h>
#include <linux/if_arp.h>
#include <linux/if_vlan.h>
#include <linux/if_link.h>
#include <linux/if_macvlan.h>
#include <linux/hash.h>
#include <linux/workqueue.h>
#include <net/rtnetlink.h>
#include <net/xfrm.h>
#include <linux/netpoll.h>

#define MACVLAN_HASH_BITS	8
#define MACVLAN_HASH_SIZE	(1<<MACVLAN_HASH_BITS)
#define MACVLAN_BC_QUEUE_LEN	1000

#define MACVLAN_F_PASSTHRU	1
#define MACVLAN_F_ADDRCHANGE	2

struct macvlan_port {
	struct net_device	*dev;
	struct hlist_head	vlan_hash[MACVLAN_HASH_SIZE];
	struct list_head	vlans;
	struct sk_buff_head	bc_queue;
	struct work_struct	bc_work;
	u32			flags;
	int			count;
	struct hlist_head	vlan_source_hash[MACVLAN_HASH_SIZE];
	DECLARE_BITMAP(mc_filter, MACVLAN_MC_FILTER_SZ);
	unsigned char           perm_addr[ETH_ALEN];
};

struct macvlan_source_entry {
	struct hlist_node	hlist;
	struct macvlan_dev	*vlan;
	unsigned char		addr[6+2] __aligned(sizeof(u16));
	struct rcu_head		rcu;
};

struct macvlan_skb_cb {
	const struct macvlan_dev *src;
};

#define MACVLAN_SKB_CB(__skb) ((struct macvlan_skb_cb *)&((__skb)->cb[0]))

static void macvlan_port_destroy(struct net_device *dev);

static inline bool macvlan_passthru(const struct macvlan_port *port)
{
	return port->flags & MACVLAN_F_PASSTHRU;
}

static inline void macvlan_set_passthru(struct macvlan_port *port)
{
	port->flags |= MACVLAN_F_PASSTHRU;
}

static inline bool macvlan_addr_change(const struct macvlan_port *port)
{
	return port->flags & MACVLAN_F_ADDRCHANGE;
}

static inline void macvlan_set_addr_change(struct macvlan_port *port)
{
	port->flags |= MACVLAN_F_ADDRCHANGE;
}

static inline void macvlan_clear_addr_change(struct macvlan_port *port)
{
	port->flags &= ~MACVLAN_F_ADDRCHANGE;
}

/* Hash Ethernet address */
static u32 macvlan_eth_hash(const unsigned char *addr)
{
	u64 value = get_unaligned((u64 *)addr);

	/* only want 6 bytes */
#ifdef __BIG_ENDIAN
	value >>= 16;
#else
	value <<= 16;
#endif
	return hash_64(value, MACVLAN_HASH_BITS);
}

static struct macvlan_port *macvlan_port_get_rcu(const struct net_device *dev)
{
	return rcu_dereference(dev->rx_handler_data);
}

static struct macvlan_port *macvlan_port_get_rtnl(const struct net_device *dev)
{
	return rtnl_dereference(dev->rx_handler_data);
}

#define macvlan_port_exists(dev) (dev->priv_flags & IFF_MACVLAN_PORT)

static struct macvlan_dev *macvlan_hash_lookup(const struct macvlan_port *port,
					       const unsigned char *addr)
{
	struct macvlan_dev *vlan;
	u32 idx = macvlan_eth_hash(addr);

	hlist_for_each_entry_rcu(vlan, &port->vlan_hash[idx], hlist) {
		if (ether_addr_equal_64bits(vlan->dev->dev_addr, addr))
			return vlan;
	}
	return NULL;
}

static struct macvlan_source_entry *macvlan_hash_lookup_source(
	const struct macvlan_dev *vlan,
	const unsigned char *addr)
{
	struct macvlan_source_entry *entry;
	u32 idx = macvlan_eth_hash(addr);
	struct hlist_head *h = &vlan->port->vlan_source_hash[idx];

	hlist_for_each_entry_rcu(entry, h, hlist) {
		if (ether_addr_equal_64bits(entry->addr, addr) &&
		    entry->vlan == vlan)
			return entry;
	}
	return NULL;
}

static int macvlan_hash_add_source(struct macvlan_dev *vlan,
				   const unsigned char *addr)
{
	struct macvlan_port *port = vlan->port;
	struct macvlan_source_entry *entry;
	struct hlist_head *h;

	entry = macvlan_hash_lookup_source(vlan, addr);
	if (entry)
		return 0;

	entry = kmalloc(sizeof(*entry), GFP_KERNEL);
	if (!entry)
		return -ENOMEM;

	ether_addr_copy(entry->addr, addr);
	entry->vlan = vlan;
	h = &port->vlan_source_hash[macvlan_eth_hash(addr)];
	hlist_add_head_rcu(&entry->hlist, h);
	vlan->macaddr_count++;

	return 0;
}

static void macvlan_hash_add(struct macvlan_dev *vlan)
{
	struct macvlan_port *port = vlan->port;
	const unsigned char *addr = vlan->dev->dev_addr;
	u32 idx = macvlan_eth_hash(addr);

	hlist_add_head_rcu(&vlan->hlist, &port->vlan_hash[idx]);
}

static void macvlan_hash_del_source(struct macvlan_source_entry *entry)
{
	hlist_del_rcu(&entry->hlist);
	kfree_rcu(entry, rcu);
}

static void macvlan_hash_del(struct macvlan_dev *vlan, bool sync)
{
	hlist_del_rcu(&vlan->hlist);
	if (sync)
		synchronize_rcu();
}

static void macvlan_hash_change_addr(struct macvlan_dev *vlan,
					const unsigned char *addr)
{
	macvlan_hash_del(vlan, true);
	/* Now that we are unhashed it is safe to change the device
	 * address without confusing packet delivery.
	 */
	memcpy(vlan->dev->dev_addr, addr, ETH_ALEN);
	macvlan_hash_add(vlan);
}

static bool macvlan_addr_busy(const struct macvlan_port *port,
			      const unsigned char *addr)
{
	/* Test to see if the specified address is
	 * currently in use by the underlying device or
	 * another macvlan.
	 */
	if (!macvlan_passthru(port) && !macvlan_addr_change(port) &&
	    ether_addr_equal_64bits(port->dev->dev_addr, addr))
		return true;

	if (macvlan_hash_lookup(port, addr))
		return true;

	return false;
}


static int macvlan_broadcast_one(struct sk_buff *skb,
				 const struct macvlan_dev *vlan,
				 const struct ethhdr *eth, bool local)
{
	struct net_device *dev = vlan->dev;

	if (local)
		return __dev_forward_skb(dev, skb);

	skb->dev = dev;
	if (ether_addr_equal_64bits(eth->h_dest, dev->broadcast))
		skb->pkt_type = PACKET_BROADCAST;
	else
		skb->pkt_type = PACKET_MULTICAST;

	return 0;
}

static u32 macvlan_hash_mix(const struct macvlan_dev *vlan)
{
	return (u32)(((unsigned long)vlan) >> L1_CACHE_SHIFT);
}


static unsigned int mc_hash(const struct macvlan_dev *vlan,
			    const unsigned char *addr)
{
	u32 val = __get_unaligned_cpu32(addr + 2);

	val ^= macvlan_hash_mix(vlan);
	return hash_32(val, MACVLAN_MC_FILTER_BITS);
}

static void macvlan_broadcast(struct sk_buff *skb,
			      const struct macvlan_port *port,
			      struct net_device *src,
			      enum macvlan_mode mode)
{
	const struct ethhdr *eth = eth_hdr(skb);
	const struct macvlan_dev *vlan;
	struct sk_buff *nskb;
	unsigned int i;
	int err;
	unsigned int hash;

	if (skb->protocol == htons(ETH_P_PAUSE))
		return;

	for (i = 0; i < MACVLAN_HASH_SIZE; i++) {
		hlist_for_each_entry_rcu(vlan, &port->vlan_hash[i], hlist) {
			if (vlan->dev == src || !(vlan->mode & mode))
				continue;

			hash = mc_hash(vlan, eth->h_dest);
			if (!test_bit(hash, vlan->mc_filter))
				continue;

			err = NET_RX_DROP;
			nskb = skb_clone(skb, GFP_ATOMIC);
			if (likely(nskb))
				err = macvlan_broadcast_one(
					nskb, vlan, eth,
					mode == MACVLAN_MODE_BRIDGE) ?:
				      netif_rx_ni(nskb);
			macvlan_count_rx(vlan, skb->len + ETH_HLEN,
					 err == NET_RX_SUCCESS, true);
		}
	}
}

static void macvlan_process_broadcast(struct work_struct *w)
{
	struct macvlan_port *port = container_of(w, struct macvlan_port,
						 bc_work);
	struct sk_buff *skb;
	struct sk_buff_head list;

	__skb_queue_head_init(&list);

	spin_lock_bh(&port->bc_queue.lock);
	skb_queue_splice_tail_init(&port->bc_queue, &list);
	spin_unlock_bh(&port->bc_queue.lock);

	while ((skb = __skb_dequeue(&list))) {
		const struct macvlan_dev *src = MACVLAN_SKB_CB(skb)->src;

		rcu_read_lock();

		if (!src)
			/* frame comes from an external address */
			macvlan_broadcast(skb, port, NULL,
					  MACVLAN_MODE_PRIVATE |
					  MACVLAN_MODE_VEPA    |
					  MACVLAN_MODE_PASSTHRU|
					  MACVLAN_MODE_BRIDGE);
		else if (src->mode == MACVLAN_MODE_VEPA)
			/* flood to everyone except source */
			macvlan_broadcast(skb, port, src->dev,
					  MACVLAN_MODE_VEPA |
					  MACVLAN_MODE_BRIDGE);
		else
			/*
			 * flood only to VEPA ports, bridge ports
			 * already saw the frame on the way out.
			 */
			macvlan_broadcast(skb, port, src->dev,
					  MACVLAN_MODE_VEPA);

		rcu_read_unlock();

		if (src)
			dev_put(src->dev);
		kfree_skb(skb);
	}
}

static void macvlan_broadcast_enqueue(struct macvlan_port *port,
				      const struct macvlan_dev *src,
				      struct sk_buff *skb)
{
	struct sk_buff *nskb;
	int err = -ENOMEM;

	nskb = skb_clone(skb, GFP_ATOMIC);
	if (!nskb)
		goto err;

	MACVLAN_SKB_CB(nskb)->src = src;

	spin_lock(&port->bc_queue.lock);
	if (skb_queue_len(&port->bc_queue) < MACVLAN_BC_QUEUE_LEN) {
		if (src)
			dev_hold(src->dev);
		__skb_queue_tail(&port->bc_queue, nskb);
		err = 0;
	}
	spin_unlock(&port->bc_queue.lock);

	if (err)
		goto free_nskb;

	schedule_work(&port->bc_work);
	return;

free_nskb:
	kfree_skb(nskb);
err:
	atomic_long_inc(&skb->dev->rx_dropped);
}

static void macvlan_flush_sources(struct macvlan_port *port,
				  struct macvlan_dev *vlan)
{
	int i;

	for (i = 0; i < MACVLAN_HASH_SIZE; i++) {
		struct hlist_node *h, *n;

		hlist_for_each_safe(h, n, &port->vlan_source_hash[i]) {
			struct macvlan_source_entry *entry;

			entry = hlist_entry(h, struct macvlan_source_entry,
					    hlist);
			if (entry->vlan == vlan)
				macvlan_hash_del_source(entry);
		}
	}
	vlan->macaddr_count = 0;
}

static void macvlan_forward_source_one(struct sk_buff *skb,
				       struct macvlan_dev *vlan)
{
	struct sk_buff *nskb;
	struct net_device *dev;
	int len;
	int ret;

	dev = vlan->dev;
	if (unlikely(!(dev->flags & IFF_UP)))
		return;

	nskb = skb_clone(skb, GFP_ATOMIC);
	if (!nskb)
		return;

	len = nskb->len + ETH_HLEN;
	nskb->dev = dev;
	nskb->pkt_type = PACKET_HOST;

	ret = netif_rx(nskb);
	macvlan_count_rx(vlan, len, ret == NET_RX_SUCCESS, false);
}

static void macvlan_forward_source(struct sk_buff *skb,
				   struct macvlan_port *port,
				   const unsigned char *addr)
{
	struct macvlan_source_entry *entry;
	u32 idx = macvlan_eth_hash(addr);
	struct hlist_head *h = &port->vlan_source_hash[idx];

	hlist_for_each_entry_rcu(entry, h, hlist) {
		if (ether_addr_equal_64bits(entry->addr, addr))
			macvlan_forward_source_one(skb, entry->vlan);
	}
}

/* called under rcu_read_lock() from netif_receive_skb */
static rx_handler_result_t macvlan_handle_frame(struct sk_buff **pskb)
{
	struct macvlan_port *port;
	struct sk_buff *skb = *pskb;
	const struct ethhdr *eth = eth_hdr(skb);
	const struct macvlan_dev *vlan;
	const struct macvlan_dev *src;
	struct net_device *dev;
	unsigned int len = 0;
	int ret;
	rx_handler_result_t handle_res;

	port = macvlan_port_get_rcu(skb->dev);
	if (is_multicast_ether_addr(eth->h_dest)) {
		unsigned int hash;

		skb = ip_check_defrag(dev_net(skb->dev), skb, IP_DEFRAG_MACVLAN);
		if (!skb)
			return RX_HANDLER_CONSUMED;
		*pskb = skb;
		eth = eth_hdr(skb);
		macvlan_forward_source(skb, port, eth->h_source);
		src = macvlan_hash_lookup(port, eth->h_source);
		if (src && src->mode != MACVLAN_MODE_VEPA &&
		    src->mode != MACVLAN_MODE_BRIDGE) {
			/* forward to original port. */
			vlan = src;
			ret = macvlan_broadcast_one(skb, vlan, eth, 0) ?:
			      netif_rx(skb);
			handle_res = RX_HANDLER_CONSUMED;
			goto out;
		}

		hash = mc_hash(NULL, eth->h_dest);
		if (test_bit(hash, port->mc_filter))
			macvlan_broadcast_enqueue(port, src, skb);

		return RX_HANDLER_PASS;
	}

	macvlan_forward_source(skb, port, eth->h_source);
	if (macvlan_passthru(port))
		vlan = list_first_or_null_rcu(&port->vlans,
					      struct macvlan_dev, list);
	else
		vlan = macvlan_hash_lookup(port, eth->h_dest);
	if (vlan == NULL)
		return RX_HANDLER_PASS;

	dev = vlan->dev;
	if (unlikely(!(dev->flags & IFF_UP))) {
		kfree_skb(skb);
		return RX_HANDLER_CONSUMED;
	}
	len = skb->len + ETH_HLEN;
	skb = skb_share_check(skb, GFP_ATOMIC);
	if (!skb) {
		ret = NET_RX_DROP;
		handle_res = RX_HANDLER_CONSUMED;
		goto out;
	}

	*pskb = skb;
	skb->dev = dev;
	skb->pkt_type = PACKET_HOST;

	ret = NET_RX_SUCCESS;
	handle_res = RX_HANDLER_ANOTHER;
out:
	macvlan_count_rx(vlan, len, ret == NET_RX_SUCCESS, false);
	return handle_res;
}

static int macvlan_queue_xmit(struct sk_buff *skb, struct net_device *dev)
{
	const struct macvlan_dev *vlan = netdev_priv(dev);
	const struct macvlan_port *port = vlan->port;
	const struct macvlan_dev *dest;

	if (vlan->mode == MACVLAN_MODE_BRIDGE) {
		const struct ethhdr *eth = (void *)skb->data;

		/* send to other bridge ports directly */
		if (is_multicast_ether_addr(eth->h_dest)) {
			macvlan_broadcast(skb, port, dev, MACVLAN_MODE_BRIDGE);
			goto xmit_world;
		}

		dest = macvlan_hash_lookup(port, eth->h_dest);
		if (dest && dest->mode == MACVLAN_MODE_BRIDGE) {
			/* send to lowerdev first for its network taps */
			dev_forward_skb(vlan->lowerdev, skb);

			return NET_XMIT_SUCCESS;
		}
	}

xmit_world:
	skb->dev = vlan->lowerdev;
	return dev_queue_xmit(skb);
}

static inline netdev_tx_t macvlan_netpoll_send_skb(struct macvlan_dev *vlan, struct sk_buff *skb)
{
#ifdef CONFIG_NET_POLL_CONTROLLER
	if (vlan->netpoll)
		netpoll_send_skb(vlan->netpoll, skb);
#else
	BUG();
#endif
	return NETDEV_TX_OK;
}

static netdev_tx_t macvlan_start_xmit(struct sk_buff *skb,
				      struct net_device *dev)
{
	unsigned int len = skb->len;
	int ret;
	struct macvlan_dev *vlan = netdev_priv(dev);

	if (unlikely(netpoll_tx_running(dev)))
		return macvlan_netpoll_send_skb(vlan, skb);

	if (vlan->fwd_priv) {
		skb->dev = vlan->lowerdev;
		ret = dev_queue_xmit_accel(skb, vlan->fwd_priv);
	} else {
		ret = macvlan_queue_xmit(skb, dev);
	}

	if (likely(ret == NET_XMIT_SUCCESS || ret == NET_XMIT_CN)) {
		struct vlan_pcpu_stats *pcpu_stats;

		pcpu_stats = this_cpu_ptr(vlan->pcpu_stats);
		u64_stats_update_begin(&pcpu_stats->syncp);
		pcpu_stats->tx_packets++;
		pcpu_stats->tx_bytes += len;
		u64_stats_update_end(&pcpu_stats->syncp);
	} else {
		this_cpu_inc(vlan->pcpu_stats->tx_dropped);
	}
	return ret;
}

static int macvlan_hard_header(struct sk_buff *skb, struct net_device *dev,
			       unsigned short type, const void *daddr,
			       const void *saddr, unsigned len)
{
	const struct macvlan_dev *vlan = netdev_priv(dev);
	struct net_device *lowerdev = vlan->lowerdev;

	return dev_hard_header(skb, lowerdev, type, daddr,
			       saddr ? : dev->dev_addr, len);
}

static const struct header_ops macvlan_hard_header_ops = {
	.create  	= macvlan_hard_header,
	.parse		= eth_header_parse,
	.cache		= eth_header_cache,
	.cache_update	= eth_header_cache_update,
};

static struct rtnl_link_ops macvlan_link_ops;

static int macvlan_open(struct net_device *dev)
{
	struct macvlan_dev *vlan = netdev_priv(dev);
	struct net_device *lowerdev = vlan->lowerdev;
	int err;

	if (macvlan_passthru(vlan->port)) {
		if (!(vlan->flags & MACVLAN_FLAG_NOPROMISC)) {
			err = dev_set_promiscuity(lowerdev, 1);
			if (err < 0)
				goto out;
		}
		goto hash_add;
	}

	if (lowerdev->features & NETIF_F_HW_L2FW_DOFFLOAD &&
	    dev->rtnl_link_ops == &macvlan_link_ops) {
		vlan->fwd_priv =
		      lowerdev->netdev_ops->ndo_dfwd_add_station(lowerdev, dev);

		/* If we get a NULL pointer back, or if we get an error
		 * then we should just fall through to the non accelerated path
		 */
		if (IS_ERR_OR_NULL(vlan->fwd_priv)) {
			vlan->fwd_priv = NULL;
		} else
			return 0;
	}

	err = -EBUSY;
	if (macvlan_addr_busy(vlan->port, dev->dev_addr))
		goto out;

	err = dev_uc_add(lowerdev, dev->dev_addr);
	if (err < 0)
		goto out;
	if (dev->flags & IFF_ALLMULTI) {
		err = dev_set_allmulti(lowerdev, 1);
		if (err < 0)
			goto del_unicast;
	}

	if (dev->flags & IFF_PROMISC) {
		err = dev_set_promiscuity(lowerdev, 1);
		if (err < 0)
			goto clear_multi;
	}

hash_add:
	macvlan_hash_add(vlan);
	return 0;

clear_multi:
	if (dev->flags & IFF_ALLMULTI)
		dev_set_allmulti(lowerdev, -1);
del_unicast:
	dev_uc_del(lowerdev, dev->dev_addr);
out:
	if (vlan->fwd_priv) {
		lowerdev->netdev_ops->ndo_dfwd_del_station(lowerdev,
							   vlan->fwd_priv);
		vlan->fwd_priv = NULL;
	}
	return err;
}

static int macvlan_stop(struct net_device *dev)
{
	struct macvlan_dev *vlan = netdev_priv(dev);
	struct net_device *lowerdev = vlan->lowerdev;

	if (vlan->fwd_priv) {
		lowerdev->netdev_ops->ndo_dfwd_del_station(lowerdev,
							   vlan->fwd_priv);
		vlan->fwd_priv = NULL;
		return 0;
	}

	dev_uc_unsync(lowerdev, dev);
	dev_mc_unsync(lowerdev, dev);

	if (macvlan_passthru(vlan->port)) {
		if (!(vlan->flags & MACVLAN_FLAG_NOPROMISC))
			dev_set_promiscuity(lowerdev, -1);
		goto hash_del;
	}

	if (dev->flags & IFF_ALLMULTI)
		dev_set_allmulti(lowerdev, -1);

	if (dev->flags & IFF_PROMISC)
		dev_set_promiscuity(lowerdev, -1);

	dev_uc_del(lowerdev, dev->dev_addr);

hash_del:
	macvlan_hash_del(vlan, !dev->dismantle);
	return 0;
}

static int macvlan_sync_address(struct net_device *dev, unsigned char *addr)
{
	struct macvlan_dev *vlan = netdev_priv(dev);
	struct net_device *lowerdev = vlan->lowerdev;
	struct macvlan_port *port = vlan->port;
	int err;

	if (!(dev->flags & IFF_UP)) {
		/* Just copy in the new address */
		ether_addr_copy(dev->dev_addr, addr);
	} else {
		/* Rehash and update the device filters */
		if (macvlan_addr_busy(vlan->port, addr))
			return -EBUSY;

		if (!macvlan_passthru(port)) {
			err = dev_uc_add(lowerdev, addr);
			if (err)
				return err;

			dev_uc_del(lowerdev, dev->dev_addr);
		}

		macvlan_hash_change_addr(vlan, addr);
	}
	if (macvlan_passthru(port) && !macvlan_addr_change(port)) {
		/* Since addr_change isn't set, we are here due to lower
		 * device change.  Save the lower-dev address so we can
		 * restore it later.
		 */
		ether_addr_copy(vlan->port->perm_addr,
				lowerdev->dev_addr);
	}
	macvlan_clear_addr_change(port);
	return 0;
}

static int macvlan_set_mac_address(struct net_device *dev, void *p)
{
	struct macvlan_dev *vlan = netdev_priv(dev);
	struct sockaddr *addr = p;

	if (!is_valid_ether_addr(addr->sa_data))
		return -EADDRNOTAVAIL;

<<<<<<< HEAD
	if (vlan->mode == MACVLAN_MODE_PASSTHRU)
		return dev_set_mac_address(vlan->lowerdev, addr);
=======
	/* If the addresses are the same, this is a no-op */
	if (ether_addr_equal(dev->dev_addr, addr->sa_data))
		return 0;

	if (vlan->mode == MACVLAN_MODE_PASSTHRU) {
		macvlan_set_addr_change(vlan->port);
		dev_set_mac_address(vlan->lowerdev, addr);
		return 0;
	}
>>>>>>> 4d8a991d

	return macvlan_sync_address(dev, addr->sa_data);
}

static void macvlan_change_rx_flags(struct net_device *dev, int change)
{
	struct macvlan_dev *vlan = netdev_priv(dev);
	struct net_device *lowerdev = vlan->lowerdev;

	if (dev->flags & IFF_UP) {
		if (change & IFF_ALLMULTI)
			dev_set_allmulti(lowerdev, dev->flags & IFF_ALLMULTI ? 1 : -1);
		if (change & IFF_PROMISC)
			dev_set_promiscuity(lowerdev,
					    dev->flags & IFF_PROMISC ? 1 : -1);

	}
}

static void macvlan_compute_filter(unsigned long *mc_filter,
				   struct net_device *dev,
				   struct macvlan_dev *vlan)
{
	if (dev->flags & (IFF_PROMISC | IFF_ALLMULTI)) {
		bitmap_fill(mc_filter, MACVLAN_MC_FILTER_SZ);
	} else {
		struct netdev_hw_addr *ha;
		DECLARE_BITMAP(filter, MACVLAN_MC_FILTER_SZ);

		bitmap_zero(filter, MACVLAN_MC_FILTER_SZ);
		netdev_for_each_mc_addr(ha, dev) {
			__set_bit(mc_hash(vlan, ha->addr), filter);
		}

		__set_bit(mc_hash(vlan, dev->broadcast), filter);

		bitmap_copy(mc_filter, filter, MACVLAN_MC_FILTER_SZ);
	}
}

static void macvlan_set_mac_lists(struct net_device *dev)
{
	struct macvlan_dev *vlan = netdev_priv(dev);

	macvlan_compute_filter(vlan->mc_filter, dev, vlan);

	dev_uc_sync(vlan->lowerdev, dev);
	dev_mc_sync(vlan->lowerdev, dev);

	/* This is slightly inaccurate as we're including the subscription
	 * list of vlan->lowerdev too.
	 *
	 * Bug alert: This only works if everyone has the same broadcast
	 * address as lowerdev.  As soon as someone changes theirs this
	 * will break.
	 *
	 * However, this is already broken as when you change your broadcast
	 * address we don't get called.
	 *
	 * The solution is to maintain a list of broadcast addresses like
	 * we do for uc/mc, if you care.
	 */
	macvlan_compute_filter(vlan->port->mc_filter, vlan->lowerdev, NULL);
}

static int macvlan_change_mtu(struct net_device *dev, int new_mtu)
{
	struct macvlan_dev *vlan = netdev_priv(dev);

	if (vlan->lowerdev->mtu < new_mtu)
		return -EINVAL;
	dev->mtu = new_mtu;
	return 0;
}

/*
 * macvlan network devices have devices nesting below it and are a special
 * "super class" of normal network devices; split their locks off into a
 * separate class since they always nest.
 */
static struct lock_class_key macvlan_netdev_addr_lock_key;

#define ALWAYS_ON_OFFLOADS \
	(NETIF_F_SG | NETIF_F_HW_CSUM | NETIF_F_GSO_SOFTWARE | \
	 NETIF_F_GSO_ROBUST)

#define ALWAYS_ON_FEATURES (ALWAYS_ON_OFFLOADS | NETIF_F_LLTX)

#define MACVLAN_FEATURES \
	(NETIF_F_SG | NETIF_F_HW_CSUM | NETIF_F_HIGHDMA | NETIF_F_FRAGLIST | \
	 NETIF_F_GSO | NETIF_F_TSO | NETIF_F_UFO | NETIF_F_LRO | \
	 NETIF_F_TSO_ECN | NETIF_F_TSO6 | NETIF_F_GRO | NETIF_F_RXCSUM | \
	 NETIF_F_HW_VLAN_CTAG_FILTER | NETIF_F_HW_VLAN_STAG_FILTER)

#define MACVLAN_STATE_MASK \
	((1<<__LINK_STATE_NOCARRIER) | (1<<__LINK_STATE_DORMANT))

static int macvlan_get_nest_level(struct net_device *dev)
{
	return ((struct macvlan_dev *)netdev_priv(dev))->nest_level;
}

static void macvlan_set_lockdep_class(struct net_device *dev)
{
	netdev_lockdep_set_classes(dev);
	lockdep_set_class_and_subclass(&dev->addr_list_lock,
				       &macvlan_netdev_addr_lock_key,
				       macvlan_get_nest_level(dev));
}

static int macvlan_init(struct net_device *dev)
{
	struct macvlan_dev *vlan = netdev_priv(dev);
	const struct net_device *lowerdev = vlan->lowerdev;
	struct macvlan_port *port = vlan->port;

	dev->state		= (dev->state & ~MACVLAN_STATE_MASK) |
				  (lowerdev->state & MACVLAN_STATE_MASK);
	dev->features 		= lowerdev->features & MACVLAN_FEATURES;
	dev->features		|= ALWAYS_ON_FEATURES;
	dev->hw_features	|= NETIF_F_LRO;
	dev->vlan_features	= lowerdev->vlan_features & MACVLAN_FEATURES;
	dev->vlan_features	|= ALWAYS_ON_OFFLOADS;
	dev->gso_max_size	= lowerdev->gso_max_size;
	dev->gso_max_segs	= lowerdev->gso_max_segs;
	dev->hard_header_len	= lowerdev->hard_header_len;

	macvlan_set_lockdep_class(dev);

	vlan->pcpu_stats = netdev_alloc_pcpu_stats(struct vlan_pcpu_stats);
	if (!vlan->pcpu_stats)
		return -ENOMEM;

	port->count += 1;

	return 0;
}

static void macvlan_uninit(struct net_device *dev)
{
	struct macvlan_dev *vlan = netdev_priv(dev);
	struct macvlan_port *port = vlan->port;

	free_percpu(vlan->pcpu_stats);

	macvlan_flush_sources(port, vlan);
	port->count -= 1;
	if (!port->count)
		macvlan_port_destroy(port->dev);
}

static void macvlan_dev_get_stats64(struct net_device *dev,
				    struct rtnl_link_stats64 *stats)
{
	struct macvlan_dev *vlan = netdev_priv(dev);

	if (vlan->pcpu_stats) {
		struct vlan_pcpu_stats *p;
		u64 rx_packets, rx_bytes, rx_multicast, tx_packets, tx_bytes;
		u32 rx_errors = 0, tx_dropped = 0;
		unsigned int start;
		int i;

		for_each_possible_cpu(i) {
			p = per_cpu_ptr(vlan->pcpu_stats, i);
			do {
				start = u64_stats_fetch_begin_irq(&p->syncp);
				rx_packets	= p->rx_packets;
				rx_bytes	= p->rx_bytes;
				rx_multicast	= p->rx_multicast;
				tx_packets	= p->tx_packets;
				tx_bytes	= p->tx_bytes;
			} while (u64_stats_fetch_retry_irq(&p->syncp, start));

			stats->rx_packets	+= rx_packets;
			stats->rx_bytes		+= rx_bytes;
			stats->multicast	+= rx_multicast;
			stats->tx_packets	+= tx_packets;
			stats->tx_bytes		+= tx_bytes;
			/* rx_errors & tx_dropped are u32, updated
			 * without syncp protection.
			 */
			rx_errors	+= p->rx_errors;
			tx_dropped	+= p->tx_dropped;
		}
		stats->rx_errors	= rx_errors;
		stats->rx_dropped	= rx_errors;
		stats->tx_dropped	= tx_dropped;
	}
}

static int macvlan_vlan_rx_add_vid(struct net_device *dev,
				   __be16 proto, u16 vid)
{
	struct macvlan_dev *vlan = netdev_priv(dev);
	struct net_device *lowerdev = vlan->lowerdev;

	return vlan_vid_add(lowerdev, proto, vid);
}

static int macvlan_vlan_rx_kill_vid(struct net_device *dev,
				    __be16 proto, u16 vid)
{
	struct macvlan_dev *vlan = netdev_priv(dev);
	struct net_device *lowerdev = vlan->lowerdev;

	vlan_vid_del(lowerdev, proto, vid);
	return 0;
}

static int macvlan_fdb_add(struct ndmsg *ndm, struct nlattr *tb[],
			   struct net_device *dev,
			   const unsigned char *addr, u16 vid,
			   u16 flags)
{
	struct macvlan_dev *vlan = netdev_priv(dev);
	int err = -EINVAL;

	/* Support unicast filter only on passthru devices.
	 * Multicast filter should be allowed on all devices.
	 */
	if (!macvlan_passthru(vlan->port) && is_unicast_ether_addr(addr))
		return -EOPNOTSUPP;

	if (flags & NLM_F_REPLACE)
		return -EOPNOTSUPP;

	if (is_unicast_ether_addr(addr))
		err = dev_uc_add_excl(dev, addr);
	else if (is_multicast_ether_addr(addr))
		err = dev_mc_add_excl(dev, addr);

	return err;
}

static int macvlan_fdb_del(struct ndmsg *ndm, struct nlattr *tb[],
			   struct net_device *dev,
			   const unsigned char *addr, u16 vid)
{
	struct macvlan_dev *vlan = netdev_priv(dev);
	int err = -EINVAL;

	/* Support unicast filter only on passthru devices.
	 * Multicast filter should be allowed on all devices.
	 */
	if (!macvlan_passthru(vlan->port) && is_unicast_ether_addr(addr))
		return -EOPNOTSUPP;

	if (is_unicast_ether_addr(addr))
		err = dev_uc_del(dev, addr);
	else if (is_multicast_ether_addr(addr))
		err = dev_mc_del(dev, addr);

	return err;
}

static void macvlan_ethtool_get_drvinfo(struct net_device *dev,
					struct ethtool_drvinfo *drvinfo)
{
	strlcpy(drvinfo->driver, "macvlan", sizeof(drvinfo->driver));
	strlcpy(drvinfo->version, "0.1", sizeof(drvinfo->version));
}

static int macvlan_ethtool_get_link_ksettings(struct net_device *dev,
					      struct ethtool_link_ksettings *cmd)
{
	const struct macvlan_dev *vlan = netdev_priv(dev);

	return __ethtool_get_link_ksettings(vlan->lowerdev, cmd);
}

static netdev_features_t macvlan_fix_features(struct net_device *dev,
					      netdev_features_t features)
{
	struct macvlan_dev *vlan = netdev_priv(dev);
	netdev_features_t lowerdev_features = vlan->lowerdev->features;
	netdev_features_t mask;

	features |= NETIF_F_ALL_FOR_ALL;
	features &= (vlan->set_features | ~MACVLAN_FEATURES);
	mask = features;

	lowerdev_features &= (features | ~NETIF_F_LRO);
	features = netdev_increment_features(lowerdev_features, features, mask);
	features |= ALWAYS_ON_FEATURES;
	features &= ~NETIF_F_NETNS_LOCAL;

	return features;
}

#ifdef CONFIG_NET_POLL_CONTROLLER
static void macvlan_dev_poll_controller(struct net_device *dev)
{
	return;
}

static int macvlan_dev_netpoll_setup(struct net_device *dev, struct netpoll_info *npinfo)
{
	struct macvlan_dev *vlan = netdev_priv(dev);
	struct net_device *real_dev = vlan->lowerdev;
	struct netpoll *netpoll;
	int err = 0;

	netpoll = kzalloc(sizeof(*netpoll), GFP_KERNEL);
	err = -ENOMEM;
	if (!netpoll)
		goto out;

	err = __netpoll_setup(netpoll, real_dev);
	if (err) {
		kfree(netpoll);
		goto out;
	}

	vlan->netpoll = netpoll;

out:
	return err;
}

static void macvlan_dev_netpoll_cleanup(struct net_device *dev)
{
	struct macvlan_dev *vlan = netdev_priv(dev);
	struct netpoll *netpoll = vlan->netpoll;

	if (!netpoll)
		return;

	vlan->netpoll = NULL;

	__netpoll_free_async(netpoll);
}
#endif	/* CONFIG_NET_POLL_CONTROLLER */

static int macvlan_dev_get_iflink(const struct net_device *dev)
{
	struct macvlan_dev *vlan = netdev_priv(dev);

	return vlan->lowerdev->ifindex;
}

static const struct ethtool_ops macvlan_ethtool_ops = {
	.get_link		= ethtool_op_get_link,
	.get_link_ksettings	= macvlan_ethtool_get_link_ksettings,
	.get_drvinfo		= macvlan_ethtool_get_drvinfo,
};

static const struct net_device_ops macvlan_netdev_ops = {
	.ndo_init		= macvlan_init,
	.ndo_uninit		= macvlan_uninit,
	.ndo_open		= macvlan_open,
	.ndo_stop		= macvlan_stop,
	.ndo_start_xmit		= macvlan_start_xmit,
	.ndo_change_mtu		= macvlan_change_mtu,
	.ndo_fix_features	= macvlan_fix_features,
	.ndo_change_rx_flags	= macvlan_change_rx_flags,
	.ndo_set_mac_address	= macvlan_set_mac_address,
	.ndo_set_rx_mode	= macvlan_set_mac_lists,
	.ndo_get_stats64	= macvlan_dev_get_stats64,
	.ndo_validate_addr	= eth_validate_addr,
	.ndo_vlan_rx_add_vid	= macvlan_vlan_rx_add_vid,
	.ndo_vlan_rx_kill_vid	= macvlan_vlan_rx_kill_vid,
	.ndo_fdb_add		= macvlan_fdb_add,
	.ndo_fdb_del		= macvlan_fdb_del,
	.ndo_fdb_dump		= ndo_dflt_fdb_dump,
	.ndo_get_lock_subclass  = macvlan_get_nest_level,
#ifdef CONFIG_NET_POLL_CONTROLLER
	.ndo_poll_controller	= macvlan_dev_poll_controller,
	.ndo_netpoll_setup	= macvlan_dev_netpoll_setup,
	.ndo_netpoll_cleanup	= macvlan_dev_netpoll_cleanup,
#endif
	.ndo_get_iflink		= macvlan_dev_get_iflink,
	.ndo_features_check	= passthru_features_check,
};

void macvlan_common_setup(struct net_device *dev)
{
	ether_setup(dev);

	dev->min_mtu		= 0;
	dev->max_mtu		= ETH_MAX_MTU;
	dev->priv_flags	       &= ~IFF_TX_SKB_SHARING;
	netif_keep_dst(dev);
	dev->priv_flags	       |= IFF_UNICAST_FLT;
	dev->netdev_ops		= &macvlan_netdev_ops;
	dev->needs_free_netdev	= true;
	dev->header_ops		= &macvlan_hard_header_ops;
	dev->ethtool_ops	= &macvlan_ethtool_ops;
}
EXPORT_SYMBOL_GPL(macvlan_common_setup);

static void macvlan_setup(struct net_device *dev)
{
	macvlan_common_setup(dev);
	dev->priv_flags |= IFF_NO_QUEUE;
}

static int macvlan_port_create(struct net_device *dev)
{
	struct macvlan_port *port;
	unsigned int i;
	int err;

	if (dev->type != ARPHRD_ETHER || dev->flags & IFF_LOOPBACK)
		return -EINVAL;

	if (netdev_is_rx_handler_busy(dev))
		return -EBUSY;

	port = kzalloc(sizeof(*port), GFP_KERNEL);
	if (port == NULL)
		return -ENOMEM;

	port->dev = dev;
	ether_addr_copy(port->perm_addr, dev->dev_addr);
	INIT_LIST_HEAD(&port->vlans);
	for (i = 0; i < MACVLAN_HASH_SIZE; i++)
		INIT_HLIST_HEAD(&port->vlan_hash[i]);
	for (i = 0; i < MACVLAN_HASH_SIZE; i++)
		INIT_HLIST_HEAD(&port->vlan_source_hash[i]);

	skb_queue_head_init(&port->bc_queue);
	INIT_WORK(&port->bc_work, macvlan_process_broadcast);

	err = netdev_rx_handler_register(dev, macvlan_handle_frame, port);
	if (err)
		kfree(port);
	else
		dev->priv_flags |= IFF_MACVLAN_PORT;
	return err;
}

static void macvlan_port_destroy(struct net_device *dev)
{
	struct macvlan_port *port = macvlan_port_get_rtnl(dev);
	struct sk_buff *skb;

	dev->priv_flags &= ~IFF_MACVLAN_PORT;
	netdev_rx_handler_unregister(dev);

	/* After this point, no packet can schedule bc_work anymore,
	 * but we need to cancel it and purge left skbs if any.
	 */
	cancel_work_sync(&port->bc_work);

	while ((skb = __skb_dequeue(&port->bc_queue))) {
		const struct macvlan_dev *src = MACVLAN_SKB_CB(skb)->src;

		if (src)
			dev_put(src->dev);

		kfree_skb(skb);
	}

	/* If the lower device address has been changed by passthru
	 * macvlan, put it back.
	 */
	if (macvlan_passthru(port) &&
	    !ether_addr_equal(port->dev->dev_addr, port->perm_addr)) {
		struct sockaddr sa;

		sa.sa_family = port->dev->type;
		memcpy(&sa.sa_data, port->perm_addr, port->dev->addr_len);
		dev_set_mac_address(port->dev, &sa);
	}

	kfree(port);
}

static int macvlan_validate(struct nlattr *tb[], struct nlattr *data[],
			    struct netlink_ext_ack *extack)
{
	if (tb[IFLA_ADDRESS]) {
		if (nla_len(tb[IFLA_ADDRESS]) != ETH_ALEN)
			return -EINVAL;
		if (!is_valid_ether_addr(nla_data(tb[IFLA_ADDRESS])))
			return -EADDRNOTAVAIL;
	}

	if (data && data[IFLA_MACVLAN_FLAGS] &&
	    nla_get_u16(data[IFLA_MACVLAN_FLAGS]) & ~MACVLAN_FLAG_NOPROMISC)
		return -EINVAL;

	if (data && data[IFLA_MACVLAN_MODE]) {
		switch (nla_get_u32(data[IFLA_MACVLAN_MODE])) {
		case MACVLAN_MODE_PRIVATE:
		case MACVLAN_MODE_VEPA:
		case MACVLAN_MODE_BRIDGE:
		case MACVLAN_MODE_PASSTHRU:
		case MACVLAN_MODE_SOURCE:
			break;
		default:
			return -EINVAL;
		}
	}

	if (data && data[IFLA_MACVLAN_MACADDR_MODE]) {
		switch (nla_get_u32(data[IFLA_MACVLAN_MACADDR_MODE])) {
		case MACVLAN_MACADDR_ADD:
		case MACVLAN_MACADDR_DEL:
		case MACVLAN_MACADDR_FLUSH:
		case MACVLAN_MACADDR_SET:
			break;
		default:
			return -EINVAL;
		}
	}

	if (data && data[IFLA_MACVLAN_MACADDR]) {
		if (nla_len(data[IFLA_MACVLAN_MACADDR]) != ETH_ALEN)
			return -EINVAL;

		if (!is_valid_ether_addr(nla_data(data[IFLA_MACVLAN_MACADDR])))
			return -EADDRNOTAVAIL;
	}

	if (data && data[IFLA_MACVLAN_MACADDR_COUNT])
		return -EINVAL;

	return 0;
}

/**
 * reconfigure list of remote source mac address
 * (only for macvlan devices in source mode)
 * Note regarding alignment: all netlink data is aligned to 4 Byte, which
 * suffices for both ether_addr_copy and ether_addr_equal_64bits usage.
 */
static int macvlan_changelink_sources(struct macvlan_dev *vlan, u32 mode,
				      struct nlattr *data[])
{
	char *addr = NULL;
	int ret, rem, len;
	struct nlattr *nla, *head;
	struct macvlan_source_entry *entry;

	if (data[IFLA_MACVLAN_MACADDR])
		addr = nla_data(data[IFLA_MACVLAN_MACADDR]);

	if (mode == MACVLAN_MACADDR_ADD) {
		if (!addr)
			return -EINVAL;

		return macvlan_hash_add_source(vlan, addr);

	} else if (mode == MACVLAN_MACADDR_DEL) {
		if (!addr)
			return -EINVAL;

		entry = macvlan_hash_lookup_source(vlan, addr);
		if (entry) {
			macvlan_hash_del_source(entry);
			vlan->macaddr_count--;
		}
	} else if (mode == MACVLAN_MACADDR_FLUSH) {
		macvlan_flush_sources(vlan->port, vlan);
	} else if (mode == MACVLAN_MACADDR_SET) {
		macvlan_flush_sources(vlan->port, vlan);

		if (addr) {
			ret = macvlan_hash_add_source(vlan, addr);
			if (ret)
				return ret;
		}

		if (!data || !data[IFLA_MACVLAN_MACADDR_DATA])
			return 0;

		head = nla_data(data[IFLA_MACVLAN_MACADDR_DATA]);
		len = nla_len(data[IFLA_MACVLAN_MACADDR_DATA]);

		nla_for_each_attr(nla, head, len, rem) {
			if (nla_type(nla) != IFLA_MACVLAN_MACADDR ||
			    nla_len(nla) != ETH_ALEN)
				continue;

			addr = nla_data(nla);
			ret = macvlan_hash_add_source(vlan, addr);
			if (ret)
				return ret;
		}
	} else {
		return -EINVAL;
	}

	return 0;
}

int macvlan_common_newlink(struct net *src_net, struct net_device *dev,
			   struct nlattr *tb[], struct nlattr *data[])
{
	struct macvlan_dev *vlan = netdev_priv(dev);
	struct macvlan_port *port;
	struct net_device *lowerdev;
	int err;
	int macmode;
	bool create = false;

	if (!tb[IFLA_LINK])
		return -EINVAL;

	lowerdev = __dev_get_by_index(src_net, nla_get_u32(tb[IFLA_LINK]));
	if (lowerdev == NULL)
		return -ENODEV;

	/* When creating macvlans or macvtaps on top of other macvlans - use
	 * the real device as the lowerdev.
	 */
	if (netif_is_macvlan(lowerdev))
		lowerdev = macvlan_dev_real_dev(lowerdev);

	if (!tb[IFLA_MTU])
		dev->mtu = lowerdev->mtu;
	else if (dev->mtu > lowerdev->mtu)
		return -EINVAL;

	/* MTU range: 68 - lowerdev->max_mtu */
	dev->min_mtu = ETH_MIN_MTU;
	dev->max_mtu = lowerdev->max_mtu;

	if (!tb[IFLA_ADDRESS])
		eth_hw_addr_random(dev);

	if (!macvlan_port_exists(lowerdev)) {
		err = macvlan_port_create(lowerdev);
		if (err < 0)
			return err;
		create = true;
	}
	port = macvlan_port_get_rtnl(lowerdev);

	/* Only 1 macvlan device can be created in passthru mode */
	if (macvlan_passthru(port)) {
		/* The macvlan port must be not created this time,
		 * still goto destroy_macvlan_port for readability.
		 */
		err = -EINVAL;
		goto destroy_macvlan_port;
	}

	vlan->lowerdev = lowerdev;
	vlan->dev      = dev;
	vlan->port     = port;
	vlan->set_features = MACVLAN_FEATURES;
	vlan->nest_level = dev_get_nest_level(lowerdev) + 1;

	vlan->mode     = MACVLAN_MODE_VEPA;
	if (data && data[IFLA_MACVLAN_MODE])
		vlan->mode = nla_get_u32(data[IFLA_MACVLAN_MODE]);

	if (data && data[IFLA_MACVLAN_FLAGS])
		vlan->flags = nla_get_u16(data[IFLA_MACVLAN_FLAGS]);

	if (vlan->mode == MACVLAN_MODE_PASSTHRU) {
		if (port->count) {
			err = -EINVAL;
			goto destroy_macvlan_port;
		}
		macvlan_set_passthru(port);
		eth_hw_addr_inherit(dev, lowerdev);
	}

	if (data && data[IFLA_MACVLAN_MACADDR_MODE]) {
		if (vlan->mode != MACVLAN_MODE_SOURCE) {
			err = -EINVAL;
			goto destroy_macvlan_port;
		}
		macmode = nla_get_u32(data[IFLA_MACVLAN_MACADDR_MODE]);
		err = macvlan_changelink_sources(vlan, macmode, data);
		if (err)
			goto destroy_macvlan_port;
	}

	err = register_netdevice(dev);
	if (err < 0)
		goto destroy_macvlan_port;

	dev->priv_flags |= IFF_MACVLAN;
	err = netdev_upper_dev_link(lowerdev, dev);
	if (err)
		goto unregister_netdev;

	list_add_tail_rcu(&vlan->list, &port->vlans);
	netif_stacked_transfer_operstate(lowerdev, dev);
	linkwatch_fire_event(dev);

	return 0;

unregister_netdev:
	unregister_netdevice(dev);
destroy_macvlan_port:
	if (create)
		macvlan_port_destroy(port->dev);
	return err;
}
EXPORT_SYMBOL_GPL(macvlan_common_newlink);

static int macvlan_newlink(struct net *src_net, struct net_device *dev,
			   struct nlattr *tb[], struct nlattr *data[],
			   struct netlink_ext_ack *extack)
{
	return macvlan_common_newlink(src_net, dev, tb, data);
}

void macvlan_dellink(struct net_device *dev, struct list_head *head)
{
	struct macvlan_dev *vlan = netdev_priv(dev);

	if (vlan->mode == MACVLAN_MODE_SOURCE)
		macvlan_flush_sources(vlan->port, vlan);
	list_del_rcu(&vlan->list);
	unregister_netdevice_queue(dev, head);
	netdev_upper_dev_unlink(vlan->lowerdev, dev);
}
EXPORT_SYMBOL_GPL(macvlan_dellink);

static int macvlan_changelink(struct net_device *dev,
			      struct nlattr *tb[], struct nlattr *data[],
			      struct netlink_ext_ack *extack)
{
	struct macvlan_dev *vlan = netdev_priv(dev);
	enum macvlan_mode mode;
	bool set_mode = false;
	enum macvlan_macaddr_mode macmode;
	int ret;

	/* Validate mode, but don't set yet: setting flags may fail. */
	if (data && data[IFLA_MACVLAN_MODE]) {
		set_mode = true;
		mode = nla_get_u32(data[IFLA_MACVLAN_MODE]);
		/* Passthrough mode can't be set or cleared dynamically */
		if ((mode == MACVLAN_MODE_PASSTHRU) !=
		    (vlan->mode == MACVLAN_MODE_PASSTHRU))
			return -EINVAL;
		if (vlan->mode == MACVLAN_MODE_SOURCE &&
		    vlan->mode != mode)
			macvlan_flush_sources(vlan->port, vlan);
	}

	if (data && data[IFLA_MACVLAN_FLAGS]) {
		__u16 flags = nla_get_u16(data[IFLA_MACVLAN_FLAGS]);
		bool promisc = (flags ^ vlan->flags) & MACVLAN_FLAG_NOPROMISC;
		if (macvlan_passthru(vlan->port) && promisc) {
			int err;

			if (flags & MACVLAN_FLAG_NOPROMISC)
				err = dev_set_promiscuity(vlan->lowerdev, -1);
			else
				err = dev_set_promiscuity(vlan->lowerdev, 1);
			if (err < 0)
				return err;
		}
		vlan->flags = flags;
	}
	if (set_mode)
		vlan->mode = mode;
	if (data && data[IFLA_MACVLAN_MACADDR_MODE]) {
		if (vlan->mode != MACVLAN_MODE_SOURCE)
			return -EINVAL;
		macmode = nla_get_u32(data[IFLA_MACVLAN_MACADDR_MODE]);
		ret = macvlan_changelink_sources(vlan, macmode, data);
		if (ret)
			return ret;
	}
	return 0;
}

static size_t macvlan_get_size_mac(const struct macvlan_dev *vlan)
{
	if (vlan->macaddr_count == 0)
		return 0;
	return nla_total_size(0) /* IFLA_MACVLAN_MACADDR_DATA */
		+ vlan->macaddr_count * nla_total_size(sizeof(u8) * ETH_ALEN);
}

static size_t macvlan_get_size(const struct net_device *dev)
{
	struct macvlan_dev *vlan = netdev_priv(dev);

	return (0
		+ nla_total_size(4) /* IFLA_MACVLAN_MODE */
		+ nla_total_size(2) /* IFLA_MACVLAN_FLAGS */
		+ nla_total_size(4) /* IFLA_MACVLAN_MACADDR_COUNT */
		+ macvlan_get_size_mac(vlan) /* IFLA_MACVLAN_MACADDR */
		);
}

static int macvlan_fill_info_macaddr(struct sk_buff *skb,
				     const struct macvlan_dev *vlan,
				     const int i)
{
	struct hlist_head *h = &vlan->port->vlan_source_hash[i];
	struct macvlan_source_entry *entry;

	hlist_for_each_entry_rcu(entry, h, hlist) {
		if (entry->vlan != vlan)
			continue;
		if (nla_put(skb, IFLA_MACVLAN_MACADDR, ETH_ALEN, entry->addr))
			return 1;
	}
	return 0;
}

static int macvlan_fill_info(struct sk_buff *skb,
				const struct net_device *dev)
{
	struct macvlan_dev *vlan = netdev_priv(dev);
	int i;
	struct nlattr *nest;

	if (nla_put_u32(skb, IFLA_MACVLAN_MODE, vlan->mode))
		goto nla_put_failure;
	if (nla_put_u16(skb, IFLA_MACVLAN_FLAGS, vlan->flags))
		goto nla_put_failure;
	if (nla_put_u32(skb, IFLA_MACVLAN_MACADDR_COUNT, vlan->macaddr_count))
		goto nla_put_failure;
	if (vlan->macaddr_count > 0) {
		nest = nla_nest_start(skb, IFLA_MACVLAN_MACADDR_DATA);
		if (nest == NULL)
			goto nla_put_failure;

		for (i = 0; i < MACVLAN_HASH_SIZE; i++) {
			if (macvlan_fill_info_macaddr(skb, vlan, i))
				goto nla_put_failure;
		}
		nla_nest_end(skb, nest);
	}
	return 0;

nla_put_failure:
	return -EMSGSIZE;
}

static const struct nla_policy macvlan_policy[IFLA_MACVLAN_MAX + 1] = {
	[IFLA_MACVLAN_MODE]  = { .type = NLA_U32 },
	[IFLA_MACVLAN_FLAGS] = { .type = NLA_U16 },
	[IFLA_MACVLAN_MACADDR_MODE] = { .type = NLA_U32 },
	[IFLA_MACVLAN_MACADDR] = { .type = NLA_BINARY, .len = MAX_ADDR_LEN },
	[IFLA_MACVLAN_MACADDR_DATA] = { .type = NLA_NESTED },
	[IFLA_MACVLAN_MACADDR_COUNT] = { .type = NLA_U32 },
};

int macvlan_link_register(struct rtnl_link_ops *ops)
{
	/* common fields */
	ops->validate		= macvlan_validate;
	ops->maxtype		= IFLA_MACVLAN_MAX;
	ops->policy		= macvlan_policy;
	ops->changelink		= macvlan_changelink;
	ops->get_size		= macvlan_get_size;
	ops->fill_info		= macvlan_fill_info;

	return rtnl_link_register(ops);
};
EXPORT_SYMBOL_GPL(macvlan_link_register);

static struct net *macvlan_get_link_net(const struct net_device *dev)
{
	return dev_net(macvlan_dev_real_dev(dev));
}

static struct rtnl_link_ops macvlan_link_ops = {
	.kind		= "macvlan",
	.setup		= macvlan_setup,
	.newlink	= macvlan_newlink,
	.dellink	= macvlan_dellink,
	.get_link_net	= macvlan_get_link_net,
	.priv_size      = sizeof(struct macvlan_dev),
};

static int macvlan_device_event(struct notifier_block *unused,
				unsigned long event, void *ptr)
{
	struct net_device *dev = netdev_notifier_info_to_dev(ptr);
	struct macvlan_dev *vlan, *next;
	struct macvlan_port *port;
	LIST_HEAD(list_kill);

	if (!macvlan_port_exists(dev))
		return NOTIFY_DONE;

	port = macvlan_port_get_rtnl(dev);

	switch (event) {
	case NETDEV_UP:
	case NETDEV_CHANGE:
		list_for_each_entry(vlan, &port->vlans, list)
			netif_stacked_transfer_operstate(vlan->lowerdev,
							 vlan->dev);
		break;
	case NETDEV_FEAT_CHANGE:
		list_for_each_entry(vlan, &port->vlans, list) {
			vlan->dev->gso_max_size = dev->gso_max_size;
			vlan->dev->gso_max_segs = dev->gso_max_segs;
			netdev_update_features(vlan->dev);
		}
		break;
	case NETDEV_CHANGEMTU:
		list_for_each_entry(vlan, &port->vlans, list) {
			if (vlan->dev->mtu <= dev->mtu)
				continue;
			dev_set_mtu(vlan->dev, dev->mtu);
		}
		break;
	case NETDEV_CHANGEADDR:
		if (!macvlan_passthru(port))
			return NOTIFY_DONE;

		vlan = list_first_entry_or_null(&port->vlans,
						struct macvlan_dev,
						list);

		if (macvlan_sync_address(vlan->dev, dev->dev_addr))
			return NOTIFY_BAD;

		break;
	case NETDEV_UNREGISTER:
		/* twiddle thumbs on netns device moves */
		if (dev->reg_state != NETREG_UNREGISTERING)
			break;

		list_for_each_entry_safe(vlan, next, &port->vlans, list)
			vlan->dev->rtnl_link_ops->dellink(vlan->dev, &list_kill);
		unregister_netdevice_many(&list_kill);
		break;
	case NETDEV_PRE_TYPE_CHANGE:
		/* Forbid underlaying device to change its type. */
		return NOTIFY_BAD;

	case NETDEV_NOTIFY_PEERS:
	case NETDEV_BONDING_FAILOVER:
	case NETDEV_RESEND_IGMP:
		/* Propagate to all vlans */
		list_for_each_entry(vlan, &port->vlans, list)
			call_netdevice_notifiers(event, vlan->dev);
	}
	return NOTIFY_DONE;
}

static struct notifier_block macvlan_notifier_block __read_mostly = {
	.notifier_call	= macvlan_device_event,
};

static int __init macvlan_init_module(void)
{
	int err;

	register_netdevice_notifier(&macvlan_notifier_block);

	err = macvlan_link_register(&macvlan_link_ops);
	if (err < 0)
		goto err1;
	return 0;
err1:
	unregister_netdevice_notifier(&macvlan_notifier_block);
	return err;
}

static void __exit macvlan_cleanup_module(void)
{
	rtnl_link_unregister(&macvlan_link_ops);
	unregister_netdevice_notifier(&macvlan_notifier_block);
}

module_init(macvlan_init_module);
module_exit(macvlan_cleanup_module);

MODULE_LICENSE("GPL");
MODULE_AUTHOR("Patrick McHardy <kaber@trash.net>");
MODULE_DESCRIPTION("Driver for MAC address based VLANs");
MODULE_ALIAS_RTNL_LINK("macvlan");<|MERGE_RESOLUTION|>--- conflicted
+++ resolved
@@ -743,20 +743,14 @@
 	if (!is_valid_ether_addr(addr->sa_data))
 		return -EADDRNOTAVAIL;
 
-<<<<<<< HEAD
-	if (vlan->mode == MACVLAN_MODE_PASSTHRU)
-		return dev_set_mac_address(vlan->lowerdev, addr);
-=======
 	/* If the addresses are the same, this is a no-op */
 	if (ether_addr_equal(dev->dev_addr, addr->sa_data))
 		return 0;
 
 	if (vlan->mode == MACVLAN_MODE_PASSTHRU) {
 		macvlan_set_addr_change(vlan->port);
-		dev_set_mac_address(vlan->lowerdev, addr);
-		return 0;
-	}
->>>>>>> 4d8a991d
+		return dev_set_mac_address(vlan->lowerdev, addr);
+	}
 
 	return macvlan_sync_address(dev, addr->sa_data);
 }
