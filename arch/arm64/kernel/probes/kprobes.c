--- conflicted
+++ resolved
@@ -352,13 +352,8 @@
 	unsigned long addr = instruction_pointer(regs);
 	struct kprobe *cur = kprobe_running();
 
-<<<<<<< HEAD
-	if (cur && (kcb->kprobe_status == KPROBE_HIT_SS)
-	    && ((unsigned long)&cur->ainsn.api.insn[1] == addr)) {
-=======
 	if (cur && (kcb->kprobe_status & (KPROBE_HIT_SS | KPROBE_REENTER)) &&
 	    ((unsigned long)&cur->ainsn.api.insn[1] == addr)) {
->>>>>>> 6ee1d745
 		kprobes_restore_local_irqflag(kcb, regs);
 		post_kprobe_handler(cur, kcb, regs);
 
