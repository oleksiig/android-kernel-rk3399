/* SPDX-License-Identifier: GPL-2.0 */
/*
 * Copyright (C) 2020 ARM Ltd.
 */
#ifndef __ASM_MTE_H
#define __ASM_MTE_H

#include <asm/compiler.h>
#include <asm/mte-def.h>

#ifndef __ASSEMBLY__

#include <linux/bitfield.h>
#include <linux/page-flags.h>
#include <linux/types.h>

#include <asm/pgtable-types.h>

extern u64 gcr_kernel_excl;

void mte_clear_page_tags(void *addr);
unsigned long mte_copy_tags_from_user(void *to, const void __user *from,
				      unsigned long n);
unsigned long mte_copy_tags_to_user(void __user *to, void *from,
				    unsigned long n);
int mte_save_tags(struct page *page);
void mte_save_page_tags(const void *page_addr, void *tag_storage);
bool mte_restore_tags(swp_entry_t entry, struct page *page);
void mte_restore_page_tags(void *page_addr, const void *tag_storage);
void mte_invalidate_tags(int type, pgoff_t offset);
void mte_invalidate_tags_area(int type);
void *mte_allocate_tag_storage(void);
void mte_free_tag_storage(char *storage);

#ifdef CONFIG_ARM64_MTE

/* track which pages have valid allocation tags */
#define PG_mte_tagged	PG_arch_2

<<<<<<< HEAD
void mte_zero_clear_page_tags(void *addr);
void mte_sync_tags(pte_t *ptep, pte_t pte);
=======
void mte_sync_tags(pte_t old_pte, pte_t pte);
>>>>>>> b8917b4a
void mte_copy_page_tags(void *kto, const void *kfrom);
void mte_thread_init_user(void);
void mte_thread_switch(struct task_struct *next);
void mte_suspend_enter(void);
void mte_suspend_exit(void);
long set_mte_ctrl(struct task_struct *task, unsigned long arg);
long get_mte_ctrl(struct task_struct *task);
int mte_ptrace_copy_tags(struct task_struct *child, long request,
			 unsigned long addr, unsigned long data);

#else /* CONFIG_ARM64_MTE */

/* unused if !CONFIG_ARM64_MTE, silence the compiler */
#define PG_mte_tagged	0

<<<<<<< HEAD
static inline void mte_zero_clear_page_tags(void *addr)
{
}
static inline void mte_sync_tags(pte_t *ptep, pte_t pte)
=======
static inline void mte_sync_tags(pte_t old_pte, pte_t pte)
>>>>>>> b8917b4a
{
}
static inline void mte_copy_page_tags(void *kto, const void *kfrom)
{
}
static inline void mte_thread_init_user(void)
{
}
static inline void mte_thread_switch(struct task_struct *next)
{
}
static inline void mte_suspend_enter(void)
{
}
static inline void mte_suspend_exit(void)
{
}
static inline long set_mte_ctrl(struct task_struct *task, unsigned long arg)
{
	return 0;
}
static inline long get_mte_ctrl(struct task_struct *task)
{
	return 0;
}
static inline int mte_ptrace_copy_tags(struct task_struct *child,
				       long request, unsigned long addr,
				       unsigned long data)
{
	return -EIO;
}

#endif /* CONFIG_ARM64_MTE */

#ifdef CONFIG_KASAN_HW_TAGS
/* Whether the MTE asynchronous mode is enabled. */
DECLARE_STATIC_KEY_FALSE(mte_async_mode);

static inline bool system_uses_mte_async_mode(void)
{
	return static_branch_unlikely(&mte_async_mode);
}

void mte_check_tfsr_el1(void);

static inline void mte_check_tfsr_entry(void)
{
	mte_check_tfsr_el1();
}

static inline void mte_check_tfsr_exit(void)
{
	/*
	 * The asynchronous faults are sync'ed automatically with
	 * TFSR_EL1 on kernel entry but for exit an explicit dsb()
	 * is required.
	 */
	dsb(nsh);
	isb();

	mte_check_tfsr_el1();
}
#else
static inline bool system_uses_mte_async_mode(void)
{
	return false;
}
static inline void mte_check_tfsr_el1(void)
{
}
static inline void mte_check_tfsr_entry(void)
{
}
static inline void mte_check_tfsr_exit(void)
{
}
#endif /* CONFIG_KASAN_HW_TAGS */

#endif /* __ASSEMBLY__ */
#endif /* __ASM_MTE_H  */<|MERGE_RESOLUTION|>--- conflicted
+++ resolved
@@ -37,12 +37,8 @@
 /* track which pages have valid allocation tags */
 #define PG_mte_tagged	PG_arch_2
 
-<<<<<<< HEAD
 void mte_zero_clear_page_tags(void *addr);
-void mte_sync_tags(pte_t *ptep, pte_t pte);
-=======
 void mte_sync_tags(pte_t old_pte, pte_t pte);
->>>>>>> b8917b4a
 void mte_copy_page_tags(void *kto, const void *kfrom);
 void mte_thread_init_user(void);
 void mte_thread_switch(struct task_struct *next);
@@ -58,14 +54,10 @@
 /* unused if !CONFIG_ARM64_MTE, silence the compiler */
 #define PG_mte_tagged	0
 
-<<<<<<< HEAD
 static inline void mte_zero_clear_page_tags(void *addr)
 {
 }
-static inline void mte_sync_tags(pte_t *ptep, pte_t pte)
-=======
 static inline void mte_sync_tags(pte_t old_pte, pte_t pte)
->>>>>>> b8917b4a
 {
 }
 static inline void mte_copy_page_tags(void *kto, const void *kfrom)
