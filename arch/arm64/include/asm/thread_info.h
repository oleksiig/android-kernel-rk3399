/* SPDX-License-Identifier: GPL-2.0-only */
/*
 * Based on arch/arm/include/asm/thread_info.h
 *
 * Copyright (C) 2002 Russell King.
 * Copyright (C) 2012 ARM Ltd.
 */
#ifndef __ASM_THREAD_INFO_H
#define __ASM_THREAD_INFO_H

#include <linux/compiler.h>

#ifndef __ASSEMBLY__

struct task_struct;

#include <asm/memory.h>
#include <asm/stack_pointer.h>
#include <asm/types.h>

/*
 * low level task data that entry.S needs immediate access to.
 */
struct thread_info {
	unsigned long		flags;		/* low level flags */
#ifdef CONFIG_ARM64_SW_TTBR0_PAN
	u64			ttbr0;		/* saved TTBR0_EL1 */
#endif
	union {
		u64		preempt_count;	/* 0 => preemptible, <0 => bug */
		struct {
#ifdef CONFIG_CPU_BIG_ENDIAN
			u32	need_resched;
			u32	count;
#else
			u32	count;
			u32	need_resched;
#endif
		} preempt;
	};
#ifdef CONFIG_SHADOW_CALL_STACK
	void			*scs_base;
	void			*scs_sp;
#endif
};

#define thread_saved_pc(tsk)	\
	((unsigned long)(tsk->thread.cpu_context.pc))
#define thread_saved_sp(tsk)	\
	((unsigned long)(tsk->thread.cpu_context.sp))
#define thread_saved_fp(tsk)	\
	((unsigned long)(tsk->thread.cpu_context.fp))

void arch_setup_new_exec(void);
#define arch_setup_new_exec     arch_setup_new_exec

void arch_release_task_struct(struct task_struct *tsk);

#endif

#define TIF_SIGPENDING		0	/* signal pending */
#define TIF_NEED_RESCHED	1	/* rescheduling necessary */
#define TIF_NOTIFY_RESUME	2	/* callback before returning to user */
#define TIF_FOREIGN_FPSTATE	3	/* CPU's FP state is not current's */
#define TIF_UPROBE		4	/* uprobe breakpoint or singlestep */
#define TIF_MTE_ASYNC_FAULT	5	/* MTE Asynchronous Tag Check Fault */
<<<<<<< HEAD
#define TIF_CHECK_32BIT_AFFINITY 6	/* Check thread affinity for asymmetric AArch32 */
#define TIF_NOTIFY_SIGNAL	7	/* signal notifications exist */
=======
#define TIF_NOTIFY_SIGNAL	6	/* signal notifications exist */
>>>>>>> 278f54c4
#define TIF_SYSCALL_TRACE	8	/* syscall trace active */
#define TIF_SYSCALL_AUDIT	9	/* syscall auditing */
#define TIF_SYSCALL_TRACEPOINT	10	/* syscall tracepoint for ftrace */
#define TIF_SECCOMP		11	/* syscall secure computing */
#define TIF_SYSCALL_EMU		12	/* syscall emulation active */
#define TIF_MEMDIE		18	/* is terminating due to OOM killer */
#define TIF_FREEZE		19
#define TIF_RESTORE_SIGMASK	20
#define TIF_SINGLESTEP		21
#define TIF_32BIT		22	/* 32bit process */
#define TIF_SVE			23	/* Scalable Vector Extension in use */
#define TIF_SVE_VL_INHERIT	24	/* Inherit sve_vl_onexec across exec */
#define TIF_SSBD		25	/* Wants SSB mitigation */
#define TIF_TAGGED_ADDR		26	/* Allow tagged user addresses */

#define _TIF_SIGPENDING		(1 << TIF_SIGPENDING)
#define _TIF_NEED_RESCHED	(1 << TIF_NEED_RESCHED)
#define _TIF_NOTIFY_RESUME	(1 << TIF_NOTIFY_RESUME)
#define _TIF_FOREIGN_FPSTATE	(1 << TIF_FOREIGN_FPSTATE)
#define _TIF_SYSCALL_TRACE	(1 << TIF_SYSCALL_TRACE)
#define _TIF_SYSCALL_AUDIT	(1 << TIF_SYSCALL_AUDIT)
#define _TIF_SYSCALL_TRACEPOINT	(1 << TIF_SYSCALL_TRACEPOINT)
#define _TIF_SECCOMP		(1 << TIF_SECCOMP)
#define _TIF_SYSCALL_EMU	(1 << TIF_SYSCALL_EMU)
#define _TIF_UPROBE		(1 << TIF_UPROBE)
#define _TIF_SINGLESTEP		(1 << TIF_SINGLESTEP)
#define _TIF_32BIT		(1 << TIF_32BIT)
#define _TIF_CHECK_32BIT_AFFINITY (1 << TIF_CHECK_32BIT_AFFINITY)
#define _TIF_SVE		(1 << TIF_SVE)
#define _TIF_MTE_ASYNC_FAULT	(1 << TIF_MTE_ASYNC_FAULT)
#define _TIF_NOTIFY_SIGNAL	(1 << TIF_NOTIFY_SIGNAL)

#define _TIF_WORK_MASK		(_TIF_NEED_RESCHED | _TIF_SIGPENDING | \
				 _TIF_NOTIFY_RESUME | _TIF_FOREIGN_FPSTATE | \
				 _TIF_UPROBE | _TIF_MTE_ASYNC_FAULT | \
				 _TIF_NOTIFY_SIGNAL | \
				 _TIF_CHECK_32BIT_AFFINITY)

#define _TIF_SYSCALL_WORK	(_TIF_SYSCALL_TRACE | _TIF_SYSCALL_AUDIT | \
				 _TIF_SYSCALL_TRACEPOINT | _TIF_SECCOMP | \
				 _TIF_SYSCALL_EMU)

#ifdef CONFIG_SHADOW_CALL_STACK
#define INIT_SCS							\
	.scs_base	= init_shadow_call_stack,			\
	.scs_sp		= init_shadow_call_stack,
#else
#define INIT_SCS
#endif

#define INIT_THREAD_INFO(tsk)						\
{									\
	.flags		= _TIF_FOREIGN_FPSTATE,				\
	.preempt_count	= INIT_PREEMPT_COUNT,				\
	INIT_SCS							\
}

#endif /* __ASM_THREAD_INFO_H */<|MERGE_RESOLUTION|>--- conflicted
+++ resolved
@@ -64,12 +64,8 @@
 #define TIF_FOREIGN_FPSTATE	3	/* CPU's FP state is not current's */
 #define TIF_UPROBE		4	/* uprobe breakpoint or singlestep */
 #define TIF_MTE_ASYNC_FAULT	5	/* MTE Asynchronous Tag Check Fault */
-<<<<<<< HEAD
-#define TIF_CHECK_32BIT_AFFINITY 6	/* Check thread affinity for asymmetric AArch32 */
-#define TIF_NOTIFY_SIGNAL	7	/* signal notifications exist */
-=======
 #define TIF_NOTIFY_SIGNAL	6	/* signal notifications exist */
->>>>>>> 278f54c4
+#define TIF_CHECK_32BIT_AFFINITY 7	/* Check thread affinity for asymmetric AArch32 */
 #define TIF_SYSCALL_TRACE	8	/* syscall trace active */
 #define TIF_SYSCALL_AUDIT	9	/* syscall auditing */
 #define TIF_SYSCALL_TRACEPOINT	10	/* syscall tracepoint for ftrace */
