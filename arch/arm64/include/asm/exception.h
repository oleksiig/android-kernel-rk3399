--- conflicted
+++ resolved
@@ -62,24 +62,14 @@
 void do_bti(struct pt_regs *regs);
 void do_debug_exception(unsigned long addr_if_watchpoint, unsigned long esr,
 			struct pt_regs *regs);
-<<<<<<< HEAD
-void do_fpsimd_acc(unsigned int esr, struct pt_regs *regs);
-void do_sve_acc(unsigned int esr, struct pt_regs *regs);
-void do_sme_acc(unsigned int esr, struct pt_regs *regs);
-void do_fpsimd_exc(unsigned int esr, struct pt_regs *regs);
-void do_sysinstr(unsigned int esr, struct pt_regs *regs);
-void do_sp_pc_abort(unsigned long addr, unsigned int esr, struct pt_regs *regs);
-void bad_el0_sync(struct pt_regs *regs, int reason, unsigned int esr);
-void do_cp15instr(unsigned int esr, struct pt_regs *regs);
-=======
 void do_fpsimd_acc(unsigned long esr, struct pt_regs *regs);
 void do_sve_acc(unsigned long esr, struct pt_regs *regs);
+void do_sme_acc(unsigned long esr, struct pt_regs *regs);
 void do_fpsimd_exc(unsigned long esr, struct pt_regs *regs);
 void do_sysinstr(unsigned long esr, struct pt_regs *regs);
 void do_sp_pc_abort(unsigned long addr, unsigned long esr, struct pt_regs *regs);
 void bad_el0_sync(struct pt_regs *regs, int reason, unsigned long esr);
 void do_cp15instr(unsigned long esr, struct pt_regs *regs);
->>>>>>> 90ffbb72
 void do_el0_svc(struct pt_regs *regs);
 void do_el0_svc_compat(struct pt_regs *regs);
 void do_ptrauth_fault(struct pt_regs *regs, unsigned long esr);
