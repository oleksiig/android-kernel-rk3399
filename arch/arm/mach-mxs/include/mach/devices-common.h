--- conflicted
+++ resolved
@@ -65,22 +65,14 @@
 		const struct flexcan_platform_data *pdata);
 
 /* i2c */
-<<<<<<< HEAD
-struct mxs_i2c_data {
-=======
 struct mxs_mxs_i2c_data {
->>>>>>> d762f438
 	int id;
 	resource_size_t iobase;
 	resource_size_t errirq;
 	resource_size_t dmairq;
 };
-<<<<<<< HEAD
-struct platform_device * __init mxs_add_mxs_i2c(const struct mxs_i2c_data *data);
-=======
 struct platform_device * __init mxs_add_mxs_i2c(
 		const struct mxs_mxs_i2c_data *data);
->>>>>>> d762f438
 
 /* mmc */
 #include <mach/mmc.h>
