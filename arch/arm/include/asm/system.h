--- conflicted
+++ resolved
@@ -139,15 +139,10 @@
 #define dmb() __asm__ __volatile__ ("" : : : "memory")
 #endif
 
-<<<<<<< HEAD
-#if defined(CONFIG_ARM_DMA_MEM_BUFFERABLE) || defined(CONFIG_SMP)
-#define mb()		dmb()
-=======
 #ifdef CONFIG_ARCH_HAS_BARRIERS
 #include <mach/barriers.h>
-#elif __LINUX_ARM_ARCH__ >= 7 || defined(CONFIG_SMP)
+#elif defined(CONFIG_ARM_DMA_MEM_BUFFERABLE) || defined(CONFIG_SMP)
 #define mb()		do { dsb(); outer_sync(); } while (0)
->>>>>>> a3685f00
 #define rmb()		dmb()
 #define wmb()		mb()
 #else
