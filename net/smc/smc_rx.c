// SPDX-License-Identifier: GPL-2.0
/*
 * Shared Memory Communications over RDMA (SMC-R) and RoCE
 *
 * Manage RMBE
 * copy new RMBE data into user space
 *
 * Copyright IBM Corp. 2016
 *
 * Author(s):  Ursula Braun <ubraun@linux.vnet.ibm.com>
 */

#include <linux/net.h>
#include <linux/rcupdate.h>
#include <linux/sched/signal.h>

#include <net/sock.h>

#include "smc.h"
#include "smc_core.h"
#include "smc_cdc.h"
#include "smc_tx.h" /* smc_tx_consumer_update() */
#include "smc_rx.h"
#include "smc_stats.h"
<<<<<<< HEAD
=======
#include "smc_tracepoint.h"
>>>>>>> df0cc57e

/* callback implementation to wakeup consumers blocked with smc_rx_wait().
 * indirectly called by smc_cdc_msg_recv_action().
 */
static void smc_rx_wake_up(struct sock *sk)
{
	struct socket_wq *wq;

	/* derived from sock_def_readable() */
	/* called already in smc_listen_work() */
	rcu_read_lock();
	wq = rcu_dereference(sk->sk_wq);
	if (skwq_has_sleeper(wq))
		wake_up_interruptible_sync_poll(&wq->wait, EPOLLIN | EPOLLPRI |
						EPOLLRDNORM | EPOLLRDBAND);
	sk_wake_async(sk, SOCK_WAKE_WAITD, POLL_IN);
	if ((sk->sk_shutdown == SHUTDOWN_MASK) ||
	    (sk->sk_state == SMC_CLOSED))
		sk_wake_async(sk, SOCK_WAKE_WAITD, POLL_HUP);
	rcu_read_unlock();
}

/* Update consumer cursor
 *   @conn   connection to update
 *   @cons   consumer cursor
 *   @len    number of Bytes consumed
 *   Returns:
 *   1 if we should end our receive, 0 otherwise
 */
static int smc_rx_update_consumer(struct smc_sock *smc,
				  union smc_host_cursor cons, size_t len)
{
	struct smc_connection *conn = &smc->conn;
	struct sock *sk = &smc->sk;
	bool force = false;
	int diff, rc = 0;

	smc_curs_add(conn->rmb_desc->len, &cons, len);

	/* did we process urgent data? */
	if (conn->urg_state == SMC_URG_VALID || conn->urg_rx_skip_pend) {
		diff = smc_curs_comp(conn->rmb_desc->len, &cons,
				     &conn->urg_curs);
		if (sock_flag(sk, SOCK_URGINLINE)) {
			if (diff == 0) {
				force = true;
				rc = 1;
				conn->urg_state = SMC_URG_READ;
			}
		} else {
			if (diff == 1) {
				/* skip urgent byte */
				force = true;
				smc_curs_add(conn->rmb_desc->len, &cons, 1);
				conn->urg_rx_skip_pend = false;
			} else if (diff < -1)
				/* we read past urgent byte */
				conn->urg_state = SMC_URG_READ;
		}
	}

	smc_curs_copy(&conn->local_tx_ctrl.cons, &cons, conn);

	/* send consumer cursor update if required */
	/* similar to advertising new TCP rcv_wnd if required */
	smc_tx_consumer_update(conn, force);

	return rc;
}

static void smc_rx_update_cons(struct smc_sock *smc, size_t len)
{
	struct smc_connection *conn = &smc->conn;
	union smc_host_cursor cons;

	smc_curs_copy(&cons, &conn->local_tx_ctrl.cons, conn);
	smc_rx_update_consumer(smc, cons, len);
}

struct smc_spd_priv {
	struct smc_sock *smc;
	size_t		 len;
};

static void smc_rx_pipe_buf_release(struct pipe_inode_info *pipe,
				    struct pipe_buffer *buf)
{
	struct smc_spd_priv *priv = (struct smc_spd_priv *)buf->private;
	struct smc_sock *smc = priv->smc;
	struct smc_connection *conn;
	struct sock *sk = &smc->sk;

	if (sk->sk_state == SMC_CLOSED ||
	    sk->sk_state == SMC_PEERFINCLOSEWAIT ||
	    sk->sk_state == SMC_APPFINCLOSEWAIT)
		goto out;
	conn = &smc->conn;
	lock_sock(sk);
	smc_rx_update_cons(smc, priv->len);
	release_sock(sk);
	if (atomic_sub_and_test(priv->len, &conn->splice_pending))
		smc_rx_wake_up(sk);
out:
	kfree(priv);
	put_page(buf->page);
	sock_put(sk);
}

static const struct pipe_buf_operations smc_pipe_ops = {
	.release = smc_rx_pipe_buf_release,
	.get = generic_pipe_buf_get
};

static void smc_rx_spd_release(struct splice_pipe_desc *spd,
			       unsigned int i)
{
	put_page(spd->pages[i]);
}

static int smc_rx_splice(struct pipe_inode_info *pipe, char *src, size_t len,
			 struct smc_sock *smc)
{
	struct splice_pipe_desc spd;
	struct partial_page partial;
	struct smc_spd_priv *priv;
	int bytes;

	priv = kzalloc(sizeof(*priv), GFP_KERNEL);
	if (!priv)
		return -ENOMEM;
	priv->len = len;
	priv->smc = smc;
	partial.offset = src - (char *)smc->conn.rmb_desc->cpu_addr;
	partial.len = len;
	partial.private = (unsigned long)priv;

	spd.nr_pages_max = 1;
	spd.nr_pages = 1;
	spd.pages = &smc->conn.rmb_desc->pages;
	spd.partial = &partial;
	spd.ops = &smc_pipe_ops;
	spd.spd_release = smc_rx_spd_release;

	bytes = splice_to_pipe(pipe, &spd);
	if (bytes > 0) {
		sock_hold(&smc->sk);
		get_page(smc->conn.rmb_desc->pages);
		atomic_add(bytes, &smc->conn.splice_pending);
	}

	return bytes;
}

static int smc_rx_data_available_and_no_splice_pend(struct smc_connection *conn)
{
	return atomic_read(&conn->bytes_to_rcv) &&
	       !atomic_read(&conn->splice_pending);
}

/* blocks rcvbuf consumer until >=len bytes available or timeout or interrupted
 *   @smc    smc socket
 *   @timeo  pointer to max seconds to wait, pointer to value 0 for no timeout
 *   @fcrit  add'l criterion to evaluate as function pointer
 * Returns:
 * 1 if at least 1 byte available in rcvbuf or if socket error/shutdown.
 * 0 otherwise (nothing in rcvbuf nor timeout, e.g. interrupted).
 */
int smc_rx_wait(struct smc_sock *smc, long *timeo,
		int (*fcrit)(struct smc_connection *conn))
{
	DEFINE_WAIT_FUNC(wait, woken_wake_function);
	struct smc_connection *conn = &smc->conn;
	struct smc_cdc_conn_state_flags *cflags =
					&conn->local_tx_ctrl.conn_state_flags;
	struct sock *sk = &smc->sk;
	int rc;

	if (fcrit(conn))
		return 1;
	sk_set_bit(SOCKWQ_ASYNC_WAITDATA, sk);
	add_wait_queue(sk_sleep(sk), &wait);
	rc = sk_wait_event(sk, timeo,
			   sk->sk_err ||
			   cflags->peer_conn_abort ||
			   sk->sk_shutdown & RCV_SHUTDOWN ||
			   conn->killed ||
			   fcrit(conn),
			   &wait);
	remove_wait_queue(sk_sleep(sk), &wait);
	sk_clear_bit(SOCKWQ_ASYNC_WAITDATA, sk);
	return rc;
}

static int smc_rx_recv_urg(struct smc_sock *smc, struct msghdr *msg, int len,
			   int flags)
{
	struct smc_connection *conn = &smc->conn;
	union smc_host_cursor cons;
	struct sock *sk = &smc->sk;
	int rc = 0;

	if (sock_flag(sk, SOCK_URGINLINE) ||
	    !(conn->urg_state == SMC_URG_VALID) ||
	    conn->urg_state == SMC_URG_READ)
		return -EINVAL;

	SMC_STAT_INC(smc, urg_data_cnt);
	if (conn->urg_state == SMC_URG_VALID) {
		if (!(flags & MSG_PEEK))
			smc->conn.urg_state = SMC_URG_READ;
		msg->msg_flags |= MSG_OOB;
		if (len > 0) {
			if (!(flags & MSG_TRUNC))
				rc = memcpy_to_msg(msg, &conn->urg_rx_byte, 1);
			len = 1;
			smc_curs_copy(&cons, &conn->local_tx_ctrl.cons, conn);
			if (smc_curs_diff(conn->rmb_desc->len, &cons,
					  &conn->urg_curs) > 1)
				conn->urg_rx_skip_pend = true;
			/* Urgent Byte was already accounted for, but trigger
			 * skipping the urgent byte in non-inline case
			 */
			if (!(flags & MSG_PEEK))
				smc_rx_update_consumer(smc, cons, 0);
		} else {
			msg->msg_flags |= MSG_TRUNC;
		}

		return rc ? -EFAULT : len;
	}

	if (sk->sk_state == SMC_CLOSED || sk->sk_shutdown & RCV_SHUTDOWN)
		return 0;

	return -EAGAIN;
}

static bool smc_rx_recvmsg_data_available(struct smc_sock *smc)
{
	struct smc_connection *conn = &smc->conn;

	if (smc_rx_data_available(conn))
		return true;
	else if (conn->urg_state == SMC_URG_VALID)
		/* we received a single urgent Byte - skip */
		smc_rx_update_cons(smc, 0);
	return false;
}

/* smc_rx_recvmsg - receive data from RMBE
 * @msg:	copy data to receive buffer
 * @pipe:	copy data to pipe if set - indicates splice() call
 *
 * rcvbuf consumer: main API called by socket layer.
 * Called under sk lock.
 */
int smc_rx_recvmsg(struct smc_sock *smc, struct msghdr *msg,
		   struct pipe_inode_info *pipe, size_t len, int flags)
{
	size_t copylen, read_done = 0, read_remaining = len;
	size_t chunk_len, chunk_off, chunk_len_sum;
	struct smc_connection *conn = &smc->conn;
	int (*func)(struct smc_connection *conn);
	union smc_host_cursor cons;
	int readable, chunk;
	char *rcvbuf_base;
	struct sock *sk;
	int splbytes;
	long timeo;
	int target;		/* Read at least these many bytes */
	int rc;

	if (unlikely(flags & MSG_ERRQUEUE))
		return -EINVAL; /* future work for sk.sk_family == AF_SMC */

	sk = &smc->sk;
	if (sk->sk_state == SMC_LISTEN)
		return -ENOTCONN;
	if (flags & MSG_OOB)
		return smc_rx_recv_urg(smc, msg, len, flags);
	timeo = sock_rcvtimeo(sk, flags & MSG_DONTWAIT);
	target = sock_rcvlowat(sk, flags & MSG_WAITALL, len);

	readable = atomic_read(&conn->bytes_to_rcv);
	if (readable >= conn->rmb_desc->len)
		SMC_STAT_RMB_RX_FULL(smc, !conn->lnk);

	if (len < readable)
		SMC_STAT_RMB_RX_SIZE_SMALL(smc, !conn->lnk);
	/* we currently use 1 RMBE per RMB, so RMBE == RMB base addr */
	rcvbuf_base = conn->rx_off + conn->rmb_desc->cpu_addr;

	do { /* while (read_remaining) */
		if (read_done >= target || (pipe && read_done))
			break;

		if (conn->killed)
			break;

		if (smc_rx_recvmsg_data_available(smc))
			goto copy;

		if (sk->sk_shutdown & RCV_SHUTDOWN) {
			/* smc_cdc_msg_recv_action() could have run after
			 * above smc_rx_recvmsg_data_available()
			 */
			if (smc_rx_recvmsg_data_available(smc))
				goto copy;
			break;
		}

		if (read_done) {
			if (sk->sk_err ||
			    sk->sk_state == SMC_CLOSED ||
			    !timeo ||
			    signal_pending(current))
				break;
		} else {
			if (sk->sk_err) {
				read_done = sock_error(sk);
				break;
			}
			if (sk->sk_state == SMC_CLOSED) {
				if (!sock_flag(sk, SOCK_DONE)) {
					/* This occurs when user tries to read
					 * from never connected socket.
					 */
					read_done = -ENOTCONN;
					break;
				}
				break;
			}
			if (signal_pending(current)) {
				read_done = sock_intr_errno(timeo);
				break;
			}
			if (!timeo)
				return -EAGAIN;
		}

		if (!smc_rx_data_available(conn)) {
			smc_rx_wait(smc, &timeo, smc_rx_data_available);
			continue;
		}

copy:
		/* initialize variables for 1st iteration of subsequent loop */
		/* could be just 1 byte, even after waiting on data above */
		readable = atomic_read(&conn->bytes_to_rcv);
		splbytes = atomic_read(&conn->splice_pending);
		if (!readable || (msg && splbytes)) {
			if (splbytes)
				func = smc_rx_data_available_and_no_splice_pend;
			else
				func = smc_rx_data_available;
			smc_rx_wait(smc, &timeo, func);
			continue;
		}

		smc_curs_copy(&cons, &conn->local_tx_ctrl.cons, conn);
		/* subsequent splice() calls pick up where previous left */
		if (splbytes)
			smc_curs_add(conn->rmb_desc->len, &cons, splbytes);
		if (conn->urg_state == SMC_URG_VALID &&
		    sock_flag(&smc->sk, SOCK_URGINLINE) &&
		    readable > 1)
			readable--;	/* always stop at urgent Byte */
		/* not more than what user space asked for */
		copylen = min_t(size_t, read_remaining, readable);
		/* determine chunks where to read from rcvbuf */
		/* either unwrapped case, or 1st chunk of wrapped case */
		chunk_len = min_t(size_t, copylen, conn->rmb_desc->len -
				  cons.count);
		chunk_len_sum = chunk_len;
		chunk_off = cons.count;
		smc_rmb_sync_sg_for_cpu(conn);
		for (chunk = 0; chunk < 2; chunk++) {
			if (!(flags & MSG_TRUNC)) {
				if (msg) {
					rc = memcpy_to_msg(msg, rcvbuf_base +
							   chunk_off,
							   chunk_len);
				} else {
					rc = smc_rx_splice(pipe, rcvbuf_base +
							chunk_off, chunk_len,
							smc);
				}
				if (rc < 0) {
					if (!read_done)
						read_done = -EFAULT;
					smc_rmb_sync_sg_for_device(conn);
					goto out;
				}
			}
			read_remaining -= chunk_len;
			read_done += chunk_len;

			if (chunk_len_sum == copylen)
				break; /* either on 1st or 2nd iteration */
			/* prepare next (== 2nd) iteration */
			chunk_len = copylen - chunk_len; /* remainder */
			chunk_len_sum += chunk_len;
			chunk_off = 0; /* modulo offset in recv ring buffer */
		}
		smc_rmb_sync_sg_for_device(conn);

		/* update cursors */
		if (!(flags & MSG_PEEK)) {
			/* increased in recv tasklet smc_cdc_msg_rcv() */
			smp_mb__before_atomic();
			atomic_sub(copylen, &conn->bytes_to_rcv);
			/* guarantee 0 <= bytes_to_rcv <= rmb_desc->len */
			smp_mb__after_atomic();
			if (msg && smc_rx_update_consumer(smc, cons, copylen))
				goto out;
		}

		trace_smc_rx_recvmsg(smc, copylen);
	} while (read_remaining);
out:
	return read_done;
}

/* Initialize receive properties on connection establishment. NB: not __init! */
void smc_rx_init(struct smc_sock *smc)
{
	smc->sk.sk_data_ready = smc_rx_wake_up;
	atomic_set(&smc->conn.splice_pending, 0);
	smc->conn.urg_state = SMC_URG_READ;
}<|MERGE_RESOLUTION|>--- conflicted
+++ resolved
@@ -22,10 +22,7 @@
 #include "smc_tx.h" /* smc_tx_consumer_update() */
 #include "smc_rx.h"
 #include "smc_stats.h"
-<<<<<<< HEAD
-=======
 #include "smc_tracepoint.h"
->>>>>>> df0cc57e
 
 /* callback implementation to wakeup consumers blocked with smc_rx_wait().
  * indirectly called by smc_cdc_msg_recv_action().
