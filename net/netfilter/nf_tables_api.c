// SPDX-License-Identifier: GPL-2.0-only
/*
 * Copyright (c) 2007-2009 Patrick McHardy <kaber@trash.net>
 *
 * Development of this code funded by Astaro AG (http://www.astaro.com/)
 */

#include <linux/module.h>
#include <linux/init.h>
#include <linux/list.h>
#include <linux/skbuff.h>
#include <linux/netlink.h>
#include <linux/vmalloc.h>
#include <linux/rhashtable.h>
#include <linux/audit.h>
#include <linux/netfilter.h>
#include <linux/netfilter/nfnetlink.h>
#include <linux/netfilter/nf_tables.h>
#include <net/netfilter/nf_flow_table.h>
#include <net/netfilter/nf_tables_core.h>
#include <net/netfilter/nf_tables.h>
#include <net/netfilter/nf_tables_offload.h>
#include <net/net_namespace.h>
#include <net/sock.h>

#define NFT_MODULE_AUTOLOAD_LIMIT (MODULE_NAME_LEN - sizeof("nft-expr-255-"))

unsigned int nf_tables_net_id __read_mostly;

static LIST_HEAD(nf_tables_expressions);
static LIST_HEAD(nf_tables_objects);
static LIST_HEAD(nf_tables_flowtables);
static LIST_HEAD(nf_tables_destroy_list);
static DEFINE_SPINLOCK(nf_tables_destroy_list_lock);

enum {
	NFT_VALIDATE_SKIP	= 0,
	NFT_VALIDATE_NEED,
	NFT_VALIDATE_DO,
};

static struct rhltable nft_objname_ht;

static u32 nft_chain_hash(const void *data, u32 len, u32 seed);
static u32 nft_chain_hash_obj(const void *data, u32 len, u32 seed);
static int nft_chain_hash_cmp(struct rhashtable_compare_arg *, const void *);

static u32 nft_objname_hash(const void *data, u32 len, u32 seed);
static u32 nft_objname_hash_obj(const void *data, u32 len, u32 seed);
static int nft_objname_hash_cmp(struct rhashtable_compare_arg *, const void *);

static const struct rhashtable_params nft_chain_ht_params = {
	.head_offset		= offsetof(struct nft_chain, rhlhead),
	.key_offset		= offsetof(struct nft_chain, name),
	.hashfn			= nft_chain_hash,
	.obj_hashfn		= nft_chain_hash_obj,
	.obj_cmpfn		= nft_chain_hash_cmp,
	.automatic_shrinking	= true,
};

static const struct rhashtable_params nft_objname_ht_params = {
	.head_offset		= offsetof(struct nft_object, rhlhead),
	.key_offset		= offsetof(struct nft_object, key),
	.hashfn			= nft_objname_hash,
	.obj_hashfn		= nft_objname_hash_obj,
	.obj_cmpfn		= nft_objname_hash_cmp,
	.automatic_shrinking	= true,
};

struct nft_audit_data {
	struct nft_table *table;
	int entries;
	int op;
	struct list_head list;
};

static const u8 nft2audit_op[NFT_MSG_MAX] = { // enum nf_tables_msg_types
	[NFT_MSG_NEWTABLE]	= AUDIT_NFT_OP_TABLE_REGISTER,
	[NFT_MSG_GETTABLE]	= AUDIT_NFT_OP_INVALID,
	[NFT_MSG_DELTABLE]	= AUDIT_NFT_OP_TABLE_UNREGISTER,
	[NFT_MSG_NEWCHAIN]	= AUDIT_NFT_OP_CHAIN_REGISTER,
	[NFT_MSG_GETCHAIN]	= AUDIT_NFT_OP_INVALID,
	[NFT_MSG_DELCHAIN]	= AUDIT_NFT_OP_CHAIN_UNREGISTER,
	[NFT_MSG_NEWRULE]	= AUDIT_NFT_OP_RULE_REGISTER,
	[NFT_MSG_GETRULE]	= AUDIT_NFT_OP_INVALID,
	[NFT_MSG_DELRULE]	= AUDIT_NFT_OP_RULE_UNREGISTER,
	[NFT_MSG_NEWSET]	= AUDIT_NFT_OP_SET_REGISTER,
	[NFT_MSG_GETSET]	= AUDIT_NFT_OP_INVALID,
	[NFT_MSG_DELSET]	= AUDIT_NFT_OP_SET_UNREGISTER,
	[NFT_MSG_NEWSETELEM]	= AUDIT_NFT_OP_SETELEM_REGISTER,
	[NFT_MSG_GETSETELEM]	= AUDIT_NFT_OP_INVALID,
	[NFT_MSG_DELSETELEM]	= AUDIT_NFT_OP_SETELEM_UNREGISTER,
	[NFT_MSG_NEWGEN]	= AUDIT_NFT_OP_GEN_REGISTER,
	[NFT_MSG_GETGEN]	= AUDIT_NFT_OP_INVALID,
	[NFT_MSG_TRACE]		= AUDIT_NFT_OP_INVALID,
	[NFT_MSG_NEWOBJ]	= AUDIT_NFT_OP_OBJ_REGISTER,
	[NFT_MSG_GETOBJ]	= AUDIT_NFT_OP_INVALID,
	[NFT_MSG_DELOBJ]	= AUDIT_NFT_OP_OBJ_UNREGISTER,
	[NFT_MSG_GETOBJ_RESET]	= AUDIT_NFT_OP_OBJ_RESET,
	[NFT_MSG_NEWFLOWTABLE]	= AUDIT_NFT_OP_FLOWTABLE_REGISTER,
	[NFT_MSG_GETFLOWTABLE]	= AUDIT_NFT_OP_INVALID,
	[NFT_MSG_DELFLOWTABLE]	= AUDIT_NFT_OP_FLOWTABLE_UNREGISTER,
};

static void nft_validate_state_update(struct net *net, u8 new_validate_state)
{
	struct nftables_pernet *nft_net = nft_pernet(net);

	switch (nft_net->validate_state) {
	case NFT_VALIDATE_SKIP:
		WARN_ON_ONCE(new_validate_state == NFT_VALIDATE_DO);
		break;
	case NFT_VALIDATE_NEED:
		break;
	case NFT_VALIDATE_DO:
		if (new_validate_state == NFT_VALIDATE_NEED)
			return;
	}

	nft_net->validate_state = new_validate_state;
}
static void nf_tables_trans_destroy_work(struct work_struct *w);
static DECLARE_WORK(trans_destroy_work, nf_tables_trans_destroy_work);

static void nft_ctx_init(struct nft_ctx *ctx,
			 struct net *net,
			 const struct sk_buff *skb,
			 const struct nlmsghdr *nlh,
			 u8 family,
			 struct nft_table *table,
			 struct nft_chain *chain,
			 const struct nlattr * const *nla)
{
	ctx->net	= net;
	ctx->family	= family;
	ctx->level	= 0;
	ctx->table	= table;
	ctx->chain	= chain;
	ctx->nla   	= nla;
	ctx->portid	= NETLINK_CB(skb).portid;
	ctx->report	= nlmsg_report(nlh);
	ctx->flags	= nlh->nlmsg_flags;
	ctx->seq	= nlh->nlmsg_seq;
}

static struct nft_trans *nft_trans_alloc_gfp(const struct nft_ctx *ctx,
					     int msg_type, u32 size, gfp_t gfp)
{
	struct nft_trans *trans;

	trans = kzalloc(sizeof(struct nft_trans) + size, gfp);
	if (trans == NULL)
		return NULL;

	INIT_LIST_HEAD(&trans->list);
	INIT_LIST_HEAD(&trans->binding_list);
	trans->msg_type = msg_type;
	trans->ctx	= *ctx;

	return trans;
}

static struct nft_trans *nft_trans_alloc(const struct nft_ctx *ctx,
					 int msg_type, u32 size)
{
	return nft_trans_alloc_gfp(ctx, msg_type, size, GFP_KERNEL);
}

static void nft_trans_list_del(struct nft_trans *trans)
{
	list_del(&trans->list);
	list_del(&trans->binding_list);
}

static void nft_trans_destroy(struct nft_trans *trans)
{
	nft_trans_list_del(trans);
	kfree(trans);
}

static void __nft_set_trans_bind(const struct nft_ctx *ctx, struct nft_set *set,
				 bool bind)
{
	struct nftables_pernet *nft_net;
	struct net *net = ctx->net;
	struct nft_trans *trans;

	if (!nft_set_is_anonymous(set))
		return;

	nft_net = nft_pernet(net);
	list_for_each_entry_reverse(trans, &nft_net->commit_list, list) {
		switch (trans->msg_type) {
		case NFT_MSG_NEWSET:
			if (nft_trans_set(trans) == set)
				nft_trans_set_bound(trans) = bind;
			break;
		case NFT_MSG_NEWSETELEM:
			if (nft_trans_elem_set(trans) == set)
				nft_trans_elem_set_bound(trans) = bind;
			break;
		}
	}
}

static void nft_set_trans_bind(const struct nft_ctx *ctx, struct nft_set *set)
{
	return __nft_set_trans_bind(ctx, set, true);
}

static void nft_set_trans_unbind(const struct nft_ctx *ctx, struct nft_set *set)
{
	return __nft_set_trans_bind(ctx, set, false);
}

static void __nft_chain_trans_bind(const struct nft_ctx *ctx,
				   struct nft_chain *chain, bool bind)
{
	struct nftables_pernet *nft_net;
	struct net *net = ctx->net;
	struct nft_trans *trans;

	if (!nft_chain_binding(chain))
		return;

	nft_net = nft_pernet(net);
	list_for_each_entry_reverse(trans, &nft_net->commit_list, list) {
		switch (trans->msg_type) {
		case NFT_MSG_NEWCHAIN:
			if (nft_trans_chain(trans) == chain)
				nft_trans_chain_bound(trans) = bind;
			break;
		case NFT_MSG_NEWRULE:
			if (trans->ctx.chain == chain)
				nft_trans_rule_bound(trans) = bind;
			break;
		}
	}
}

<<<<<<< HEAD
static void nft_chain_trans_bind(const struct nft_ctx *ctx,
				 struct nft_chain *chain)
{
	__nft_chain_trans_bind(ctx, chain, true);
=======
static void nft_chain_trans_bind(const struct nft_ctx *ctx, struct nft_chain *chain)
{
	struct nftables_pernet *nft_net;
	struct net *net = ctx->net;
	struct nft_trans *trans;

	if (!nft_chain_binding(chain))
		return;

	nft_net = nft_pernet(net);
	list_for_each_entry_reverse(trans, &nft_net->commit_list, list) {
		switch (trans->msg_type) {
		case NFT_MSG_NEWCHAIN:
			if (nft_trans_chain(trans) == chain)
				nft_trans_chain_bound(trans) = true;
			break;
		case NFT_MSG_NEWRULE:
			if (trans->ctx.chain == chain)
				nft_trans_rule_bound(trans) = true;
			break;
		}
	}
>>>>>>> 95e03075
}

int nf_tables_bind_chain(const struct nft_ctx *ctx, struct nft_chain *chain)
{
	if (!nft_chain_binding(chain))
		return 0;

	if (nft_chain_binding(ctx->chain))
		return -EOPNOTSUPP;

	if (chain->bound)
		return -EBUSY;

	chain->bound = true;
	chain->use++;
	nft_chain_trans_bind(ctx, chain);

	return 0;
}

<<<<<<< HEAD
void nf_tables_unbind_chain(const struct nft_ctx *ctx, struct nft_chain *chain)
{
	__nft_chain_trans_bind(ctx, chain, false);
}

=======
>>>>>>> 95e03075
static int nft_netdev_register_hooks(struct net *net,
				     struct list_head *hook_list)
{
	struct nft_hook *hook;
	int err, j;

	j = 0;
	list_for_each_entry(hook, hook_list, list) {
		err = nf_register_net_hook(net, &hook->ops);
		if (err < 0)
			goto err_register;

		j++;
	}
	return 0;

err_register:
	list_for_each_entry(hook, hook_list, list) {
		if (j-- <= 0)
			break;

		nf_unregister_net_hook(net, &hook->ops);
	}
	return err;
}

static void nft_netdev_unregister_hooks(struct net *net,
					struct list_head *hook_list,
					bool release_netdev)
{
	struct nft_hook *hook, *next;

	list_for_each_entry_safe(hook, next, hook_list, list) {
		nf_unregister_net_hook(net, &hook->ops);
		if (release_netdev) {
			list_del(&hook->list);
			kfree_rcu(hook, rcu);
		}
	}
}

static int nf_tables_register_hook(struct net *net,
				   const struct nft_table *table,
				   struct nft_chain *chain)
{
	struct nft_base_chain *basechain;
	const struct nf_hook_ops *ops;

	if (table->flags & NFT_TABLE_F_DORMANT ||
	    !nft_is_base_chain(chain))
		return 0;

	basechain = nft_base_chain(chain);
	ops = &basechain->ops;

	if (basechain->type->ops_register)
		return basechain->type->ops_register(net, ops);

	if (nft_base_chain_netdev(table->family, basechain->ops.hooknum))
		return nft_netdev_register_hooks(net, &basechain->hook_list);

	return nf_register_net_hook(net, &basechain->ops);
}

static void __nf_tables_unregister_hook(struct net *net,
					const struct nft_table *table,
					struct nft_chain *chain,
					bool release_netdev)
{
	struct nft_base_chain *basechain;
	const struct nf_hook_ops *ops;

	if (table->flags & NFT_TABLE_F_DORMANT ||
	    !nft_is_base_chain(chain))
		return;
	basechain = nft_base_chain(chain);
	ops = &basechain->ops;

	if (basechain->type->ops_unregister)
		return basechain->type->ops_unregister(net, ops);

	if (nft_base_chain_netdev(table->family, basechain->ops.hooknum))
		nft_netdev_unregister_hooks(net, &basechain->hook_list,
					    release_netdev);
	else
		nf_unregister_net_hook(net, &basechain->ops);
}

static void nf_tables_unregister_hook(struct net *net,
				      const struct nft_table *table,
				      struct nft_chain *chain)
{
	return __nf_tables_unregister_hook(net, table, chain, false);
}

static void nft_trans_commit_list_add_tail(struct net *net, struct nft_trans *trans)
{
	struct nftables_pernet *nft_net = nft_pernet(net);

	switch (trans->msg_type) {
	case NFT_MSG_NEWSET:
		if (!nft_trans_set_update(trans) &&
		    nft_set_is_anonymous(nft_trans_set(trans)))
			list_add_tail(&trans->binding_list, &nft_net->binding_list);
		break;
	case NFT_MSG_NEWCHAIN:
		if (!nft_trans_chain_update(trans) &&
		    nft_chain_binding(nft_trans_chain(trans)))
			list_add_tail(&trans->binding_list, &nft_net->binding_list);
		break;
	}

	list_add_tail(&trans->list, &nft_net->commit_list);
}

static int nft_trans_table_add(struct nft_ctx *ctx, int msg_type)
{
	struct nft_trans *trans;

	trans = nft_trans_alloc(ctx, msg_type, sizeof(struct nft_trans_table));
	if (trans == NULL)
		return -ENOMEM;

	if (msg_type == NFT_MSG_NEWTABLE)
		nft_activate_next(ctx->net, ctx->table);

	nft_trans_commit_list_add_tail(ctx->net, trans);
	return 0;
}

static int nft_deltable(struct nft_ctx *ctx)
{
	int err;

	err = nft_trans_table_add(ctx, NFT_MSG_DELTABLE);
	if (err < 0)
		return err;

	nft_deactivate_next(ctx->net, ctx->table);
	return err;
}

static struct nft_trans *nft_trans_chain_add(struct nft_ctx *ctx, int msg_type)
{
	struct nft_trans *trans;

	trans = nft_trans_alloc(ctx, msg_type, sizeof(struct nft_trans_chain));
	if (trans == NULL)
		return ERR_PTR(-ENOMEM);

	if (msg_type == NFT_MSG_NEWCHAIN) {
		nft_activate_next(ctx->net, ctx->chain);

		if (ctx->nla[NFTA_CHAIN_ID]) {
			nft_trans_chain_id(trans) =
				ntohl(nla_get_be32(ctx->nla[NFTA_CHAIN_ID]));
		}
	}
	nft_trans_chain(trans) = ctx->chain;
	nft_trans_commit_list_add_tail(ctx->net, trans);

	return trans;
}

static int nft_delchain(struct nft_ctx *ctx)
{
	struct nft_trans *trans;

	trans = nft_trans_chain_add(ctx, NFT_MSG_DELCHAIN);
	if (IS_ERR(trans))
		return PTR_ERR(trans);

	ctx->table->use--;
	nft_deactivate_next(ctx->net, ctx->chain);

	return 0;
}

void nft_rule_expr_activate(const struct nft_ctx *ctx, struct nft_rule *rule)
{
	struct nft_expr *expr;

	expr = nft_expr_first(rule);
	while (nft_expr_more(rule, expr)) {
		if (expr->ops->activate)
			expr->ops->activate(ctx, expr);

		expr = nft_expr_next(expr);
	}
}

void nft_rule_expr_deactivate(const struct nft_ctx *ctx, struct nft_rule *rule,
			      enum nft_trans_phase phase)
{
	struct nft_expr *expr;

	expr = nft_expr_first(rule);
	while (nft_expr_more(rule, expr)) {
		if (expr->ops->deactivate)
			expr->ops->deactivate(ctx, expr, phase);

		expr = nft_expr_next(expr);
	}
}

static int
nf_tables_delrule_deactivate(struct nft_ctx *ctx, struct nft_rule *rule)
{
	/* You cannot delete the same rule twice */
	if (nft_is_active_next(ctx->net, rule)) {
		nft_deactivate_next(ctx->net, rule);
		ctx->chain->use--;
		return 0;
	}
	return -ENOENT;
}

static struct nft_trans *nft_trans_rule_add(struct nft_ctx *ctx, int msg_type,
					    struct nft_rule *rule)
{
	struct nft_trans *trans;

	trans = nft_trans_alloc(ctx, msg_type, sizeof(struct nft_trans_rule));
	if (trans == NULL)
		return NULL;

	if (msg_type == NFT_MSG_NEWRULE && ctx->nla[NFTA_RULE_ID] != NULL) {
		nft_trans_rule_id(trans) =
			ntohl(nla_get_be32(ctx->nla[NFTA_RULE_ID]));
	}
	nft_trans_rule(trans) = rule;
	nft_trans_commit_list_add_tail(ctx->net, trans);

	return trans;
}

static int nft_delrule(struct nft_ctx *ctx, struct nft_rule *rule)
{
	struct nft_flow_rule *flow;
	struct nft_trans *trans;
	int err;

	trans = nft_trans_rule_add(ctx, NFT_MSG_DELRULE, rule);
	if (trans == NULL)
		return -ENOMEM;

	if (ctx->chain->flags & NFT_CHAIN_HW_OFFLOAD) {
		flow = nft_flow_rule_create(ctx->net, rule);
		if (IS_ERR(flow)) {
			nft_trans_destroy(trans);
			return PTR_ERR(flow);
		}

		nft_trans_flow_rule(trans) = flow;
	}

	err = nf_tables_delrule_deactivate(ctx, rule);
	if (err < 0) {
		nft_trans_destroy(trans);
		return err;
	}
	nft_rule_expr_deactivate(ctx, rule, NFT_TRANS_PREPARE);

	return 0;
}

static int nft_delrule_by_chain(struct nft_ctx *ctx)
{
	struct nft_rule *rule;
	int err;

	list_for_each_entry(rule, &ctx->chain->rules, list) {
		if (!nft_is_active_next(ctx->net, rule))
			continue;

		err = nft_delrule(ctx, rule);
		if (err < 0)
			return err;
	}
	return 0;
}

static int __nft_trans_set_add(const struct nft_ctx *ctx, int msg_type,
			       struct nft_set *set,
			       const struct nft_set_desc *desc)
{
	struct nft_trans *trans;

	trans = nft_trans_alloc(ctx, msg_type, sizeof(struct nft_trans_set));
	if (trans == NULL)
		return -ENOMEM;

	if (msg_type == NFT_MSG_NEWSET && ctx->nla[NFTA_SET_ID] && !desc) {
		nft_trans_set_id(trans) =
			ntohl(nla_get_be32(ctx->nla[NFTA_SET_ID]));
		nft_activate_next(ctx->net, set);
	}
	nft_trans_set(trans) = set;
	if (desc) {
		nft_trans_set_update(trans) = true;
		nft_trans_set_gc_int(trans) = desc->gc_int;
		nft_trans_set_timeout(trans) = desc->timeout;
	}
	nft_trans_commit_list_add_tail(ctx->net, trans);

	return 0;
}

static int nft_trans_set_add(const struct nft_ctx *ctx, int msg_type,
			     struct nft_set *set)
{
	return __nft_trans_set_add(ctx, msg_type, set, NULL);
}

static void nft_setelem_data_deactivate(const struct net *net,
					const struct nft_set *set,
					struct nft_set_elem *elem);

static int nft_mapelem_deactivate(const struct nft_ctx *ctx,
				  struct nft_set *set,
				  const struct nft_set_iter *iter,
				  struct nft_set_elem *elem)
{
	nft_setelem_data_deactivate(ctx->net, set, elem);

	return 0;
}

struct nft_set_elem_catchall {
	struct list_head	list;
	struct rcu_head		rcu;
	void			*elem;
};

static void nft_map_catchall_deactivate(const struct nft_ctx *ctx,
					struct nft_set *set)
{
	u8 genmask = nft_genmask_next(ctx->net);
	struct nft_set_elem_catchall *catchall;
	struct nft_set_elem elem;
	struct nft_set_ext *ext;

	list_for_each_entry(catchall, &set->catchall_list, list) {
		ext = nft_set_elem_ext(set, catchall->elem);
		if (!nft_set_elem_active(ext, genmask))
			continue;

		elem.priv = catchall->elem;
		nft_setelem_data_deactivate(ctx->net, set, &elem);
		break;
	}
}

static void nft_map_deactivate(const struct nft_ctx *ctx, struct nft_set *set)
{
	struct nft_set_iter iter = {
		.genmask	= nft_genmask_next(ctx->net),
		.fn		= nft_mapelem_deactivate,
	};

	set->ops->walk(ctx, set, &iter);
	WARN_ON_ONCE(iter.err);

	nft_map_catchall_deactivate(ctx, set);
}

static int nft_delset(const struct nft_ctx *ctx, struct nft_set *set)
{
	int err;

	err = nft_trans_set_add(ctx, NFT_MSG_DELSET, set);
	if (err < 0)
		return err;

	if (set->flags & (NFT_SET_MAP | NFT_SET_OBJECT))
		nft_map_deactivate(ctx, set);

	nft_deactivate_next(ctx->net, set);
	ctx->table->use--;

	return err;
}

static int nft_trans_obj_add(struct nft_ctx *ctx, int msg_type,
			     struct nft_object *obj)
{
	struct nft_trans *trans;

	trans = nft_trans_alloc(ctx, msg_type, sizeof(struct nft_trans_obj));
	if (trans == NULL)
		return -ENOMEM;

	if (msg_type == NFT_MSG_NEWOBJ)
		nft_activate_next(ctx->net, obj);

	nft_trans_obj(trans) = obj;
	nft_trans_commit_list_add_tail(ctx->net, trans);

	return 0;
}

static int nft_delobj(struct nft_ctx *ctx, struct nft_object *obj)
{
	int err;

	err = nft_trans_obj_add(ctx, NFT_MSG_DELOBJ, obj);
	if (err < 0)
		return err;

	nft_deactivate_next(ctx->net, obj);
	ctx->table->use--;

	return err;
}

static int nft_trans_flowtable_add(struct nft_ctx *ctx, int msg_type,
				   struct nft_flowtable *flowtable)
{
	struct nft_trans *trans;

	trans = nft_trans_alloc(ctx, msg_type,
				sizeof(struct nft_trans_flowtable));
	if (trans == NULL)
		return -ENOMEM;

	if (msg_type == NFT_MSG_NEWFLOWTABLE)
		nft_activate_next(ctx->net, flowtable);

	INIT_LIST_HEAD(&nft_trans_flowtable_hooks(trans));
	nft_trans_flowtable(trans) = flowtable;
	nft_trans_commit_list_add_tail(ctx->net, trans);

	return 0;
}

static int nft_delflowtable(struct nft_ctx *ctx,
			    struct nft_flowtable *flowtable)
{
	int err;

	err = nft_trans_flowtable_add(ctx, NFT_MSG_DELFLOWTABLE, flowtable);
	if (err < 0)
		return err;

	nft_deactivate_next(ctx->net, flowtable);
	ctx->table->use--;

	return err;
}

/*
 * Tables
 */

static struct nft_table *nft_table_lookup(const struct net *net,
					  const struct nlattr *nla,
					  u8 family, u8 genmask, u32 nlpid)
{
	struct nftables_pernet *nft_net;
	struct nft_table *table;

	if (nla == NULL)
		return ERR_PTR(-EINVAL);

	nft_net = nft_pernet(net);
	list_for_each_entry_rcu(table, &nft_net->tables, list,
				lockdep_is_held(&nft_net->commit_mutex)) {
		if (!nla_strcmp(nla, table->name) &&
		    table->family == family &&
		    nft_active_genmask(table, genmask)) {
			if (nft_table_has_owner(table) &&
			    nlpid && table->nlpid != nlpid)
				return ERR_PTR(-EPERM);

			return table;
		}
	}

	return ERR_PTR(-ENOENT);
}

static struct nft_table *nft_table_lookup_byhandle(const struct net *net,
						   const struct nlattr *nla,
						   u8 genmask, u32 nlpid)
{
	struct nftables_pernet *nft_net;
	struct nft_table *table;

	nft_net = nft_pernet(net);
	list_for_each_entry(table, &nft_net->tables, list) {
		if (be64_to_cpu(nla_get_be64(nla)) == table->handle &&
		    nft_active_genmask(table, genmask)) {
			if (nft_table_has_owner(table) &&
			    nlpid && table->nlpid != nlpid)
				return ERR_PTR(-EPERM);

			return table;
		}
	}

	return ERR_PTR(-ENOENT);
}

static inline u64 nf_tables_alloc_handle(struct nft_table *table)
{
	return ++table->hgenerator;
}

static const struct nft_chain_type *chain_type[NFPROTO_NUMPROTO][NFT_CHAIN_T_MAX];

static const struct nft_chain_type *
__nft_chain_type_get(u8 family, enum nft_chain_types type)
{
	if (family >= NFPROTO_NUMPROTO ||
	    type >= NFT_CHAIN_T_MAX)
		return NULL;

	return chain_type[family][type];
}

static const struct nft_chain_type *
__nf_tables_chain_type_lookup(const struct nlattr *nla, u8 family)
{
	const struct nft_chain_type *type;
	int i;

	for (i = 0; i < NFT_CHAIN_T_MAX; i++) {
		type = __nft_chain_type_get(family, i);
		if (!type)
			continue;
		if (!nla_strcmp(nla, type->name))
			return type;
	}
	return NULL;
}

struct nft_module_request {
	struct list_head	list;
	char			module[MODULE_NAME_LEN];
	bool			done;
};

#ifdef CONFIG_MODULES
__printf(2, 3) int nft_request_module(struct net *net, const char *fmt,
				      ...)
{
	char module_name[MODULE_NAME_LEN];
	struct nftables_pernet *nft_net;
	struct nft_module_request *req;
	va_list args;
	int ret;

	va_start(args, fmt);
	ret = vsnprintf(module_name, MODULE_NAME_LEN, fmt, args);
	va_end(args);
	if (ret >= MODULE_NAME_LEN)
		return 0;

	nft_net = nft_pernet(net);
	list_for_each_entry(req, &nft_net->module_list, list) {
		if (!strcmp(req->module, module_name)) {
			if (req->done)
				return 0;

			/* A request to load this module already exists. */
			return -EAGAIN;
		}
	}

	req = kmalloc(sizeof(*req), GFP_KERNEL);
	if (!req)
		return -ENOMEM;

	req->done = false;
	strlcpy(req->module, module_name, MODULE_NAME_LEN);
	list_add_tail(&req->list, &nft_net->module_list);

	return -EAGAIN;
}
EXPORT_SYMBOL_GPL(nft_request_module);
#endif

static void lockdep_nfnl_nft_mutex_not_held(void)
{
#ifdef CONFIG_PROVE_LOCKING
	if (debug_locks)
		WARN_ON_ONCE(lockdep_nfnl_is_held(NFNL_SUBSYS_NFTABLES));
#endif
}

static const struct nft_chain_type *
nf_tables_chain_type_lookup(struct net *net, const struct nlattr *nla,
			    u8 family, bool autoload)
{
	const struct nft_chain_type *type;

	type = __nf_tables_chain_type_lookup(nla, family);
	if (type != NULL)
		return type;

	lockdep_nfnl_nft_mutex_not_held();
#ifdef CONFIG_MODULES
	if (autoload) {
		if (nft_request_module(net, "nft-chain-%u-%.*s", family,
				       nla_len(nla),
				       (const char *)nla_data(nla)) == -EAGAIN)
			return ERR_PTR(-EAGAIN);
	}
#endif
	return ERR_PTR(-ENOENT);
}

static __be16 nft_base_seq(const struct net *net)
{
	struct nftables_pernet *nft_net = nft_pernet(net);

	return htons(nft_net->base_seq & 0xffff);
}

static const struct nla_policy nft_table_policy[NFTA_TABLE_MAX + 1] = {
	[NFTA_TABLE_NAME]	= { .type = NLA_STRING,
				    .len = NFT_TABLE_MAXNAMELEN - 1 },
	[NFTA_TABLE_FLAGS]	= { .type = NLA_U32 },
	[NFTA_TABLE_HANDLE]	= { .type = NLA_U64 },
	[NFTA_TABLE_USERDATA]	= { .type = NLA_BINARY,
				    .len = NFT_USERDATA_MAXLEN }
};

static int nf_tables_fill_table_info(struct sk_buff *skb, struct net *net,
				     u32 portid, u32 seq, int event, u32 flags,
				     int family, const struct nft_table *table)
{
	struct nlmsghdr *nlh;

	event = nfnl_msg_type(NFNL_SUBSYS_NFTABLES, event);
	nlh = nfnl_msg_put(skb, portid, seq, event, flags, family,
			   NFNETLINK_V0, nft_base_seq(net));
	if (!nlh)
		goto nla_put_failure;

	if (nla_put_string(skb, NFTA_TABLE_NAME, table->name) ||
	    nla_put_be32(skb, NFTA_TABLE_FLAGS,
			 htonl(table->flags & NFT_TABLE_F_MASK)) ||
	    nla_put_be32(skb, NFTA_TABLE_USE, htonl(table->use)) ||
	    nla_put_be64(skb, NFTA_TABLE_HANDLE, cpu_to_be64(table->handle),
			 NFTA_TABLE_PAD))
		goto nla_put_failure;
	if (nft_table_has_owner(table) &&
	    nla_put_be32(skb, NFTA_TABLE_OWNER, htonl(table->nlpid)))
		goto nla_put_failure;

	if (table->udata) {
		if (nla_put(skb, NFTA_TABLE_USERDATA, table->udlen, table->udata))
			goto nla_put_failure;
	}

	nlmsg_end(skb, nlh);
	return 0;

nla_put_failure:
	nlmsg_trim(skb, nlh);
	return -1;
}

struct nftnl_skb_parms {
	bool report;
};
#define NFT_CB(skb)	(*(struct nftnl_skb_parms*)&((skb)->cb))

static void nft_notify_enqueue(struct sk_buff *skb, bool report,
			       struct list_head *notify_list)
{
	NFT_CB(skb).report = report;
	list_add_tail(&skb->list, notify_list);
}

static void nf_tables_table_notify(const struct nft_ctx *ctx, int event)
{
	struct nftables_pernet *nft_net;
	struct sk_buff *skb;
	u16 flags = 0;
	int err;

	if (!ctx->report &&
	    !nfnetlink_has_listeners(ctx->net, NFNLGRP_NFTABLES))
		return;

	skb = nlmsg_new(NLMSG_GOODSIZE, GFP_KERNEL);
	if (skb == NULL)
		goto err;

	if (ctx->flags & (NLM_F_CREATE | NLM_F_EXCL))
		flags |= ctx->flags & (NLM_F_CREATE | NLM_F_EXCL);

	err = nf_tables_fill_table_info(skb, ctx->net, ctx->portid, ctx->seq,
					event, flags, ctx->family, ctx->table);
	if (err < 0) {
		kfree_skb(skb);
		goto err;
	}

	nft_net = nft_pernet(ctx->net);
	nft_notify_enqueue(skb, ctx->report, &nft_net->notify_list);
	return;
err:
	nfnetlink_set_err(ctx->net, ctx->portid, NFNLGRP_NFTABLES, -ENOBUFS);
}

static int nf_tables_dump_tables(struct sk_buff *skb,
				 struct netlink_callback *cb)
{
	const struct nfgenmsg *nfmsg = nlmsg_data(cb->nlh);
	struct nftables_pernet *nft_net;
	const struct nft_table *table;
	unsigned int idx = 0, s_idx = cb->args[0];
	struct net *net = sock_net(skb->sk);
	int family = nfmsg->nfgen_family;

	rcu_read_lock();
	nft_net = nft_pernet(net);
	cb->seq = READ_ONCE(nft_net->base_seq);

	list_for_each_entry_rcu(table, &nft_net->tables, list) {
		if (family != NFPROTO_UNSPEC && family != table->family)
			continue;

		if (idx < s_idx)
			goto cont;
		if (idx > s_idx)
			memset(&cb->args[1], 0,
			       sizeof(cb->args) - sizeof(cb->args[0]));
		if (!nft_is_active(net, table))
			continue;
		if (nf_tables_fill_table_info(skb, net,
					      NETLINK_CB(cb->skb).portid,
					      cb->nlh->nlmsg_seq,
					      NFT_MSG_NEWTABLE, NLM_F_MULTI,
					      table->family, table) < 0)
			goto done;

		nl_dump_check_consistent(cb, nlmsg_hdr(skb));
cont:
		idx++;
	}
done:
	rcu_read_unlock();
	cb->args[0] = idx;
	return skb->len;
}

static int nft_netlink_dump_start_rcu(struct sock *nlsk, struct sk_buff *skb,
				      const struct nlmsghdr *nlh,
				      struct netlink_dump_control *c)
{
	int err;

	if (!try_module_get(THIS_MODULE))
		return -EINVAL;

	rcu_read_unlock();
	err = netlink_dump_start(nlsk, skb, nlh, c);
	rcu_read_lock();
	module_put(THIS_MODULE);

	return err;
}

/* called with rcu_read_lock held */
static int nf_tables_gettable(struct sk_buff *skb, const struct nfnl_info *info,
			      const struct nlattr * const nla[])
{
	struct netlink_ext_ack *extack = info->extack;
	u8 genmask = nft_genmask_cur(info->net);
	u8 family = info->nfmsg->nfgen_family;
	const struct nft_table *table;
	struct net *net = info->net;
	struct sk_buff *skb2;
	int err;

	if (info->nlh->nlmsg_flags & NLM_F_DUMP) {
		struct netlink_dump_control c = {
			.dump = nf_tables_dump_tables,
			.module = THIS_MODULE,
		};

		return nft_netlink_dump_start_rcu(info->sk, skb, info->nlh, &c);
	}

	table = nft_table_lookup(net, nla[NFTA_TABLE_NAME], family, genmask, 0);
	if (IS_ERR(table)) {
		NL_SET_BAD_ATTR(extack, nla[NFTA_TABLE_NAME]);
		return PTR_ERR(table);
	}

	skb2 = alloc_skb(NLMSG_GOODSIZE, GFP_ATOMIC);
	if (!skb2)
		return -ENOMEM;

	err = nf_tables_fill_table_info(skb2, net, NETLINK_CB(skb).portid,
					info->nlh->nlmsg_seq, NFT_MSG_NEWTABLE,
					0, family, table);
	if (err < 0)
		goto err_fill_table_info;

	return nfnetlink_unicast(skb2, net, NETLINK_CB(skb).portid);

err_fill_table_info:
	kfree_skb(skb2);
	return err;
}

static void nft_table_disable(struct net *net, struct nft_table *table, u32 cnt)
{
	struct nft_chain *chain;
	u32 i = 0;

	list_for_each_entry(chain, &table->chains, list) {
		if (!nft_is_active_next(net, chain))
			continue;
		if (!nft_is_base_chain(chain))
			continue;

		if (cnt && i++ == cnt)
			break;

		nf_tables_unregister_hook(net, table, chain);
	}
}

static int nf_tables_table_enable(struct net *net, struct nft_table *table)
{
	struct nft_chain *chain;
	int err, i = 0;

	list_for_each_entry(chain, &table->chains, list) {
		if (!nft_is_active_next(net, chain))
			continue;
		if (!nft_is_base_chain(chain))
			continue;

		err = nf_tables_register_hook(net, table, chain);
		if (err < 0)
			goto err_register_hooks;

		i++;
	}
	return 0;

err_register_hooks:
	if (i)
		nft_table_disable(net, table, i);
	return err;
}

static void nf_tables_table_disable(struct net *net, struct nft_table *table)
{
	table->flags &= ~NFT_TABLE_F_DORMANT;
	nft_table_disable(net, table, 0);
	table->flags |= NFT_TABLE_F_DORMANT;
}

#define __NFT_TABLE_F_INTERNAL		(NFT_TABLE_F_MASK + 1)
#define __NFT_TABLE_F_WAS_DORMANT	(__NFT_TABLE_F_INTERNAL << 0)
#define __NFT_TABLE_F_WAS_AWAKEN	(__NFT_TABLE_F_INTERNAL << 1)
#define __NFT_TABLE_F_UPDATE		(__NFT_TABLE_F_WAS_DORMANT | \
					 __NFT_TABLE_F_WAS_AWAKEN)

static int nf_tables_updtable(struct nft_ctx *ctx)
{
	struct nft_trans *trans;
	u32 flags;
	int ret;

	if (!ctx->nla[NFTA_TABLE_FLAGS])
		return 0;

	flags = ntohl(nla_get_be32(ctx->nla[NFTA_TABLE_FLAGS]));
	if (flags & ~NFT_TABLE_F_MASK)
		return -EOPNOTSUPP;

	if (flags == ctx->table->flags)
		return 0;

	if ((nft_table_has_owner(ctx->table) &&
	     !(flags & NFT_TABLE_F_OWNER)) ||
	    (!nft_table_has_owner(ctx->table) &&
	     flags & NFT_TABLE_F_OWNER))
		return -EOPNOTSUPP;

	trans = nft_trans_alloc(ctx, NFT_MSG_NEWTABLE,
				sizeof(struct nft_trans_table));
	if (trans == NULL)
		return -ENOMEM;

	if ((flags & NFT_TABLE_F_DORMANT) &&
	    !(ctx->table->flags & NFT_TABLE_F_DORMANT)) {
		ctx->table->flags |= NFT_TABLE_F_DORMANT;
		if (!(ctx->table->flags & __NFT_TABLE_F_UPDATE))
			ctx->table->flags |= __NFT_TABLE_F_WAS_AWAKEN;
	} else if (!(flags & NFT_TABLE_F_DORMANT) &&
		   ctx->table->flags & NFT_TABLE_F_DORMANT) {
		ctx->table->flags &= ~NFT_TABLE_F_DORMANT;
		if (!(ctx->table->flags & __NFT_TABLE_F_UPDATE)) {
			ret = nf_tables_table_enable(ctx->net, ctx->table);
			if (ret < 0)
				goto err_register_hooks;

			ctx->table->flags |= __NFT_TABLE_F_WAS_DORMANT;
		}
	}

	nft_trans_table_update(trans) = true;
	nft_trans_commit_list_add_tail(ctx->net, trans);

	return 0;

err_register_hooks:
	nft_trans_destroy(trans);
	return ret;
}

static u32 nft_chain_hash(const void *data, u32 len, u32 seed)
{
	const char *name = data;

	return jhash(name, strlen(name), seed);
}

static u32 nft_chain_hash_obj(const void *data, u32 len, u32 seed)
{
	const struct nft_chain *chain = data;

	return nft_chain_hash(chain->name, 0, seed);
}

static int nft_chain_hash_cmp(struct rhashtable_compare_arg *arg,
			      const void *ptr)
{
	const struct nft_chain *chain = ptr;
	const char *name = arg->key;

	return strcmp(chain->name, name);
}

static u32 nft_objname_hash(const void *data, u32 len, u32 seed)
{
	const struct nft_object_hash_key *k = data;

	seed ^= hash_ptr(k->table, 32);

	return jhash(k->name, strlen(k->name), seed);
}

static u32 nft_objname_hash_obj(const void *data, u32 len, u32 seed)
{
	const struct nft_object *obj = data;

	return nft_objname_hash(&obj->key, 0, seed);
}

static int nft_objname_hash_cmp(struct rhashtable_compare_arg *arg,
				const void *ptr)
{
	const struct nft_object_hash_key *k = arg->key;
	const struct nft_object *obj = ptr;

	if (obj->key.table != k->table)
		return -1;

	return strcmp(obj->key.name, k->name);
}

static int nf_tables_newtable(struct sk_buff *skb, const struct nfnl_info *info,
			      const struct nlattr * const nla[])
{
	struct nftables_pernet *nft_net = nft_pernet(info->net);
	struct netlink_ext_ack *extack = info->extack;
	u8 genmask = nft_genmask_next(info->net);
	u8 family = info->nfmsg->nfgen_family;
	struct net *net = info->net;
	const struct nlattr *attr;
	struct nft_table *table;
	struct nft_ctx ctx;
	u32 flags = 0;
	int err;

	lockdep_assert_held(&nft_net->commit_mutex);
	attr = nla[NFTA_TABLE_NAME];
	table = nft_table_lookup(net, attr, family, genmask,
				 NETLINK_CB(skb).portid);
	if (IS_ERR(table)) {
		if (PTR_ERR(table) != -ENOENT)
			return PTR_ERR(table);
	} else {
		if (info->nlh->nlmsg_flags & NLM_F_EXCL) {
			NL_SET_BAD_ATTR(extack, attr);
			return -EEXIST;
		}
		if (info->nlh->nlmsg_flags & NLM_F_REPLACE)
			return -EOPNOTSUPP;

		nft_ctx_init(&ctx, net, skb, info->nlh, family, table, NULL, nla);

		return nf_tables_updtable(&ctx);
	}

	if (nla[NFTA_TABLE_FLAGS]) {
		flags = ntohl(nla_get_be32(nla[NFTA_TABLE_FLAGS]));
		if (flags & ~NFT_TABLE_F_MASK)
			return -EOPNOTSUPP;
	}

	err = -ENOMEM;
	table = kzalloc(sizeof(*table), GFP_KERNEL);
	if (table == NULL)
		goto err_kzalloc;

	table->name = nla_strdup(attr, GFP_KERNEL);
	if (table->name == NULL)
		goto err_strdup;

	if (nla[NFTA_TABLE_USERDATA]) {
		table->udata = nla_memdup(nla[NFTA_TABLE_USERDATA], GFP_KERNEL);
		if (table->udata == NULL)
			goto err_table_udata;

		table->udlen = nla_len(nla[NFTA_TABLE_USERDATA]);
	}

	err = rhltable_init(&table->chains_ht, &nft_chain_ht_params);
	if (err)
		goto err_chain_ht;

	INIT_LIST_HEAD(&table->chains);
	INIT_LIST_HEAD(&table->sets);
	INIT_LIST_HEAD(&table->objects);
	INIT_LIST_HEAD(&table->flowtables);
	table->family = family;
	table->flags = flags;
	table->handle = ++nft_net->table_handle;
	if (table->flags & NFT_TABLE_F_OWNER)
		table->nlpid = NETLINK_CB(skb).portid;

	nft_ctx_init(&ctx, net, skb, info->nlh, family, table, NULL, nla);
	err = nft_trans_table_add(&ctx, NFT_MSG_NEWTABLE);
	if (err < 0)
		goto err_trans;

	list_add_tail_rcu(&table->list, &nft_net->tables);
	return 0;
err_trans:
	rhltable_destroy(&table->chains_ht);
err_chain_ht:
	kfree(table->udata);
err_table_udata:
	kfree(table->name);
err_strdup:
	kfree(table);
err_kzalloc:
	return err;
}

static int nft_flush_table(struct nft_ctx *ctx)
{
	struct nft_flowtable *flowtable, *nft;
	struct nft_chain *chain, *nc;
	struct nft_object *obj, *ne;
	struct nft_set *set, *ns;
	int err;

	list_for_each_entry(chain, &ctx->table->chains, list) {
		if (!nft_is_active_next(ctx->net, chain))
			continue;

		if (nft_chain_is_bound(chain))
			continue;

		ctx->chain = chain;

		err = nft_delrule_by_chain(ctx);
		if (err < 0)
			goto out;
	}

	list_for_each_entry_safe(set, ns, &ctx->table->sets, list) {
		if (!nft_is_active_next(ctx->net, set))
			continue;

		if (nft_set_is_anonymous(set) &&
		    !list_empty(&set->bindings))
			continue;

		err = nft_delset(ctx, set);
		if (err < 0)
			goto out;
	}

	list_for_each_entry_safe(flowtable, nft, &ctx->table->flowtables, list) {
		if (!nft_is_active_next(ctx->net, flowtable))
			continue;

		err = nft_delflowtable(ctx, flowtable);
		if (err < 0)
			goto out;
	}

	list_for_each_entry_safe(obj, ne, &ctx->table->objects, list) {
		if (!nft_is_active_next(ctx->net, obj))
			continue;

		err = nft_delobj(ctx, obj);
		if (err < 0)
			goto out;
	}

	list_for_each_entry_safe(chain, nc, &ctx->table->chains, list) {
		if (!nft_is_active_next(ctx->net, chain))
			continue;

		if (nft_chain_is_bound(chain))
			continue;

		ctx->chain = chain;

		err = nft_delchain(ctx);
		if (err < 0)
			goto out;
	}

	err = nft_deltable(ctx);
out:
	return err;
}

static int nft_flush(struct nft_ctx *ctx, int family)
{
	struct nftables_pernet *nft_net = nft_pernet(ctx->net);
	const struct nlattr * const *nla = ctx->nla;
	struct nft_table *table, *nt;
	int err = 0;

	list_for_each_entry_safe(table, nt, &nft_net->tables, list) {
		if (family != AF_UNSPEC && table->family != family)
			continue;

		ctx->family = table->family;

		if (!nft_is_active_next(ctx->net, table))
			continue;

		if (nft_table_has_owner(table) && table->nlpid != ctx->portid)
			continue;

		if (nla[NFTA_TABLE_NAME] &&
		    nla_strcmp(nla[NFTA_TABLE_NAME], table->name) != 0)
			continue;

		ctx->table = table;

		err = nft_flush_table(ctx);
		if (err < 0)
			goto out;
	}
out:
	return err;
}

static int nf_tables_deltable(struct sk_buff *skb, const struct nfnl_info *info,
			      const struct nlattr * const nla[])
{
	struct netlink_ext_ack *extack = info->extack;
	u8 genmask = nft_genmask_next(info->net);
	u8 family = info->nfmsg->nfgen_family;
	struct net *net = info->net;
	const struct nlattr *attr;
	struct nft_table *table;
	struct nft_ctx ctx;

	nft_ctx_init(&ctx, net, skb, info->nlh, 0, NULL, NULL, nla);
	if (family == AF_UNSPEC ||
	    (!nla[NFTA_TABLE_NAME] && !nla[NFTA_TABLE_HANDLE]))
		return nft_flush(&ctx, family);

	if (nla[NFTA_TABLE_HANDLE]) {
		attr = nla[NFTA_TABLE_HANDLE];
		table = nft_table_lookup_byhandle(net, attr, genmask,
						  NETLINK_CB(skb).portid);
	} else {
		attr = nla[NFTA_TABLE_NAME];
		table = nft_table_lookup(net, attr, family, genmask,
					 NETLINK_CB(skb).portid);
	}

	if (IS_ERR(table)) {
		NL_SET_BAD_ATTR(extack, attr);
		return PTR_ERR(table);
	}

	if (info->nlh->nlmsg_flags & NLM_F_NONREC &&
	    table->use > 0)
		return -EBUSY;

	ctx.family = family;
	ctx.table = table;

	return nft_flush_table(&ctx);
}

static void nf_tables_table_destroy(struct nft_ctx *ctx)
{
	if (WARN_ON(ctx->table->use > 0))
		return;

	rhltable_destroy(&ctx->table->chains_ht);
	kfree(ctx->table->name);
	kfree(ctx->table->udata);
	kfree(ctx->table);
}

void nft_register_chain_type(const struct nft_chain_type *ctype)
{
	nfnl_lock(NFNL_SUBSYS_NFTABLES);
	if (WARN_ON(__nft_chain_type_get(ctype->family, ctype->type))) {
		nfnl_unlock(NFNL_SUBSYS_NFTABLES);
		return;
	}
	chain_type[ctype->family][ctype->type] = ctype;
	nfnl_unlock(NFNL_SUBSYS_NFTABLES);
}
EXPORT_SYMBOL_GPL(nft_register_chain_type);

void nft_unregister_chain_type(const struct nft_chain_type *ctype)
{
	nfnl_lock(NFNL_SUBSYS_NFTABLES);
	chain_type[ctype->family][ctype->type] = NULL;
	nfnl_unlock(NFNL_SUBSYS_NFTABLES);
}
EXPORT_SYMBOL_GPL(nft_unregister_chain_type);

/*
 * Chains
 */

static struct nft_chain *
nft_chain_lookup_byhandle(const struct nft_table *table, u64 handle, u8 genmask)
{
	struct nft_chain *chain;

	list_for_each_entry(chain, &table->chains, list) {
		if (chain->handle == handle &&
		    nft_active_genmask(chain, genmask))
			return chain;
	}

	return ERR_PTR(-ENOENT);
}

static bool lockdep_commit_lock_is_held(const struct net *net)
{
#ifdef CONFIG_PROVE_LOCKING
	struct nftables_pernet *nft_net = nft_pernet(net);

	return lockdep_is_held(&nft_net->commit_mutex);
#else
	return true;
#endif
}

static struct nft_chain *nft_chain_lookup(struct net *net,
					  struct nft_table *table,
					  const struct nlattr *nla, u8 genmask)
{
	char search[NFT_CHAIN_MAXNAMELEN + 1];
	struct rhlist_head *tmp, *list;
	struct nft_chain *chain;

	if (nla == NULL)
		return ERR_PTR(-EINVAL);

	nla_strscpy(search, nla, sizeof(search));

	WARN_ON(!rcu_read_lock_held() &&
		!lockdep_commit_lock_is_held(net));

	chain = ERR_PTR(-ENOENT);
	rcu_read_lock();
	list = rhltable_lookup(&table->chains_ht, search, nft_chain_ht_params);
	if (!list)
		goto out_unlock;

	rhl_for_each_entry_rcu(chain, tmp, list, rhlhead) {
		if (nft_active_genmask(chain, genmask))
			goto out_unlock;
	}
	chain = ERR_PTR(-ENOENT);
out_unlock:
	rcu_read_unlock();
	return chain;
}

static const struct nla_policy nft_chain_policy[NFTA_CHAIN_MAX + 1] = {
	[NFTA_CHAIN_TABLE]	= { .type = NLA_STRING,
				    .len = NFT_TABLE_MAXNAMELEN - 1 },
	[NFTA_CHAIN_HANDLE]	= { .type = NLA_U64 },
	[NFTA_CHAIN_NAME]	= { .type = NLA_STRING,
				    .len = NFT_CHAIN_MAXNAMELEN - 1 },
	[NFTA_CHAIN_HOOK]	= { .type = NLA_NESTED },
	[NFTA_CHAIN_POLICY]	= { .type = NLA_U32 },
	[NFTA_CHAIN_TYPE]	= { .type = NLA_STRING,
				    .len = NFT_MODULE_AUTOLOAD_LIMIT },
	[NFTA_CHAIN_COUNTERS]	= { .type = NLA_NESTED },
	[NFTA_CHAIN_FLAGS]	= { .type = NLA_U32 },
	[NFTA_CHAIN_ID]		= { .type = NLA_U32 },
	[NFTA_CHAIN_USERDATA]	= { .type = NLA_BINARY,
				    .len = NFT_USERDATA_MAXLEN },
};

static const struct nla_policy nft_hook_policy[NFTA_HOOK_MAX + 1] = {
	[NFTA_HOOK_HOOKNUM]	= { .type = NLA_U32 },
	[NFTA_HOOK_PRIORITY]	= { .type = NLA_U32 },
	[NFTA_HOOK_DEV]		= { .type = NLA_STRING,
				    .len = IFNAMSIZ - 1 },
};

static int nft_dump_stats(struct sk_buff *skb, struct nft_stats __percpu *stats)
{
	struct nft_stats *cpu_stats, total;
	struct nlattr *nest;
	unsigned int seq;
	u64 pkts, bytes;
	int cpu;

	if (!stats)
		return 0;

	memset(&total, 0, sizeof(total));
	for_each_possible_cpu(cpu) {
		cpu_stats = per_cpu_ptr(stats, cpu);
		do {
			seq = u64_stats_fetch_begin_irq(&cpu_stats->syncp);
			pkts = cpu_stats->pkts;
			bytes = cpu_stats->bytes;
		} while (u64_stats_fetch_retry_irq(&cpu_stats->syncp, seq));
		total.pkts += pkts;
		total.bytes += bytes;
	}
	nest = nla_nest_start_noflag(skb, NFTA_CHAIN_COUNTERS);
	if (nest == NULL)
		goto nla_put_failure;

	if (nla_put_be64(skb, NFTA_COUNTER_PACKETS, cpu_to_be64(total.pkts),
			 NFTA_COUNTER_PAD) ||
	    nla_put_be64(skb, NFTA_COUNTER_BYTES, cpu_to_be64(total.bytes),
			 NFTA_COUNTER_PAD))
		goto nla_put_failure;

	nla_nest_end(skb, nest);
	return 0;

nla_put_failure:
	return -ENOSPC;
}

static int nft_dump_basechain_hook(struct sk_buff *skb, int family,
				   const struct nft_base_chain *basechain)
{
	const struct nf_hook_ops *ops = &basechain->ops;
	struct nft_hook *hook, *first = NULL;
	struct nlattr *nest, *nest_devs;
	int n = 0;

	nest = nla_nest_start_noflag(skb, NFTA_CHAIN_HOOK);
	if (nest == NULL)
		goto nla_put_failure;
	if (nla_put_be32(skb, NFTA_HOOK_HOOKNUM, htonl(ops->hooknum)))
		goto nla_put_failure;
	if (nla_put_be32(skb, NFTA_HOOK_PRIORITY, htonl(ops->priority)))
		goto nla_put_failure;

	if (nft_base_chain_netdev(family, ops->hooknum)) {
		nest_devs = nla_nest_start_noflag(skb, NFTA_HOOK_DEVS);
		list_for_each_entry(hook, &basechain->hook_list, list) {
			if (!first)
				first = hook;

			if (nla_put_string(skb, NFTA_DEVICE_NAME,
					   hook->ops.dev->name))
				goto nla_put_failure;
			n++;
		}
		nla_nest_end(skb, nest_devs);

		if (n == 1 &&
		    nla_put_string(skb, NFTA_HOOK_DEV, first->ops.dev->name))
			goto nla_put_failure;
	}
	nla_nest_end(skb, nest);

	return 0;
nla_put_failure:
	return -1;
}

static int nf_tables_fill_chain_info(struct sk_buff *skb, struct net *net,
				     u32 portid, u32 seq, int event, u32 flags,
				     int family, const struct nft_table *table,
				     const struct nft_chain *chain)
{
	struct nlmsghdr *nlh;

	event = nfnl_msg_type(NFNL_SUBSYS_NFTABLES, event);
	nlh = nfnl_msg_put(skb, portid, seq, event, flags, family,
			   NFNETLINK_V0, nft_base_seq(net));
	if (!nlh)
		goto nla_put_failure;

	if (nla_put_string(skb, NFTA_CHAIN_TABLE, table->name))
		goto nla_put_failure;
	if (nla_put_be64(skb, NFTA_CHAIN_HANDLE, cpu_to_be64(chain->handle),
			 NFTA_CHAIN_PAD))
		goto nla_put_failure;
	if (nla_put_string(skb, NFTA_CHAIN_NAME, chain->name))
		goto nla_put_failure;

	if (nft_is_base_chain(chain)) {
		const struct nft_base_chain *basechain = nft_base_chain(chain);
		struct nft_stats __percpu *stats;

		if (nft_dump_basechain_hook(skb, family, basechain))
			goto nla_put_failure;

		if (nla_put_be32(skb, NFTA_CHAIN_POLICY,
				 htonl(basechain->policy)))
			goto nla_put_failure;

		if (nla_put_string(skb, NFTA_CHAIN_TYPE, basechain->type->name))
			goto nla_put_failure;

		stats = rcu_dereference_check(basechain->stats,
					      lockdep_commit_lock_is_held(net));
		if (nft_dump_stats(skb, stats))
			goto nla_put_failure;
	}

	if (chain->flags &&
	    nla_put_be32(skb, NFTA_CHAIN_FLAGS, htonl(chain->flags)))
		goto nla_put_failure;

	if (nla_put_be32(skb, NFTA_CHAIN_USE, htonl(chain->use)))
		goto nla_put_failure;

	if (chain->udata &&
	    nla_put(skb, NFTA_CHAIN_USERDATA, chain->udlen, chain->udata))
		goto nla_put_failure;

	nlmsg_end(skb, nlh);
	return 0;

nla_put_failure:
	nlmsg_trim(skb, nlh);
	return -1;
}

static void nf_tables_chain_notify(const struct nft_ctx *ctx, int event)
{
	struct nftables_pernet *nft_net;
	struct sk_buff *skb;
	u16 flags = 0;
	int err;

	if (!ctx->report &&
	    !nfnetlink_has_listeners(ctx->net, NFNLGRP_NFTABLES))
		return;

	skb = nlmsg_new(NLMSG_GOODSIZE, GFP_KERNEL);
	if (skb == NULL)
		goto err;

	if (ctx->flags & (NLM_F_CREATE | NLM_F_EXCL))
		flags |= ctx->flags & (NLM_F_CREATE | NLM_F_EXCL);

	err = nf_tables_fill_chain_info(skb, ctx->net, ctx->portid, ctx->seq,
					event, flags, ctx->family, ctx->table,
					ctx->chain);
	if (err < 0) {
		kfree_skb(skb);
		goto err;
	}

	nft_net = nft_pernet(ctx->net);
	nft_notify_enqueue(skb, ctx->report, &nft_net->notify_list);
	return;
err:
	nfnetlink_set_err(ctx->net, ctx->portid, NFNLGRP_NFTABLES, -ENOBUFS);
}

static int nf_tables_dump_chains(struct sk_buff *skb,
				 struct netlink_callback *cb)
{
	const struct nfgenmsg *nfmsg = nlmsg_data(cb->nlh);
	unsigned int idx = 0, s_idx = cb->args[0];
	struct net *net = sock_net(skb->sk);
	int family = nfmsg->nfgen_family;
	struct nftables_pernet *nft_net;
	const struct nft_table *table;
	const struct nft_chain *chain;

	rcu_read_lock();
	nft_net = nft_pernet(net);
	cb->seq = READ_ONCE(nft_net->base_seq);

	list_for_each_entry_rcu(table, &nft_net->tables, list) {
		if (family != NFPROTO_UNSPEC && family != table->family)
			continue;

		list_for_each_entry_rcu(chain, &table->chains, list) {
			if (idx < s_idx)
				goto cont;
			if (idx > s_idx)
				memset(&cb->args[1], 0,
				       sizeof(cb->args) - sizeof(cb->args[0]));
			if (!nft_is_active(net, chain))
				continue;
			if (nf_tables_fill_chain_info(skb, net,
						      NETLINK_CB(cb->skb).portid,
						      cb->nlh->nlmsg_seq,
						      NFT_MSG_NEWCHAIN,
						      NLM_F_MULTI,
						      table->family, table,
						      chain) < 0)
				goto done;

			nl_dump_check_consistent(cb, nlmsg_hdr(skb));
cont:
			idx++;
		}
	}
done:
	rcu_read_unlock();
	cb->args[0] = idx;
	return skb->len;
}

/* called with rcu_read_lock held */
static int nf_tables_getchain(struct sk_buff *skb, const struct nfnl_info *info,
			      const struct nlattr * const nla[])
{
	struct netlink_ext_ack *extack = info->extack;
	u8 genmask = nft_genmask_cur(info->net);
	u8 family = info->nfmsg->nfgen_family;
	const struct nft_chain *chain;
	struct net *net = info->net;
	struct nft_table *table;
	struct sk_buff *skb2;
	int err;

	if (info->nlh->nlmsg_flags & NLM_F_DUMP) {
		struct netlink_dump_control c = {
			.dump = nf_tables_dump_chains,
			.module = THIS_MODULE,
		};

		return nft_netlink_dump_start_rcu(info->sk, skb, info->nlh, &c);
	}

	table = nft_table_lookup(net, nla[NFTA_CHAIN_TABLE], family, genmask, 0);
	if (IS_ERR(table)) {
		NL_SET_BAD_ATTR(extack, nla[NFTA_CHAIN_TABLE]);
		return PTR_ERR(table);
	}

	chain = nft_chain_lookup(net, table, nla[NFTA_CHAIN_NAME], genmask);
	if (IS_ERR(chain)) {
		NL_SET_BAD_ATTR(extack, nla[NFTA_CHAIN_NAME]);
		return PTR_ERR(chain);
	}

	skb2 = alloc_skb(NLMSG_GOODSIZE, GFP_ATOMIC);
	if (!skb2)
		return -ENOMEM;

	err = nf_tables_fill_chain_info(skb2, net, NETLINK_CB(skb).portid,
					info->nlh->nlmsg_seq, NFT_MSG_NEWCHAIN,
					0, family, table, chain);
	if (err < 0)
		goto err_fill_chain_info;

	return nfnetlink_unicast(skb2, net, NETLINK_CB(skb).portid);

err_fill_chain_info:
	kfree_skb(skb2);
	return err;
}

static const struct nla_policy nft_counter_policy[NFTA_COUNTER_MAX + 1] = {
	[NFTA_COUNTER_PACKETS]	= { .type = NLA_U64 },
	[NFTA_COUNTER_BYTES]	= { .type = NLA_U64 },
};

static struct nft_stats __percpu *nft_stats_alloc(const struct nlattr *attr)
{
	struct nlattr *tb[NFTA_COUNTER_MAX+1];
	struct nft_stats __percpu *newstats;
	struct nft_stats *stats;
	int err;

	err = nla_parse_nested_deprecated(tb, NFTA_COUNTER_MAX, attr,
					  nft_counter_policy, NULL);
	if (err < 0)
		return ERR_PTR(err);

	if (!tb[NFTA_COUNTER_BYTES] || !tb[NFTA_COUNTER_PACKETS])
		return ERR_PTR(-EINVAL);

	newstats = netdev_alloc_pcpu_stats(struct nft_stats);
	if (newstats == NULL)
		return ERR_PTR(-ENOMEM);

	/* Restore old counters on this cpu, no problem. Per-cpu statistics
	 * are not exposed to userspace.
	 */
	preempt_disable();
	stats = this_cpu_ptr(newstats);
	stats->bytes = be64_to_cpu(nla_get_be64(tb[NFTA_COUNTER_BYTES]));
	stats->pkts = be64_to_cpu(nla_get_be64(tb[NFTA_COUNTER_PACKETS]));
	preempt_enable();

	return newstats;
}

static void nft_chain_stats_replace(struct nft_trans *trans)
{
	struct nft_base_chain *chain = nft_base_chain(trans->ctx.chain);

	if (!nft_trans_chain_stats(trans))
		return;

	nft_trans_chain_stats(trans) =
		rcu_replace_pointer(chain->stats, nft_trans_chain_stats(trans),
				    lockdep_commit_lock_is_held(trans->ctx.net));

	if (!nft_trans_chain_stats(trans))
		static_branch_inc(&nft_counters_enabled);
}

static void nf_tables_chain_free_chain_rules(struct nft_chain *chain)
{
	struct nft_rule **g0 = rcu_dereference_raw(chain->rules_gen_0);
	struct nft_rule **g1 = rcu_dereference_raw(chain->rules_gen_1);

	if (g0 != g1)
		kvfree(g1);
	kvfree(g0);

	/* should be NULL either via abort or via successful commit */
	WARN_ON_ONCE(chain->rules_next);
	kvfree(chain->rules_next);
}

void nf_tables_chain_destroy(struct nft_ctx *ctx)
{
	struct nft_chain *chain = ctx->chain;
	struct nft_hook *hook, *next;

	if (WARN_ON(chain->use > 0))
		return;

	/* no concurrent access possible anymore */
	nf_tables_chain_free_chain_rules(chain);

	if (nft_is_base_chain(chain)) {
		struct nft_base_chain *basechain = nft_base_chain(chain);

		if (nft_base_chain_netdev(ctx->family, basechain->ops.hooknum)) {
			list_for_each_entry_safe(hook, next,
						 &basechain->hook_list, list) {
				list_del_rcu(&hook->list);
				kfree_rcu(hook, rcu);
			}
		}
		module_put(basechain->type->owner);
		if (rcu_access_pointer(basechain->stats)) {
			static_branch_dec(&nft_counters_enabled);
			free_percpu(rcu_dereference_raw(basechain->stats));
		}
		kfree(chain->name);
		kfree(chain->udata);
		kfree(basechain);
	} else {
		kfree(chain->name);
		kfree(chain->udata);
		kfree(chain);
	}
}

static struct nft_hook *nft_netdev_hook_alloc(struct net *net,
					      const struct nlattr *attr)
{
	struct net_device *dev;
	char ifname[IFNAMSIZ];
	struct nft_hook *hook;
	int err;

	hook = kmalloc(sizeof(struct nft_hook), GFP_KERNEL);
	if (!hook) {
		err = -ENOMEM;
		goto err_hook_alloc;
	}

	nla_strscpy(ifname, attr, IFNAMSIZ);
	/* nf_tables_netdev_event() is called under rtnl_mutex, this is
	 * indirectly serializing all the other holders of the commit_mutex with
	 * the rtnl_mutex.
	 */
	dev = __dev_get_by_name(net, ifname);
	if (!dev) {
		err = -ENOENT;
		goto err_hook_dev;
	}
	hook->ops.dev = dev;

	return hook;

err_hook_dev:
	kfree(hook);
err_hook_alloc:
	return ERR_PTR(err);
}

static struct nft_hook *nft_hook_list_find(struct list_head *hook_list,
					   const struct nft_hook *this)
{
	struct nft_hook *hook;

	list_for_each_entry(hook, hook_list, list) {
		if (this->ops.dev == hook->ops.dev)
			return hook;
	}

	return NULL;
}

static int nf_tables_parse_netdev_hooks(struct net *net,
					const struct nlattr *attr,
					struct list_head *hook_list)
{
	struct nft_hook *hook, *next;
	const struct nlattr *tmp;
	int rem, n = 0, err;

	nla_for_each_nested(tmp, attr, rem) {
		if (nla_type(tmp) != NFTA_DEVICE_NAME) {
			err = -EINVAL;
			goto err_hook;
		}

		hook = nft_netdev_hook_alloc(net, tmp);
		if (IS_ERR(hook)) {
			err = PTR_ERR(hook);
			goto err_hook;
		}
		if (nft_hook_list_find(hook_list, hook)) {
			kfree(hook);
			err = -EEXIST;
			goto err_hook;
		}
		list_add_tail(&hook->list, hook_list);
		n++;

		if (n == NFT_NETDEVICE_MAX) {
			err = -EFBIG;
			goto err_hook;
		}
	}

	return 0;

err_hook:
	list_for_each_entry_safe(hook, next, hook_list, list) {
		list_del(&hook->list);
		kfree(hook);
	}
	return err;
}

struct nft_chain_hook {
	u32				num;
	s32				priority;
	const struct nft_chain_type	*type;
	struct list_head		list;
};

static int nft_chain_parse_netdev(struct net *net,
				  struct nlattr *tb[],
				  struct list_head *hook_list)
{
	struct nft_hook *hook;
	int err;

	if (tb[NFTA_HOOK_DEV]) {
		hook = nft_netdev_hook_alloc(net, tb[NFTA_HOOK_DEV]);
		if (IS_ERR(hook))
			return PTR_ERR(hook);

		list_add_tail(&hook->list, hook_list);
	} else if (tb[NFTA_HOOK_DEVS]) {
		err = nf_tables_parse_netdev_hooks(net, tb[NFTA_HOOK_DEVS],
						   hook_list);
		if (err < 0)
			return err;

		if (list_empty(hook_list))
			return -EINVAL;
	} else {
		return -EINVAL;
	}

	return 0;
}

static int nft_chain_parse_hook(struct net *net,
				const struct nlattr * const nla[],
				struct nft_chain_hook *hook, u8 family,
				struct netlink_ext_ack *extack, bool autoload)
{
	struct nftables_pernet *nft_net = nft_pernet(net);
	struct nlattr *ha[NFTA_HOOK_MAX + 1];
	const struct nft_chain_type *type;
	int err;

	lockdep_assert_held(&nft_net->commit_mutex);
	lockdep_nfnl_nft_mutex_not_held();

	err = nla_parse_nested_deprecated(ha, NFTA_HOOK_MAX,
					  nla[NFTA_CHAIN_HOOK],
					  nft_hook_policy, NULL);
	if (err < 0)
		return err;

	if (ha[NFTA_HOOK_HOOKNUM] == NULL ||
	    ha[NFTA_HOOK_PRIORITY] == NULL)
		return -EINVAL;

	hook->num = ntohl(nla_get_be32(ha[NFTA_HOOK_HOOKNUM]));
	hook->priority = ntohl(nla_get_be32(ha[NFTA_HOOK_PRIORITY]));

	type = __nft_chain_type_get(family, NFT_CHAIN_T_DEFAULT);
	if (!type)
		return -EOPNOTSUPP;

	if (nla[NFTA_CHAIN_TYPE]) {
		type = nf_tables_chain_type_lookup(net, nla[NFTA_CHAIN_TYPE],
						   family, autoload);
		if (IS_ERR(type)) {
			NL_SET_BAD_ATTR(extack, nla[NFTA_CHAIN_TYPE]);
			return PTR_ERR(type);
		}
	}
	if (hook->num >= NFT_MAX_HOOKS || !(type->hook_mask & (1 << hook->num)))
		return -EOPNOTSUPP;

	if (type->type == NFT_CHAIN_T_NAT &&
	    hook->priority <= NF_IP_PRI_CONNTRACK)
		return -EOPNOTSUPP;

	if (!try_module_get(type->owner)) {
		if (nla[NFTA_CHAIN_TYPE])
			NL_SET_BAD_ATTR(extack, nla[NFTA_CHAIN_TYPE]);
		return -ENOENT;
	}

	hook->type = type;

	INIT_LIST_HEAD(&hook->list);
	if (nft_base_chain_netdev(family, hook->num)) {
		err = nft_chain_parse_netdev(net, ha, &hook->list);
		if (err < 0) {
			module_put(type->owner);
			return err;
		}
	} else if (ha[NFTA_HOOK_DEV] || ha[NFTA_HOOK_DEVS]) {
		module_put(type->owner);
		return -EOPNOTSUPP;
	}

	return 0;
}

static void nft_chain_release_hook(struct nft_chain_hook *hook)
{
	struct nft_hook *h, *next;

	list_for_each_entry_safe(h, next, &hook->list, list) {
		list_del(&h->list);
		kfree(h);
	}
	module_put(hook->type->owner);
}

struct nft_rules_old {
	struct rcu_head h;
	struct nft_rule **start;
};

static struct nft_rule **nf_tables_chain_alloc_rules(const struct nft_chain *chain,
						     unsigned int alloc)
{
	if (alloc > INT_MAX)
		return NULL;

	alloc += 1;	/* NULL, ends rules */
	if (sizeof(struct nft_rule *) > INT_MAX / alloc)
		return NULL;

	alloc *= sizeof(struct nft_rule *);
	alloc += sizeof(struct nft_rules_old);

	return kvmalloc(alloc, GFP_KERNEL);
}

static void nft_basechain_hook_init(struct nf_hook_ops *ops, u8 family,
				    const struct nft_chain_hook *hook,
				    struct nft_chain *chain)
{
	ops->pf			= family;
	ops->hooknum		= hook->num;
	ops->priority		= hook->priority;
	ops->priv		= chain;
	ops->hook		= hook->type->hooks[ops->hooknum];
	ops->hook_ops_type	= NF_HOOK_OP_NF_TABLES;
}

static int nft_basechain_init(struct nft_base_chain *basechain, u8 family,
			      struct nft_chain_hook *hook, u32 flags)
{
	struct nft_chain *chain;
	struct nft_hook *h;

	basechain->type = hook->type;
	INIT_LIST_HEAD(&basechain->hook_list);
	chain = &basechain->chain;

	if (nft_base_chain_netdev(family, hook->num)) {
		list_splice_init(&hook->list, &basechain->hook_list);
		list_for_each_entry(h, &basechain->hook_list, list)
			nft_basechain_hook_init(&h->ops, family, hook, chain);

		basechain->ops.hooknum	= hook->num;
		basechain->ops.priority	= hook->priority;
	} else {
		nft_basechain_hook_init(&basechain->ops, family, hook, chain);
	}

	chain->flags |= NFT_CHAIN_BASE | flags;
	basechain->policy = NF_ACCEPT;
	if (chain->flags & NFT_CHAIN_HW_OFFLOAD &&
	    !nft_chain_offload_support(basechain)) {
		list_splice_init(&basechain->hook_list, &hook->list);
		return -EOPNOTSUPP;
	}

	flow_block_init(&basechain->flow_block);

	return 0;
}

int nft_chain_add(struct nft_table *table, struct nft_chain *chain)
{
	int err;

	err = rhltable_insert_key(&table->chains_ht, chain->name,
				  &chain->rhlhead, nft_chain_ht_params);
	if (err)
		return err;

	list_add_tail_rcu(&chain->list, &table->chains);

	return 0;
}

static u64 chain_id;

static int nf_tables_addchain(struct nft_ctx *ctx, u8 family, u8 genmask,
			      u8 policy, u32 flags,
			      struct netlink_ext_ack *extack)
{
	const struct nlattr * const *nla = ctx->nla;
	struct nft_table *table = ctx->table;
	struct nft_base_chain *basechain;
	struct net *net = ctx->net;
	char name[NFT_NAME_MAXLEN];
	struct nft_trans *trans;
	struct nft_chain *chain;
	struct nft_rule **rules;
	int err;

	if (table->use == UINT_MAX)
		return -EOVERFLOW;

	if (nla[NFTA_CHAIN_HOOK]) {
		struct nft_stats __percpu *stats = NULL;
		struct nft_chain_hook hook;

		if (flags & NFT_CHAIN_BINDING)
			return -EOPNOTSUPP;

		err = nft_chain_parse_hook(net, nla, &hook, family, extack,
					   true);
		if (err < 0)
			return err;

		basechain = kzalloc(sizeof(*basechain), GFP_KERNEL);
		if (basechain == NULL) {
			nft_chain_release_hook(&hook);
			return -ENOMEM;
		}
		chain = &basechain->chain;

		if (nla[NFTA_CHAIN_COUNTERS]) {
			stats = nft_stats_alloc(nla[NFTA_CHAIN_COUNTERS]);
			if (IS_ERR(stats)) {
				nft_chain_release_hook(&hook);
				kfree(basechain);
				return PTR_ERR(stats);
			}
			rcu_assign_pointer(basechain->stats, stats);
		}

		err = nft_basechain_init(basechain, family, &hook, flags);
		if (err < 0) {
			nft_chain_release_hook(&hook);
			kfree(basechain);
			free_percpu(stats);
			return err;
		}
		if (stats)
			static_branch_inc(&nft_counters_enabled);
	} else {
		if (flags & NFT_CHAIN_BASE)
			return -EINVAL;
		if (flags & NFT_CHAIN_HW_OFFLOAD)
			return -EOPNOTSUPP;

		chain = kzalloc(sizeof(*chain), GFP_KERNEL);
		if (chain == NULL)
			return -ENOMEM;

		chain->flags = flags;
	}
	ctx->chain = chain;

	INIT_LIST_HEAD(&chain->rules);
	chain->handle = nf_tables_alloc_handle(table);
	chain->table = table;

	if (nla[NFTA_CHAIN_NAME]) {
		chain->name = nla_strdup(nla[NFTA_CHAIN_NAME], GFP_KERNEL);
	} else {
		if (!(flags & NFT_CHAIN_BINDING)) {
			err = -EINVAL;
			goto err_destroy_chain;
		}

		snprintf(name, sizeof(name), "__chain%llu", ++chain_id);
		chain->name = kstrdup(name, GFP_KERNEL);
	}

	if (!chain->name) {
		err = -ENOMEM;
		goto err_destroy_chain;
	}

	if (nla[NFTA_CHAIN_USERDATA]) {
		chain->udata = nla_memdup(nla[NFTA_CHAIN_USERDATA], GFP_KERNEL);
		if (chain->udata == NULL) {
			err = -ENOMEM;
			goto err_destroy_chain;
		}
		chain->udlen = nla_len(nla[NFTA_CHAIN_USERDATA]);
	}

	rules = nf_tables_chain_alloc_rules(chain, 0);
	if (!rules) {
		err = -ENOMEM;
		goto err_destroy_chain;
	}

	*rules = NULL;
	rcu_assign_pointer(chain->rules_gen_0, rules);
	rcu_assign_pointer(chain->rules_gen_1, rules);

	err = nf_tables_register_hook(net, table, chain);
	if (err < 0)
		goto err_destroy_chain;

	trans = nft_trans_chain_add(ctx, NFT_MSG_NEWCHAIN);
	if (IS_ERR(trans)) {
		err = PTR_ERR(trans);
		goto err_unregister_hook;
	}

	nft_trans_chain_policy(trans) = NFT_CHAIN_POLICY_UNSET;
	if (nft_is_base_chain(chain))
		nft_trans_chain_policy(trans) = policy;

	err = nft_chain_add(table, chain);
	if (err < 0) {
		nft_trans_destroy(trans);
		goto err_unregister_hook;
	}

	table->use++;

	return 0;
err_unregister_hook:
	nf_tables_unregister_hook(net, table, chain);
err_destroy_chain:
	nf_tables_chain_destroy(ctx);

	return err;
}

static bool nft_hook_list_equal(struct list_head *hook_list1,
				struct list_head *hook_list2)
{
	struct nft_hook *hook;
	int n = 0, m = 0;

	n = 0;
	list_for_each_entry(hook, hook_list2, list) {
		if (!nft_hook_list_find(hook_list1, hook))
			return false;

		n++;
	}
	list_for_each_entry(hook, hook_list1, list)
		m++;

	return n == m;
}

static int nf_tables_updchain(struct nft_ctx *ctx, u8 genmask, u8 policy,
			      u32 flags, const struct nlattr *attr,
			      struct netlink_ext_ack *extack)
{
	const struct nlattr * const *nla = ctx->nla;
	struct nft_table *table = ctx->table;
	struct nft_chain *chain = ctx->chain;
	struct nft_base_chain *basechain;
	struct nft_stats *stats = NULL;
	struct nft_chain_hook hook;
	struct nf_hook_ops *ops;
	struct nft_trans *trans;
	int err;

	if (chain->flags ^ flags)
		return -EOPNOTSUPP;

	if (nla[NFTA_CHAIN_HOOK]) {
		if (!nft_is_base_chain(chain)) {
			NL_SET_BAD_ATTR(extack, attr);
			return -EEXIST;
		}
		err = nft_chain_parse_hook(ctx->net, nla, &hook, ctx->family,
					   extack, false);
		if (err < 0)
			return err;

		basechain = nft_base_chain(chain);
		if (basechain->type != hook.type) {
			nft_chain_release_hook(&hook);
			NL_SET_BAD_ATTR(extack, attr);
			return -EEXIST;
		}

		if (nft_base_chain_netdev(ctx->family, hook.num)) {
			if (!nft_hook_list_equal(&basechain->hook_list,
						 &hook.list)) {
				nft_chain_release_hook(&hook);
				NL_SET_BAD_ATTR(extack, attr);
				return -EEXIST;
			}
		} else {
			ops = &basechain->ops;
			if (ops->hooknum != hook.num ||
			    ops->priority != hook.priority) {
				nft_chain_release_hook(&hook);
				NL_SET_BAD_ATTR(extack, attr);
				return -EEXIST;
			}
		}
		nft_chain_release_hook(&hook);
	}

	if (nla[NFTA_CHAIN_HANDLE] &&
	    nla[NFTA_CHAIN_NAME]) {
		struct nft_chain *chain2;

		chain2 = nft_chain_lookup(ctx->net, table,
					  nla[NFTA_CHAIN_NAME], genmask);
		if (!IS_ERR(chain2)) {
			NL_SET_BAD_ATTR(extack, nla[NFTA_CHAIN_NAME]);
			return -EEXIST;
		}
	}

	if (nla[NFTA_CHAIN_COUNTERS]) {
		if (!nft_is_base_chain(chain))
			return -EOPNOTSUPP;

		stats = nft_stats_alloc(nla[NFTA_CHAIN_COUNTERS]);
		if (IS_ERR(stats))
			return PTR_ERR(stats);
	}

	err = -ENOMEM;
	trans = nft_trans_alloc(ctx, NFT_MSG_NEWCHAIN,
				sizeof(struct nft_trans_chain));
	if (trans == NULL)
		goto err;

	nft_trans_chain_stats(trans) = stats;
	nft_trans_chain_update(trans) = true;

	if (nla[NFTA_CHAIN_POLICY])
		nft_trans_chain_policy(trans) = policy;
	else
		nft_trans_chain_policy(trans) = -1;

	if (nla[NFTA_CHAIN_HANDLE] &&
	    nla[NFTA_CHAIN_NAME]) {
		struct nftables_pernet *nft_net = nft_pernet(ctx->net);
		struct nft_trans *tmp;
		char *name;

		err = -ENOMEM;
		name = nla_strdup(nla[NFTA_CHAIN_NAME], GFP_KERNEL);
		if (!name)
			goto err;

		err = -EEXIST;
		list_for_each_entry(tmp, &nft_net->commit_list, list) {
			if (tmp->msg_type == NFT_MSG_NEWCHAIN &&
			    tmp->ctx.table == table &&
			    nft_trans_chain_update(tmp) &&
			    nft_trans_chain_name(tmp) &&
			    strcmp(name, nft_trans_chain_name(tmp)) == 0) {
				NL_SET_BAD_ATTR(extack, nla[NFTA_CHAIN_NAME]);
				kfree(name);
				goto err;
			}
		}

		nft_trans_chain_name(trans) = name;
	}
	nft_trans_commit_list_add_tail(ctx->net, trans);

	return 0;
err:
	free_percpu(stats);
	kfree(trans);
	return err;
}

static struct nft_chain *nft_chain_lookup_byid(const struct net *net,
					       const struct nft_table *table,
					       const struct nlattr *nla, u8 genmask)
{
	struct nftables_pernet *nft_net = nft_pernet(net);
	u32 id = ntohl(nla_get_be32(nla));
	struct nft_trans *trans;

	list_for_each_entry(trans, &nft_net->commit_list, list) {
		struct nft_chain *chain = trans->ctx.chain;

		if (trans->msg_type == NFT_MSG_NEWCHAIN &&
		    chain->table == table &&
		    id == nft_trans_chain_id(trans) &&
		    nft_active_genmask(chain, genmask))
			return chain;
	}
	return ERR_PTR(-ENOENT);
}

static int nf_tables_newchain(struct sk_buff *skb, const struct nfnl_info *info,
			      const struct nlattr * const nla[])
{
	struct nftables_pernet *nft_net = nft_pernet(info->net);
	struct netlink_ext_ack *extack = info->extack;
	u8 genmask = nft_genmask_next(info->net);
	u8 family = info->nfmsg->nfgen_family;
	struct nft_chain *chain = NULL;
	struct net *net = info->net;
	const struct nlattr *attr;
	struct nft_table *table;
	u8 policy = NF_ACCEPT;
	struct nft_ctx ctx;
	u64 handle = 0;
	u32 flags = 0;

	lockdep_assert_held(&nft_net->commit_mutex);

	table = nft_table_lookup(net, nla[NFTA_CHAIN_TABLE], family, genmask,
				 NETLINK_CB(skb).portid);
	if (IS_ERR(table)) {
		NL_SET_BAD_ATTR(extack, nla[NFTA_CHAIN_TABLE]);
		return PTR_ERR(table);
	}

	chain = NULL;
	attr = nla[NFTA_CHAIN_NAME];

	if (nla[NFTA_CHAIN_HANDLE]) {
		handle = be64_to_cpu(nla_get_be64(nla[NFTA_CHAIN_HANDLE]));
		chain = nft_chain_lookup_byhandle(table, handle, genmask);
		if (IS_ERR(chain)) {
			NL_SET_BAD_ATTR(extack, nla[NFTA_CHAIN_HANDLE]);
			return PTR_ERR(chain);
		}
		attr = nla[NFTA_CHAIN_HANDLE];
	} else if (nla[NFTA_CHAIN_NAME]) {
		chain = nft_chain_lookup(net, table, attr, genmask);
		if (IS_ERR(chain)) {
			if (PTR_ERR(chain) != -ENOENT) {
				NL_SET_BAD_ATTR(extack, attr);
				return PTR_ERR(chain);
			}
			chain = NULL;
		}
	} else if (!nla[NFTA_CHAIN_ID]) {
		return -EINVAL;
	}

	if (nla[NFTA_CHAIN_POLICY]) {
		if (chain != NULL &&
		    !nft_is_base_chain(chain)) {
			NL_SET_BAD_ATTR(extack, nla[NFTA_CHAIN_POLICY]);
			return -EOPNOTSUPP;
		}

		if (chain == NULL &&
		    nla[NFTA_CHAIN_HOOK] == NULL) {
			NL_SET_BAD_ATTR(extack, nla[NFTA_CHAIN_POLICY]);
			return -EOPNOTSUPP;
		}

		policy = ntohl(nla_get_be32(nla[NFTA_CHAIN_POLICY]));
		switch (policy) {
		case NF_DROP:
		case NF_ACCEPT:
			break;
		default:
			return -EINVAL;
		}
	}

	if (nla[NFTA_CHAIN_FLAGS])
		flags = ntohl(nla_get_be32(nla[NFTA_CHAIN_FLAGS]));
	else if (chain)
		flags = chain->flags;

	if (flags & ~NFT_CHAIN_FLAGS)
		return -EOPNOTSUPP;

	nft_ctx_init(&ctx, net, skb, info->nlh, family, table, chain, nla);

	if (chain != NULL) {
		if (chain->flags & NFT_CHAIN_BINDING)
			return -EINVAL;

		if (info->nlh->nlmsg_flags & NLM_F_EXCL) {
			NL_SET_BAD_ATTR(extack, attr);
			return -EEXIST;
		}
		if (info->nlh->nlmsg_flags & NLM_F_REPLACE)
			return -EOPNOTSUPP;

		flags |= chain->flags & NFT_CHAIN_BASE;
		return nf_tables_updchain(&ctx, genmask, policy, flags, attr,
					  extack);
	}

	return nf_tables_addchain(&ctx, family, genmask, policy, flags, extack);
}

static int nf_tables_delchain(struct sk_buff *skb, const struct nfnl_info *info,
			      const struct nlattr * const nla[])
{
	struct netlink_ext_ack *extack = info->extack;
	u8 genmask = nft_genmask_next(info->net);
	u8 family = info->nfmsg->nfgen_family;
	struct net *net = info->net;
	const struct nlattr *attr;
	struct nft_table *table;
	struct nft_chain *chain;
	struct nft_rule *rule;
	struct nft_ctx ctx;
	u64 handle;
	u32 use;
	int err;

	table = nft_table_lookup(net, nla[NFTA_CHAIN_TABLE], family, genmask,
				 NETLINK_CB(skb).portid);
	if (IS_ERR(table)) {
		NL_SET_BAD_ATTR(extack, nla[NFTA_CHAIN_TABLE]);
		return PTR_ERR(table);
	}

	if (nla[NFTA_CHAIN_HANDLE]) {
		attr = nla[NFTA_CHAIN_HANDLE];
		handle = be64_to_cpu(nla_get_be64(attr));
		chain = nft_chain_lookup_byhandle(table, handle, genmask);
	} else {
		attr = nla[NFTA_CHAIN_NAME];
		chain = nft_chain_lookup(net, table, attr, genmask);
	}
	if (IS_ERR(chain)) {
		NL_SET_BAD_ATTR(extack, attr);
		return PTR_ERR(chain);
	}

	if (info->nlh->nlmsg_flags & NLM_F_NONREC &&
	    chain->use > 0)
		return -EBUSY;

	nft_ctx_init(&ctx, net, skb, info->nlh, family, table, chain, nla);

	use = chain->use;
	list_for_each_entry(rule, &chain->rules, list) {
		if (!nft_is_active_next(net, rule))
			continue;
		use--;

		err = nft_delrule(&ctx, rule);
		if (err < 0)
			return err;
	}

	/* There are rules and elements that are still holding references to us,
	 * we cannot do a recursive removal in this case.
	 */
	if (use > 0) {
		NL_SET_BAD_ATTR(extack, attr);
		return -EBUSY;
	}

	return nft_delchain(&ctx);
}

/*
 * Expressions
 */

/**
 *	nft_register_expr - register nf_tables expr type
 *	@type: expr type
 *
 *	Registers the expr type for use with nf_tables. Returns zero on
 *	success or a negative errno code otherwise.
 */
int nft_register_expr(struct nft_expr_type *type)
{
	nfnl_lock(NFNL_SUBSYS_NFTABLES);
	if (type->family == NFPROTO_UNSPEC)
		list_add_tail_rcu(&type->list, &nf_tables_expressions);
	else
		list_add_rcu(&type->list, &nf_tables_expressions);
	nfnl_unlock(NFNL_SUBSYS_NFTABLES);
	return 0;
}
EXPORT_SYMBOL_GPL(nft_register_expr);

/**
 *	nft_unregister_expr - unregister nf_tables expr type
 *	@type: expr type
 *
 * 	Unregisters the expr typefor use with nf_tables.
 */
void nft_unregister_expr(struct nft_expr_type *type)
{
	nfnl_lock(NFNL_SUBSYS_NFTABLES);
	list_del_rcu(&type->list);
	nfnl_unlock(NFNL_SUBSYS_NFTABLES);
}
EXPORT_SYMBOL_GPL(nft_unregister_expr);

static const struct nft_expr_type *__nft_expr_type_get(u8 family,
						       struct nlattr *nla)
{
	const struct nft_expr_type *type, *candidate = NULL;

	list_for_each_entry(type, &nf_tables_expressions, list) {
		if (!nla_strcmp(nla, type->name)) {
			if (!type->family && !candidate)
				candidate = type;
			else if (type->family == family)
				candidate = type;
		}
	}
	return candidate;
}

#ifdef CONFIG_MODULES
static int nft_expr_type_request_module(struct net *net, u8 family,
					struct nlattr *nla)
{
	if (nft_request_module(net, "nft-expr-%u-%.*s", family,
			       nla_len(nla), (char *)nla_data(nla)) == -EAGAIN)
		return -EAGAIN;

	return 0;
}
#endif

static const struct nft_expr_type *nft_expr_type_get(struct net *net,
						     u8 family,
						     struct nlattr *nla)
{
	const struct nft_expr_type *type;

	if (nla == NULL)
		return ERR_PTR(-EINVAL);

	type = __nft_expr_type_get(family, nla);
	if (type != NULL && try_module_get(type->owner))
		return type;

	lockdep_nfnl_nft_mutex_not_held();
#ifdef CONFIG_MODULES
	if (type == NULL) {
		if (nft_expr_type_request_module(net, family, nla) == -EAGAIN)
			return ERR_PTR(-EAGAIN);

		if (nft_request_module(net, "nft-expr-%.*s",
				       nla_len(nla),
				       (char *)nla_data(nla)) == -EAGAIN)
			return ERR_PTR(-EAGAIN);
	}
#endif
	return ERR_PTR(-ENOENT);
}

static const struct nla_policy nft_expr_policy[NFTA_EXPR_MAX + 1] = {
	[NFTA_EXPR_NAME]	= { .type = NLA_STRING,
				    .len = NFT_MODULE_AUTOLOAD_LIMIT },
	[NFTA_EXPR_DATA]	= { .type = NLA_NESTED },
};

static int nf_tables_fill_expr_info(struct sk_buff *skb,
				    const struct nft_expr *expr)
{
	if (nla_put_string(skb, NFTA_EXPR_NAME, expr->ops->type->name))
		goto nla_put_failure;

	if (expr->ops->dump) {
		struct nlattr *data = nla_nest_start_noflag(skb,
							    NFTA_EXPR_DATA);
		if (data == NULL)
			goto nla_put_failure;
		if (expr->ops->dump(skb, expr) < 0)
			goto nla_put_failure;
		nla_nest_end(skb, data);
	}

	return skb->len;

nla_put_failure:
	return -1;
};

int nft_expr_dump(struct sk_buff *skb, unsigned int attr,
		  const struct nft_expr *expr)
{
	struct nlattr *nest;

	nest = nla_nest_start_noflag(skb, attr);
	if (!nest)
		goto nla_put_failure;
	if (nf_tables_fill_expr_info(skb, expr) < 0)
		goto nla_put_failure;
	nla_nest_end(skb, nest);
	return 0;

nla_put_failure:
	return -1;
}

struct nft_expr_info {
	const struct nft_expr_ops	*ops;
	const struct nlattr		*attr;
	struct nlattr			*tb[NFT_EXPR_MAXATTR + 1];
};

static int nf_tables_expr_parse(const struct nft_ctx *ctx,
				const struct nlattr *nla,
				struct nft_expr_info *info)
{
	const struct nft_expr_type *type;
	const struct nft_expr_ops *ops;
	struct nlattr *tb[NFTA_EXPR_MAX + 1];
	int err;

	err = nla_parse_nested_deprecated(tb, NFTA_EXPR_MAX, nla,
					  nft_expr_policy, NULL);
	if (err < 0)
		return err;

	type = nft_expr_type_get(ctx->net, ctx->family, tb[NFTA_EXPR_NAME]);
	if (IS_ERR(type))
		return PTR_ERR(type);

	if (tb[NFTA_EXPR_DATA]) {
		err = nla_parse_nested_deprecated(info->tb, type->maxattr,
						  tb[NFTA_EXPR_DATA],
						  type->policy, NULL);
		if (err < 0)
			goto err1;
	} else
		memset(info->tb, 0, sizeof(info->tb[0]) * (type->maxattr + 1));

	if (type->select_ops != NULL) {
		ops = type->select_ops(ctx,
				       (const struct nlattr * const *)info->tb);
		if (IS_ERR(ops)) {
			err = PTR_ERR(ops);
#ifdef CONFIG_MODULES
			if (err == -EAGAIN)
				if (nft_expr_type_request_module(ctx->net,
								 ctx->family,
								 tb[NFTA_EXPR_NAME]) != -EAGAIN)
					err = -ENOENT;
#endif
			goto err1;
		}
	} else
		ops = type->ops;

	info->attr = nla;
	info->ops = ops;

	return 0;

err1:
	module_put(type->owner);
	return err;
}

static int nf_tables_newexpr(const struct nft_ctx *ctx,
			     const struct nft_expr_info *expr_info,
			     struct nft_expr *expr)
{
	const struct nft_expr_ops *ops = expr_info->ops;
	int err;

	expr->ops = ops;
	if (ops->init) {
		err = ops->init(ctx, expr, (const struct nlattr **)expr_info->tb);
		if (err < 0)
			goto err1;
	}

	return 0;
err1:
	expr->ops = NULL;
	return err;
}

static void nf_tables_expr_destroy(const struct nft_ctx *ctx,
				   struct nft_expr *expr)
{
	const struct nft_expr_type *type = expr->ops->type;

	if (expr->ops->destroy)
		expr->ops->destroy(ctx, expr);
	module_put(type->owner);
}

static struct nft_expr *nft_expr_init(const struct nft_ctx *ctx,
				      const struct nlattr *nla)
{
	struct nft_expr_info expr_info;
	struct nft_expr *expr;
	struct module *owner;
	int err;

	err = nf_tables_expr_parse(ctx, nla, &expr_info);
	if (err < 0)
		goto err_expr_parse;

	err = -EOPNOTSUPP;
	if (!(expr_info.ops->type->flags & NFT_EXPR_STATEFUL))
		goto err_expr_stateful;

	err = -ENOMEM;
	expr = kzalloc(expr_info.ops->size, GFP_KERNEL);
	if (expr == NULL)
		goto err_expr_stateful;

	err = nf_tables_newexpr(ctx, &expr_info, expr);
	if (err < 0)
		goto err_expr_new;

	return expr;
err_expr_new:
	kfree(expr);
err_expr_stateful:
	owner = expr_info.ops->type->owner;
	if (expr_info.ops->type->release_ops)
		expr_info.ops->type->release_ops(expr_info.ops);

	module_put(owner);
err_expr_parse:
	return ERR_PTR(err);
}

int nft_expr_clone(struct nft_expr *dst, struct nft_expr *src)
{
	int err;

	if (src->ops->clone) {
		dst->ops = src->ops;
		err = src->ops->clone(dst, src);
		if (err < 0)
			return err;
	} else {
		memcpy(dst, src, src->ops->size);
	}

	__module_get(src->ops->type->owner);

	return 0;
}

void nft_expr_destroy(const struct nft_ctx *ctx, struct nft_expr *expr)
{
	nf_tables_expr_destroy(ctx, expr);
	kfree(expr);
}

/*
 * Rules
 */

static struct nft_rule *__nft_rule_lookup(const struct nft_chain *chain,
					  u64 handle)
{
	struct nft_rule *rule;

	// FIXME: this sucks
	list_for_each_entry_rcu(rule, &chain->rules, list) {
		if (handle == rule->handle)
			return rule;
	}

	return ERR_PTR(-ENOENT);
}

static struct nft_rule *nft_rule_lookup(const struct nft_chain *chain,
					const struct nlattr *nla)
{
	if (nla == NULL)
		return ERR_PTR(-EINVAL);

	return __nft_rule_lookup(chain, be64_to_cpu(nla_get_be64(nla)));
}

static const struct nla_policy nft_rule_policy[NFTA_RULE_MAX + 1] = {
	[NFTA_RULE_TABLE]	= { .type = NLA_STRING,
				    .len = NFT_TABLE_MAXNAMELEN - 1 },
	[NFTA_RULE_CHAIN]	= { .type = NLA_STRING,
				    .len = NFT_CHAIN_MAXNAMELEN - 1 },
	[NFTA_RULE_HANDLE]	= { .type = NLA_U64 },
	[NFTA_RULE_EXPRESSIONS]	= { .type = NLA_NESTED },
	[NFTA_RULE_COMPAT]	= { .type = NLA_NESTED },
	[NFTA_RULE_POSITION]	= { .type = NLA_U64 },
	[NFTA_RULE_USERDATA]	= { .type = NLA_BINARY,
				    .len = NFT_USERDATA_MAXLEN },
	[NFTA_RULE_ID]		= { .type = NLA_U32 },
	[NFTA_RULE_POSITION_ID]	= { .type = NLA_U32 },
	[NFTA_RULE_CHAIN_ID]	= { .type = NLA_U32 },
};

static int nf_tables_fill_rule_info(struct sk_buff *skb, struct net *net,
				    u32 portid, u32 seq, int event,
				    u32 flags, int family,
				    const struct nft_table *table,
				    const struct nft_chain *chain,
				    const struct nft_rule *rule, u64 handle)
{
	struct nlmsghdr *nlh;
	const struct nft_expr *expr, *next;
	struct nlattr *list;
	u16 type = nfnl_msg_type(NFNL_SUBSYS_NFTABLES, event);

	nlh = nfnl_msg_put(skb, portid, seq, type, flags, family, NFNETLINK_V0,
			   nft_base_seq(net));
	if (!nlh)
		goto nla_put_failure;

	if (nla_put_string(skb, NFTA_RULE_TABLE, table->name))
		goto nla_put_failure;
	if (nla_put_string(skb, NFTA_RULE_CHAIN, chain->name))
		goto nla_put_failure;
	if (nla_put_be64(skb, NFTA_RULE_HANDLE, cpu_to_be64(rule->handle),
			 NFTA_RULE_PAD))
		goto nla_put_failure;

	if (event != NFT_MSG_DELRULE && handle) {
		if (nla_put_be64(skb, NFTA_RULE_POSITION, cpu_to_be64(handle),
				 NFTA_RULE_PAD))
			goto nla_put_failure;
	}

	if (chain->flags & NFT_CHAIN_HW_OFFLOAD)
		nft_flow_rule_stats(chain, rule);

	list = nla_nest_start_noflag(skb, NFTA_RULE_EXPRESSIONS);
	if (list == NULL)
		goto nla_put_failure;
	nft_rule_for_each_expr(expr, next, rule) {
		if (nft_expr_dump(skb, NFTA_LIST_ELEM, expr) < 0)
			goto nla_put_failure;
	}
	nla_nest_end(skb, list);

	if (rule->udata) {
		struct nft_userdata *udata = nft_userdata(rule);
		if (nla_put(skb, NFTA_RULE_USERDATA, udata->len + 1,
			    udata->data) < 0)
			goto nla_put_failure;
	}

	nlmsg_end(skb, nlh);
	return 0;

nla_put_failure:
	nlmsg_trim(skb, nlh);
	return -1;
}

static void nf_tables_rule_notify(const struct nft_ctx *ctx,
				  const struct nft_rule *rule, int event)
{
	struct nftables_pernet *nft_net = nft_pernet(ctx->net);
	const struct nft_rule *prule;
	struct sk_buff *skb;
	u64 handle = 0;
	u16 flags = 0;
	int err;

	if (!ctx->report &&
	    !nfnetlink_has_listeners(ctx->net, NFNLGRP_NFTABLES))
		return;

	skb = nlmsg_new(NLMSG_GOODSIZE, GFP_KERNEL);
	if (skb == NULL)
		goto err;

	if (event == NFT_MSG_NEWRULE &&
	    !list_is_first(&rule->list, &ctx->chain->rules) &&
	    !list_is_last(&rule->list, &ctx->chain->rules)) {
		prule = list_prev_entry(rule, list);
		handle = prule->handle;
	}
	if (ctx->flags & (NLM_F_APPEND | NLM_F_REPLACE))
		flags |= NLM_F_APPEND;
	if (ctx->flags & (NLM_F_CREATE | NLM_F_EXCL))
		flags |= ctx->flags & (NLM_F_CREATE | NLM_F_EXCL);

	err = nf_tables_fill_rule_info(skb, ctx->net, ctx->portid, ctx->seq,
				       event, flags, ctx->family, ctx->table,
				       ctx->chain, rule, handle);
	if (err < 0) {
		kfree_skb(skb);
		goto err;
	}

	nft_notify_enqueue(skb, ctx->report, &nft_net->notify_list);
	return;
err:
	nfnetlink_set_err(ctx->net, ctx->portid, NFNLGRP_NFTABLES, -ENOBUFS);
}

struct nft_rule_dump_ctx {
	char *table;
	char *chain;
};

static int __nf_tables_dump_rules(struct sk_buff *skb,
				  unsigned int *idx,
				  struct netlink_callback *cb,
				  const struct nft_table *table,
				  const struct nft_chain *chain)
{
	struct net *net = sock_net(skb->sk);
	const struct nft_rule *rule, *prule;
	unsigned int s_idx = cb->args[0];
	u64 handle;

	prule = NULL;
	list_for_each_entry_rcu(rule, &chain->rules, list) {
		if (!nft_is_active(net, rule))
			goto cont_skip;
		if (*idx < s_idx)
			goto cont;
		if (*idx > s_idx) {
			memset(&cb->args[1], 0,
					sizeof(cb->args) - sizeof(cb->args[0]));
		}
		if (prule)
			handle = prule->handle;
		else
			handle = 0;

		if (nf_tables_fill_rule_info(skb, net, NETLINK_CB(cb->skb).portid,
					cb->nlh->nlmsg_seq,
					NFT_MSG_NEWRULE,
					NLM_F_MULTI | NLM_F_APPEND,
					table->family,
					table, chain, rule, handle) < 0)
			return 1;

		nl_dump_check_consistent(cb, nlmsg_hdr(skb));
cont:
		prule = rule;
cont_skip:
		(*idx)++;
	}
	return 0;
}

static int nf_tables_dump_rules(struct sk_buff *skb,
				struct netlink_callback *cb)
{
	const struct nfgenmsg *nfmsg = nlmsg_data(cb->nlh);
	const struct nft_rule_dump_ctx *ctx = cb->data;
	struct nft_table *table;
	const struct nft_chain *chain;
	unsigned int idx = 0;
	struct net *net = sock_net(skb->sk);
	int family = nfmsg->nfgen_family;
	struct nftables_pernet *nft_net;

	rcu_read_lock();
	nft_net = nft_pernet(net);
	cb->seq = READ_ONCE(nft_net->base_seq);

	list_for_each_entry_rcu(table, &nft_net->tables, list) {
		if (family != NFPROTO_UNSPEC && family != table->family)
			continue;

		if (ctx && ctx->table && strcmp(ctx->table, table->name) != 0)
			continue;

		if (ctx && ctx->table && ctx->chain) {
			struct rhlist_head *list, *tmp;

			list = rhltable_lookup(&table->chains_ht, ctx->chain,
					       nft_chain_ht_params);
			if (!list)
				goto done;

			rhl_for_each_entry_rcu(chain, tmp, list, rhlhead) {
				if (!nft_is_active(net, chain))
					continue;
				__nf_tables_dump_rules(skb, &idx,
						       cb, table, chain);
				break;
			}
			goto done;
		}

		list_for_each_entry_rcu(chain, &table->chains, list) {
			if (__nf_tables_dump_rules(skb, &idx, cb, table, chain))
				goto done;
		}

		if (ctx && ctx->table)
			break;
	}
done:
	rcu_read_unlock();

	cb->args[0] = idx;
	return skb->len;
}

static int nf_tables_dump_rules_start(struct netlink_callback *cb)
{
	const struct nlattr * const *nla = cb->data;
	struct nft_rule_dump_ctx *ctx = NULL;

	if (nla[NFTA_RULE_TABLE] || nla[NFTA_RULE_CHAIN]) {
		ctx = kzalloc(sizeof(*ctx), GFP_ATOMIC);
		if (!ctx)
			return -ENOMEM;

		if (nla[NFTA_RULE_TABLE]) {
			ctx->table = nla_strdup(nla[NFTA_RULE_TABLE],
							GFP_ATOMIC);
			if (!ctx->table) {
				kfree(ctx);
				return -ENOMEM;
			}
		}
		if (nla[NFTA_RULE_CHAIN]) {
			ctx->chain = nla_strdup(nla[NFTA_RULE_CHAIN],
						GFP_ATOMIC);
			if (!ctx->chain) {
				kfree(ctx->table);
				kfree(ctx);
				return -ENOMEM;
			}
		}
	}

	cb->data = ctx;
	return 0;
}

static int nf_tables_dump_rules_done(struct netlink_callback *cb)
{
	struct nft_rule_dump_ctx *ctx = cb->data;

	if (ctx) {
		kfree(ctx->table);
		kfree(ctx->chain);
		kfree(ctx);
	}
	return 0;
}

/* called with rcu_read_lock held */
static int nf_tables_getrule(struct sk_buff *skb, const struct nfnl_info *info,
			     const struct nlattr * const nla[])
{
	struct netlink_ext_ack *extack = info->extack;
	u8 genmask = nft_genmask_cur(info->net);
	u8 family = info->nfmsg->nfgen_family;
	const struct nft_chain *chain;
	const struct nft_rule *rule;
	struct net *net = info->net;
	struct nft_table *table;
	struct sk_buff *skb2;
	int err;

	if (info->nlh->nlmsg_flags & NLM_F_DUMP) {
		struct netlink_dump_control c = {
			.start= nf_tables_dump_rules_start,
			.dump = nf_tables_dump_rules,
			.done = nf_tables_dump_rules_done,
			.module = THIS_MODULE,
			.data = (void *)nla,
		};

		return nft_netlink_dump_start_rcu(info->sk, skb, info->nlh, &c);
	}

	table = nft_table_lookup(net, nla[NFTA_RULE_TABLE], family, genmask, 0);
	if (IS_ERR(table)) {
		NL_SET_BAD_ATTR(extack, nla[NFTA_RULE_TABLE]);
		return PTR_ERR(table);
	}

	chain = nft_chain_lookup(net, table, nla[NFTA_RULE_CHAIN], genmask);
	if (IS_ERR(chain)) {
		NL_SET_BAD_ATTR(extack, nla[NFTA_RULE_CHAIN]);
		return PTR_ERR(chain);
	}

	rule = nft_rule_lookup(chain, nla[NFTA_RULE_HANDLE]);
	if (IS_ERR(rule)) {
		NL_SET_BAD_ATTR(extack, nla[NFTA_RULE_HANDLE]);
		return PTR_ERR(rule);
	}

	skb2 = alloc_skb(NLMSG_GOODSIZE, GFP_ATOMIC);
	if (!skb2)
		return -ENOMEM;

	err = nf_tables_fill_rule_info(skb2, net, NETLINK_CB(skb).portid,
				       info->nlh->nlmsg_seq, NFT_MSG_NEWRULE, 0,
				       family, table, chain, rule, 0);
	if (err < 0)
		goto err_fill_rule_info;

	return nfnetlink_unicast(skb2, net, NETLINK_CB(skb).portid);

err_fill_rule_info:
	kfree_skb(skb2);
	return err;
}

void nf_tables_rule_destroy(const struct nft_ctx *ctx, struct nft_rule *rule)
{
	struct nft_expr *expr, *next;

	/*
	 * Careful: some expressions might not be initialized in case this
	 * is called on error from nf_tables_newrule().
	 */
	expr = nft_expr_first(rule);
	while (nft_expr_more(rule, expr)) {
		next = nft_expr_next(expr);
		nf_tables_expr_destroy(ctx, expr);
		expr = next;
	}
	kfree(rule);
}

static void nf_tables_rule_release(const struct nft_ctx *ctx, struct nft_rule *rule)
{
	nft_rule_expr_deactivate(ctx, rule, NFT_TRANS_RELEASE);
	nf_tables_rule_destroy(ctx, rule);
}

int nft_chain_validate(const struct nft_ctx *ctx, const struct nft_chain *chain)
{
	struct nft_expr *expr, *last;
	const struct nft_data *data;
	struct nft_rule *rule;
	int err;

	if (ctx->level == NFT_JUMP_STACK_SIZE)
		return -EMLINK;

	list_for_each_entry(rule, &chain->rules, list) {
		if (!nft_is_active_next(ctx->net, rule))
			continue;

		nft_rule_for_each_expr(expr, last, rule) {
			if (!expr->ops->validate)
				continue;

			err = expr->ops->validate(ctx, expr, &data);
			if (err < 0)
				return err;
		}
	}

	return 0;
}
EXPORT_SYMBOL_GPL(nft_chain_validate);

static int nft_table_validate(struct net *net, const struct nft_table *table)
{
	struct nft_chain *chain;
	struct nft_ctx ctx = {
		.net	= net,
		.family	= table->family,
	};
	int err;

	list_for_each_entry(chain, &table->chains, list) {
		if (!nft_is_base_chain(chain))
			continue;

		ctx.chain = chain;
		err = nft_chain_validate(&ctx, chain);
		if (err < 0)
			return err;
	}

	return 0;
}

int nft_setelem_validate(const struct nft_ctx *ctx, struct nft_set *set,
			 const struct nft_set_iter *iter,
			 struct nft_set_elem *elem)
{
	const struct nft_set_ext *ext = nft_set_elem_ext(set, elem->priv);
	struct nft_ctx *pctx = (struct nft_ctx *)ctx;
	const struct nft_data *data;
	int err;

	if (nft_set_ext_exists(ext, NFT_SET_EXT_FLAGS) &&
	    *nft_set_ext_flags(ext) & NFT_SET_ELEM_INTERVAL_END)
		return 0;

	data = nft_set_ext_data(ext);
	switch (data->verdict.code) {
	case NFT_JUMP:
	case NFT_GOTO:
		pctx->level++;
		err = nft_chain_validate(ctx, data->verdict.chain);
		if (err < 0)
			return err;
		pctx->level--;
		break;
	default:
		break;
	}

	return 0;
}

int nft_set_catchall_validate(const struct nft_ctx *ctx, struct nft_set *set)
{
	u8 genmask = nft_genmask_next(ctx->net);
	struct nft_set_elem_catchall *catchall;
	struct nft_set_elem elem;
	struct nft_set_ext *ext;
	int ret = 0;

	list_for_each_entry_rcu(catchall, &set->catchall_list, list) {
		ext = nft_set_elem_ext(set, catchall->elem);
		if (!nft_set_elem_active(ext, genmask))
			continue;

		elem.priv = catchall->elem;
		ret = nft_setelem_validate(ctx, set, NULL, &elem);
		if (ret < 0)
			return ret;
	}

	return ret;
}

static struct nft_rule *nft_rule_lookup_byid(const struct net *net,
					     const struct nft_chain *chain,
					     const struct nlattr *nla);

#define NFT_RULE_MAXEXPRS	128

static int nf_tables_newrule(struct sk_buff *skb, const struct nfnl_info *info,
			     const struct nlattr * const nla[])
{
	struct nftables_pernet *nft_net = nft_pernet(info->net);
	struct netlink_ext_ack *extack = info->extack;
	unsigned int size, i, n, ulen = 0, usize = 0;
	u8 genmask = nft_genmask_next(info->net);
	struct nft_rule *rule, *old_rule = NULL;
	struct nft_expr_info *expr_info = NULL;
	u8 family = info->nfmsg->nfgen_family;
	struct nft_flow_rule *flow = NULL;
	struct net *net = info->net;
	struct nft_userdata *udata;
	struct nft_table *table;
	struct nft_chain *chain;
	struct nft_trans *trans;
	u64 handle, pos_handle;
	struct nft_expr *expr;
	struct nft_ctx ctx;
	struct nlattr *tmp;
	int err, rem;

	lockdep_assert_held(&nft_net->commit_mutex);

	table = nft_table_lookup(net, nla[NFTA_RULE_TABLE], family, genmask,
				 NETLINK_CB(skb).portid);
	if (IS_ERR(table)) {
		NL_SET_BAD_ATTR(extack, nla[NFTA_RULE_TABLE]);
		return PTR_ERR(table);
	}

	if (nla[NFTA_RULE_CHAIN]) {
		chain = nft_chain_lookup(net, table, nla[NFTA_RULE_CHAIN],
					 genmask);
		if (IS_ERR(chain)) {
			NL_SET_BAD_ATTR(extack, nla[NFTA_RULE_CHAIN]);
			return PTR_ERR(chain);
		}

	} else if (nla[NFTA_RULE_CHAIN_ID]) {
		chain = nft_chain_lookup_byid(net, table, nla[NFTA_RULE_CHAIN_ID],
					      genmask);
		if (IS_ERR(chain)) {
			NL_SET_BAD_ATTR(extack, nla[NFTA_RULE_CHAIN_ID]);
			return PTR_ERR(chain);
		}
	} else {
		return -EINVAL;
	}

	if (nft_chain_is_bound(chain))
		return -EOPNOTSUPP;

	if (nla[NFTA_RULE_HANDLE]) {
		handle = be64_to_cpu(nla_get_be64(nla[NFTA_RULE_HANDLE]));
		rule = __nft_rule_lookup(chain, handle);
		if (IS_ERR(rule)) {
			NL_SET_BAD_ATTR(extack, nla[NFTA_RULE_HANDLE]);
			return PTR_ERR(rule);
		}

		if (info->nlh->nlmsg_flags & NLM_F_EXCL) {
			NL_SET_BAD_ATTR(extack, nla[NFTA_RULE_HANDLE]);
			return -EEXIST;
		}
		if (info->nlh->nlmsg_flags & NLM_F_REPLACE)
			old_rule = rule;
		else
			return -EOPNOTSUPP;
	} else {
		if (!(info->nlh->nlmsg_flags & NLM_F_CREATE) ||
		    info->nlh->nlmsg_flags & NLM_F_REPLACE)
			return -EINVAL;
		handle = nf_tables_alloc_handle(table);

		if (chain->use == UINT_MAX)
			return -EOVERFLOW;

		if (nla[NFTA_RULE_POSITION]) {
			pos_handle = be64_to_cpu(nla_get_be64(nla[NFTA_RULE_POSITION]));
			old_rule = __nft_rule_lookup(chain, pos_handle);
			if (IS_ERR(old_rule)) {
				NL_SET_BAD_ATTR(extack, nla[NFTA_RULE_POSITION]);
				return PTR_ERR(old_rule);
			}
		} else if (nla[NFTA_RULE_POSITION_ID]) {
			old_rule = nft_rule_lookup_byid(net, chain, nla[NFTA_RULE_POSITION_ID]);
			if (IS_ERR(old_rule)) {
				NL_SET_BAD_ATTR(extack, nla[NFTA_RULE_POSITION_ID]);
				return PTR_ERR(old_rule);
			}
		}
	}

	nft_ctx_init(&ctx, net, skb, info->nlh, family, table, chain, nla);

	n = 0;
	size = 0;
	if (nla[NFTA_RULE_EXPRESSIONS]) {
		expr_info = kvmalloc_array(NFT_RULE_MAXEXPRS,
					   sizeof(struct nft_expr_info),
					   GFP_KERNEL);
		if (!expr_info)
			return -ENOMEM;

		nla_for_each_nested(tmp, nla[NFTA_RULE_EXPRESSIONS], rem) {
			err = -EINVAL;
			if (nla_type(tmp) != NFTA_LIST_ELEM)
				goto err_release_expr;
			if (n == NFT_RULE_MAXEXPRS)
				goto err_release_expr;
			err = nf_tables_expr_parse(&ctx, tmp, &expr_info[n]);
			if (err < 0) {
				NL_SET_BAD_ATTR(extack, tmp);
				goto err_release_expr;
			}
			size += expr_info[n].ops->size;
			n++;
		}
	}
	/* Check for overflow of dlen field */
	err = -EFBIG;
	if (size >= 1 << 12)
		goto err_release_expr;

	if (nla[NFTA_RULE_USERDATA]) {
		ulen = nla_len(nla[NFTA_RULE_USERDATA]);
		if (ulen > 0)
			usize = sizeof(struct nft_userdata) + ulen;
	}

	err = -ENOMEM;
	rule = kzalloc(sizeof(*rule) + size + usize, GFP_KERNEL);
	if (rule == NULL)
		goto err_release_expr;

	nft_activate_next(net, rule);

	rule->handle = handle;
	rule->dlen   = size;
	rule->udata  = ulen ? 1 : 0;

	if (ulen) {
		udata = nft_userdata(rule);
		udata->len = ulen - 1;
		nla_memcpy(udata->data, nla[NFTA_RULE_USERDATA], ulen);
	}

	expr = nft_expr_first(rule);
	for (i = 0; i < n; i++) {
		err = nf_tables_newexpr(&ctx, &expr_info[i], expr);
		if (err < 0) {
			NL_SET_BAD_ATTR(extack, expr_info[i].attr);
			goto err_release_rule;
		}

		if (expr_info[i].ops->validate)
			nft_validate_state_update(net, NFT_VALIDATE_NEED);

		expr_info[i].ops = NULL;
		expr = nft_expr_next(expr);
	}

	if (chain->flags & NFT_CHAIN_HW_OFFLOAD) {
		flow = nft_flow_rule_create(net, rule);
		if (IS_ERR(flow)) {
			err = PTR_ERR(flow);
			goto err_release_rule;
		}
	}

	if (info->nlh->nlmsg_flags & NLM_F_REPLACE) {
		err = nft_delrule(&ctx, old_rule);
		if (err < 0)
			goto err_destroy_flow_rule;

		trans = nft_trans_rule_add(&ctx, NFT_MSG_NEWRULE, rule);
		if (trans == NULL) {
			err = -ENOMEM;
			goto err_destroy_flow_rule;
		}
		list_add_tail_rcu(&rule->list, &old_rule->list);
	} else {
		trans = nft_trans_rule_add(&ctx, NFT_MSG_NEWRULE, rule);
		if (!trans) {
			err = -ENOMEM;
			goto err_destroy_flow_rule;
		}

		if (info->nlh->nlmsg_flags & NLM_F_APPEND) {
			if (old_rule)
				list_add_rcu(&rule->list, &old_rule->list);
			else
				list_add_tail_rcu(&rule->list, &chain->rules);
		 } else {
			if (old_rule)
				list_add_tail_rcu(&rule->list, &old_rule->list);
			else
				list_add_rcu(&rule->list, &chain->rules);
		}
	}
	kvfree(expr_info);
	chain->use++;

	if (flow)
		nft_trans_flow_rule(trans) = flow;

	if (nft_net->validate_state == NFT_VALIDATE_DO)
		return nft_table_validate(net, table);

	return 0;

err_destroy_flow_rule:
	if (flow)
		nft_flow_rule_destroy(flow);
err_release_rule:
<<<<<<< HEAD
	nft_rule_expr_deactivate(&ctx, rule, NFT_TRANS_PREPARE_ERROR);
=======
	nft_rule_expr_deactivate(&ctx, rule, NFT_TRANS_PREPARE);
>>>>>>> 95e03075
	nf_tables_rule_destroy(&ctx, rule);
err_release_expr:
	for (i = 0; i < n; i++) {
		if (expr_info[i].ops) {
			module_put(expr_info[i].ops->type->owner);
			if (expr_info[i].ops->type->release_ops)
				expr_info[i].ops->type->release_ops(expr_info[i].ops);
		}
	}
	kvfree(expr_info);

	return err;
}

static struct nft_rule *nft_rule_lookup_byid(const struct net *net,
					     const struct nft_chain *chain,
					     const struct nlattr *nla)
{
	struct nftables_pernet *nft_net = nft_pernet(net);
	u32 id = ntohl(nla_get_be32(nla));
	struct nft_trans *trans;

	list_for_each_entry(trans, &nft_net->commit_list, list) {
		if (trans->msg_type == NFT_MSG_NEWRULE &&
		    trans->ctx.chain == chain &&
		    id == nft_trans_rule_id(trans))
			return nft_trans_rule(trans);
	}
	return ERR_PTR(-ENOENT);
}

static int nf_tables_delrule(struct sk_buff *skb, const struct nfnl_info *info,
			     const struct nlattr * const nla[])
{
	struct netlink_ext_ack *extack = info->extack;
	u8 genmask = nft_genmask_next(info->net);
	u8 family = info->nfmsg->nfgen_family;
	struct nft_chain *chain = NULL;
	struct net *net = info->net;
	struct nft_table *table;
	struct nft_rule *rule;
	struct nft_ctx ctx;
	int err = 0;

	table = nft_table_lookup(net, nla[NFTA_RULE_TABLE], family, genmask,
				 NETLINK_CB(skb).portid);
	if (IS_ERR(table)) {
		NL_SET_BAD_ATTR(extack, nla[NFTA_RULE_TABLE]);
		return PTR_ERR(table);
	}

	if (nla[NFTA_RULE_CHAIN]) {
		chain = nft_chain_lookup(net, table, nla[NFTA_RULE_CHAIN],
					 genmask);
		if (IS_ERR(chain)) {
			NL_SET_BAD_ATTR(extack, nla[NFTA_RULE_CHAIN]);
			return PTR_ERR(chain);
		}
		if (nft_chain_is_bound(chain))
			return -EOPNOTSUPP;
	}

	nft_ctx_init(&ctx, net, skb, info->nlh, family, table, chain, nla);

	if (chain) {
		if (nla[NFTA_RULE_HANDLE]) {
			rule = nft_rule_lookup(chain, nla[NFTA_RULE_HANDLE]);
			if (IS_ERR(rule)) {
				NL_SET_BAD_ATTR(extack, nla[NFTA_RULE_HANDLE]);
				return PTR_ERR(rule);
			}

			err = nft_delrule(&ctx, rule);
		} else if (nla[NFTA_RULE_ID]) {
			rule = nft_rule_lookup_byid(net, chain, nla[NFTA_RULE_ID]);
			if (IS_ERR(rule)) {
				NL_SET_BAD_ATTR(extack, nla[NFTA_RULE_ID]);
				return PTR_ERR(rule);
			}

			err = nft_delrule(&ctx, rule);
		} else {
			err = nft_delrule_by_chain(&ctx);
		}
	} else {
		list_for_each_entry(chain, &table->chains, list) {
			if (!nft_is_active_next(net, chain))
				continue;
			if (nft_chain_is_bound(chain))
				continue;

			ctx.chain = chain;
			err = nft_delrule_by_chain(&ctx);
			if (err < 0)
				break;
		}
	}

	return err;
}

/*
 * Sets
 */
static const struct nft_set_type *nft_set_types[] = {
	&nft_set_hash_fast_type,
	&nft_set_hash_type,
	&nft_set_rhash_type,
	&nft_set_bitmap_type,
	&nft_set_rbtree_type,
#if defined(CONFIG_X86_64) && !defined(CONFIG_UML)
	&nft_set_pipapo_avx2_type,
#endif
	&nft_set_pipapo_type,
};

#define NFT_SET_FEATURES	(NFT_SET_INTERVAL | NFT_SET_MAP | \
				 NFT_SET_TIMEOUT | NFT_SET_OBJECT | \
				 NFT_SET_EVAL)

static bool nft_set_ops_candidate(const struct nft_set_type *type, u32 flags)
{
	return (flags & type->features) == (flags & NFT_SET_FEATURES);
}

/*
 * Select a set implementation based on the data characteristics and the
 * given policy. The total memory use might not be known if no size is
 * given, in that case the amount of memory per element is used.
 */
static const struct nft_set_ops *
nft_select_set_ops(const struct nft_ctx *ctx,
		   const struct nlattr * const nla[],
		   const struct nft_set_desc *desc)
{
	struct nftables_pernet *nft_net = nft_pernet(ctx->net);
	const struct nft_set_ops *ops, *bops;
	struct nft_set_estimate est, best;
	const struct nft_set_type *type;
	u32 flags = 0;
	int i;

	lockdep_assert_held(&nft_net->commit_mutex);
	lockdep_nfnl_nft_mutex_not_held();

	if (nla[NFTA_SET_FLAGS] != NULL)
		flags = ntohl(nla_get_be32(nla[NFTA_SET_FLAGS]));

	bops	    = NULL;
	best.size   = ~0;
	best.lookup = ~0;
	best.space  = ~0;

	for (i = 0; i < ARRAY_SIZE(nft_set_types); i++) {
		type = nft_set_types[i];
		ops = &type->ops;

		if (!nft_set_ops_candidate(type, flags))
			continue;
		if (!ops->estimate(desc, flags, &est))
			continue;

		switch (desc->policy) {
		case NFT_SET_POL_PERFORMANCE:
			if (est.lookup < best.lookup)
				break;
			if (est.lookup == best.lookup &&
			    est.space < best.space)
				break;
			continue;
		case NFT_SET_POL_MEMORY:
			if (!desc->size) {
				if (est.space < best.space)
					break;
				if (est.space == best.space &&
				    est.lookup < best.lookup)
					break;
			} else if (est.size < best.size || !bops) {
				break;
			}
			continue;
		default:
			break;
		}

		bops = ops;
		best = est;
	}

	if (bops != NULL)
		return bops;

	return ERR_PTR(-EOPNOTSUPP);
}

static const struct nla_policy nft_set_policy[NFTA_SET_MAX + 1] = {
	[NFTA_SET_TABLE]		= { .type = NLA_STRING,
					    .len = NFT_TABLE_MAXNAMELEN - 1 },
	[NFTA_SET_NAME]			= { .type = NLA_STRING,
					    .len = NFT_SET_MAXNAMELEN - 1 },
	[NFTA_SET_FLAGS]		= { .type = NLA_U32 },
	[NFTA_SET_KEY_TYPE]		= { .type = NLA_U32 },
	[NFTA_SET_KEY_LEN]		= { .type = NLA_U32 },
	[NFTA_SET_DATA_TYPE]		= { .type = NLA_U32 },
	[NFTA_SET_DATA_LEN]		= { .type = NLA_U32 },
	[NFTA_SET_POLICY]		= { .type = NLA_U32 },
	[NFTA_SET_DESC]			= { .type = NLA_NESTED },
	[NFTA_SET_ID]			= { .type = NLA_U32 },
	[NFTA_SET_TIMEOUT]		= { .type = NLA_U64 },
	[NFTA_SET_GC_INTERVAL]		= { .type = NLA_U32 },
	[NFTA_SET_USERDATA]		= { .type = NLA_BINARY,
					    .len  = NFT_USERDATA_MAXLEN },
	[NFTA_SET_OBJ_TYPE]		= { .type = NLA_U32 },
	[NFTA_SET_HANDLE]		= { .type = NLA_U64 },
	[NFTA_SET_EXPR]			= { .type = NLA_NESTED },
	[NFTA_SET_EXPRESSIONS]		= { .type = NLA_NESTED },
};

static const struct nla_policy nft_set_desc_policy[NFTA_SET_DESC_MAX + 1] = {
	[NFTA_SET_DESC_SIZE]		= { .type = NLA_U32 },
	[NFTA_SET_DESC_CONCAT]		= { .type = NLA_NESTED },
};

static struct nft_set *nft_set_lookup(const struct nft_table *table,
				      const struct nlattr *nla, u8 genmask)
{
	struct nft_set *set;

	if (nla == NULL)
		return ERR_PTR(-EINVAL);

	list_for_each_entry_rcu(set, &table->sets, list) {
		if (!nla_strcmp(nla, set->name) &&
		    nft_active_genmask(set, genmask))
			return set;
	}
	return ERR_PTR(-ENOENT);
}

static struct nft_set *nft_set_lookup_byhandle(const struct nft_table *table,
					       const struct nlattr *nla,
					       u8 genmask)
{
	struct nft_set *set;

	list_for_each_entry(set, &table->sets, list) {
		if (be64_to_cpu(nla_get_be64(nla)) == set->handle &&
		    nft_active_genmask(set, genmask))
			return set;
	}
	return ERR_PTR(-ENOENT);
}

static struct nft_set *nft_set_lookup_byid(const struct net *net,
					   const struct nft_table *table,
					   const struct nlattr *nla, u8 genmask)
{
	struct nftables_pernet *nft_net = nft_pernet(net);
	u32 id = ntohl(nla_get_be32(nla));
	struct nft_trans *trans;

	list_for_each_entry(trans, &nft_net->commit_list, list) {
		if (trans->msg_type == NFT_MSG_NEWSET) {
			struct nft_set *set = nft_trans_set(trans);

			if (id == nft_trans_set_id(trans) &&
			    set->table == table &&
			    nft_active_genmask(set, genmask))
				return set;
		}
	}
	return ERR_PTR(-ENOENT);
}

struct nft_set *nft_set_lookup_global(const struct net *net,
				      const struct nft_table *table,
				      const struct nlattr *nla_set_name,
				      const struct nlattr *nla_set_id,
				      u8 genmask)
{
	struct nft_set *set;

	set = nft_set_lookup(table, nla_set_name, genmask);
	if (IS_ERR(set)) {
		if (!nla_set_id)
			return set;

		set = nft_set_lookup_byid(net, table, nla_set_id, genmask);
	}
	return set;
}
EXPORT_SYMBOL_GPL(nft_set_lookup_global);

static int nf_tables_set_alloc_name(struct nft_ctx *ctx, struct nft_set *set,
				    const char *name)
{
	const struct nft_set *i;
	const char *p;
	unsigned long *inuse;
	unsigned int n = 0, min = 0;

	p = strchr(name, '%');
	if (p != NULL) {
		if (p[1] != 'd' || strchr(p + 2, '%'))
			return -EINVAL;

		inuse = (unsigned long *)get_zeroed_page(GFP_KERNEL);
		if (inuse == NULL)
			return -ENOMEM;
cont:
		list_for_each_entry(i, &ctx->table->sets, list) {
			int tmp;

			if (!nft_is_active_next(ctx->net, i))
				continue;
			if (!sscanf(i->name, name, &tmp))
				continue;
			if (tmp < min || tmp >= min + BITS_PER_BYTE * PAGE_SIZE)
				continue;

			set_bit(tmp - min, inuse);
		}

		n = find_first_zero_bit(inuse, BITS_PER_BYTE * PAGE_SIZE);
		if (n >= BITS_PER_BYTE * PAGE_SIZE) {
			min += BITS_PER_BYTE * PAGE_SIZE;
			memset(inuse, 0, PAGE_SIZE);
			goto cont;
		}
		free_page((unsigned long)inuse);
	}

	set->name = kasprintf(GFP_KERNEL, name, min + n);
	if (!set->name)
		return -ENOMEM;

	list_for_each_entry(i, &ctx->table->sets, list) {
		if (!nft_is_active_next(ctx->net, i))
			continue;
		if (!strcmp(set->name, i->name)) {
			kfree(set->name);
			set->name = NULL;
			return -ENFILE;
		}
	}
	return 0;
}

int nf_msecs_to_jiffies64(const struct nlattr *nla, u64 *result)
{
	u64 ms = be64_to_cpu(nla_get_be64(nla));
	u64 max = (u64)(~((u64)0));

	max = div_u64(max, NSEC_PER_MSEC);
	if (ms >= max)
		return -ERANGE;

	ms *= NSEC_PER_MSEC;
	*result = nsecs_to_jiffies64(ms);
	return 0;
}

__be64 nf_jiffies64_to_msecs(u64 input)
{
	return cpu_to_be64(jiffies64_to_msecs(input));
}

static int nf_tables_fill_set_concat(struct sk_buff *skb,
				     const struct nft_set *set)
{
	struct nlattr *concat, *field;
	int i;

	concat = nla_nest_start_noflag(skb, NFTA_SET_DESC_CONCAT);
	if (!concat)
		return -ENOMEM;

	for (i = 0; i < set->field_count; i++) {
		field = nla_nest_start_noflag(skb, NFTA_LIST_ELEM);
		if (!field)
			return -ENOMEM;

		if (nla_put_be32(skb, NFTA_SET_FIELD_LEN,
				 htonl(set->field_len[i])))
			return -ENOMEM;

		nla_nest_end(skb, field);
	}

	nla_nest_end(skb, concat);

	return 0;
}

static int nf_tables_fill_set(struct sk_buff *skb, const struct nft_ctx *ctx,
			      const struct nft_set *set, u16 event, u16 flags)
{
	u64 timeout = READ_ONCE(set->timeout);
	u32 gc_int = READ_ONCE(set->gc_int);
	u32 portid = ctx->portid;
	struct nlmsghdr *nlh;
	struct nlattr *nest;
	u32 seq = ctx->seq;
	int i;

	event = nfnl_msg_type(NFNL_SUBSYS_NFTABLES, event);
	nlh = nfnl_msg_put(skb, portid, seq, event, flags, ctx->family,
			   NFNETLINK_V0, nft_base_seq(ctx->net));
	if (!nlh)
		goto nla_put_failure;

	if (nla_put_string(skb, NFTA_SET_TABLE, ctx->table->name))
		goto nla_put_failure;
	if (nla_put_string(skb, NFTA_SET_NAME, set->name))
		goto nla_put_failure;
	if (nla_put_be64(skb, NFTA_SET_HANDLE, cpu_to_be64(set->handle),
			 NFTA_SET_PAD))
		goto nla_put_failure;
	if (set->flags != 0)
		if (nla_put_be32(skb, NFTA_SET_FLAGS, htonl(set->flags)))
			goto nla_put_failure;

	if (nla_put_be32(skb, NFTA_SET_KEY_TYPE, htonl(set->ktype)))
		goto nla_put_failure;
	if (nla_put_be32(skb, NFTA_SET_KEY_LEN, htonl(set->klen)))
		goto nla_put_failure;
	if (set->flags & NFT_SET_MAP) {
		if (nla_put_be32(skb, NFTA_SET_DATA_TYPE, htonl(set->dtype)))
			goto nla_put_failure;
		if (nla_put_be32(skb, NFTA_SET_DATA_LEN, htonl(set->dlen)))
			goto nla_put_failure;
	}
	if (set->flags & NFT_SET_OBJECT &&
	    nla_put_be32(skb, NFTA_SET_OBJ_TYPE, htonl(set->objtype)))
		goto nla_put_failure;

	if (timeout &&
	    nla_put_be64(skb, NFTA_SET_TIMEOUT,
			 nf_jiffies64_to_msecs(timeout),
			 NFTA_SET_PAD))
		goto nla_put_failure;
	if (gc_int &&
	    nla_put_be32(skb, NFTA_SET_GC_INTERVAL, htonl(gc_int)))
		goto nla_put_failure;

	if (set->policy != NFT_SET_POL_PERFORMANCE) {
		if (nla_put_be32(skb, NFTA_SET_POLICY, htonl(set->policy)))
			goto nla_put_failure;
	}

	if (set->udata &&
	    nla_put(skb, NFTA_SET_USERDATA, set->udlen, set->udata))
		goto nla_put_failure;

	nest = nla_nest_start_noflag(skb, NFTA_SET_DESC);
	if (!nest)
		goto nla_put_failure;
	if (set->size &&
	    nla_put_be32(skb, NFTA_SET_DESC_SIZE, htonl(set->size)))
		goto nla_put_failure;

	if (set->field_count > 1 &&
	    nf_tables_fill_set_concat(skb, set))
		goto nla_put_failure;

	nla_nest_end(skb, nest);

	if (set->num_exprs == 1) {
		nest = nla_nest_start_noflag(skb, NFTA_SET_EXPR);
		if (nf_tables_fill_expr_info(skb, set->exprs[0]) < 0)
			goto nla_put_failure;

		nla_nest_end(skb, nest);
	} else if (set->num_exprs > 1) {
		nest = nla_nest_start_noflag(skb, NFTA_SET_EXPRESSIONS);
		if (nest == NULL)
			goto nla_put_failure;

		for (i = 0; i < set->num_exprs; i++) {
			if (nft_expr_dump(skb, NFTA_LIST_ELEM,
					  set->exprs[i]) < 0)
				goto nla_put_failure;
		}
		nla_nest_end(skb, nest);
	}

	nlmsg_end(skb, nlh);
	return 0;

nla_put_failure:
	nlmsg_trim(skb, nlh);
	return -1;
}

static void nf_tables_set_notify(const struct nft_ctx *ctx,
				 const struct nft_set *set, int event,
			         gfp_t gfp_flags)
{
	struct nftables_pernet *nft_net = nft_pernet(ctx->net);
	u32 portid = ctx->portid;
	struct sk_buff *skb;
	u16 flags = 0;
	int err;

	if (!ctx->report &&
	    !nfnetlink_has_listeners(ctx->net, NFNLGRP_NFTABLES))
		return;

	skb = nlmsg_new(NLMSG_GOODSIZE, gfp_flags);
	if (skb == NULL)
		goto err;

	if (ctx->flags & (NLM_F_CREATE | NLM_F_EXCL))
		flags |= ctx->flags & (NLM_F_CREATE | NLM_F_EXCL);

	err = nf_tables_fill_set(skb, ctx, set, event, flags);
	if (err < 0) {
		kfree_skb(skb);
		goto err;
	}

	nft_notify_enqueue(skb, ctx->report, &nft_net->notify_list);
	return;
err:
	nfnetlink_set_err(ctx->net, portid, NFNLGRP_NFTABLES, -ENOBUFS);
}

static int nf_tables_dump_sets(struct sk_buff *skb, struct netlink_callback *cb)
{
	const struct nft_set *set;
	unsigned int idx, s_idx = cb->args[0];
	struct nft_table *table, *cur_table = (struct nft_table *)cb->args[2];
	struct net *net = sock_net(skb->sk);
	struct nft_ctx *ctx = cb->data, ctx_set;
	struct nftables_pernet *nft_net;

	if (cb->args[1])
		return skb->len;

	rcu_read_lock();
	nft_net = nft_pernet(net);
	cb->seq = READ_ONCE(nft_net->base_seq);

	list_for_each_entry_rcu(table, &nft_net->tables, list) {
		if (ctx->family != NFPROTO_UNSPEC &&
		    ctx->family != table->family)
			continue;

		if (ctx->table && ctx->table != table)
			continue;

		if (cur_table) {
			if (cur_table != table)
				continue;

			cur_table = NULL;
		}
		idx = 0;
		list_for_each_entry_rcu(set, &table->sets, list) {
			if (idx < s_idx)
				goto cont;
			if (!nft_is_active(net, set))
				goto cont;

			ctx_set = *ctx;
			ctx_set.table = table;
			ctx_set.family = table->family;

			if (nf_tables_fill_set(skb, &ctx_set, set,
					       NFT_MSG_NEWSET,
					       NLM_F_MULTI) < 0) {
				cb->args[0] = idx;
				cb->args[2] = (unsigned long) table;
				goto done;
			}
			nl_dump_check_consistent(cb, nlmsg_hdr(skb));
cont:
			idx++;
		}
		if (s_idx)
			s_idx = 0;
	}
	cb->args[1] = 1;
done:
	rcu_read_unlock();
	return skb->len;
}

static int nf_tables_dump_sets_start(struct netlink_callback *cb)
{
	struct nft_ctx *ctx_dump = NULL;

	ctx_dump = kmemdup(cb->data, sizeof(*ctx_dump), GFP_ATOMIC);
	if (ctx_dump == NULL)
		return -ENOMEM;

	cb->data = ctx_dump;
	return 0;
}

static int nf_tables_dump_sets_done(struct netlink_callback *cb)
{
	kfree(cb->data);
	return 0;
}

/* called with rcu_read_lock held */
static int nf_tables_getset(struct sk_buff *skb, const struct nfnl_info *info,
			    const struct nlattr * const nla[])
{
	struct netlink_ext_ack *extack = info->extack;
	u8 genmask = nft_genmask_cur(info->net);
	u8 family = info->nfmsg->nfgen_family;
	struct nft_table *table = NULL;
	struct net *net = info->net;
	const struct nft_set *set;
	struct sk_buff *skb2;
	struct nft_ctx ctx;
	int err;

	if (nla[NFTA_SET_TABLE]) {
		table = nft_table_lookup(net, nla[NFTA_SET_TABLE], family,
					 genmask, 0);
		if (IS_ERR(table)) {
			NL_SET_BAD_ATTR(extack, nla[NFTA_SET_TABLE]);
			return PTR_ERR(table);
		}
	}

	nft_ctx_init(&ctx, net, skb, info->nlh, family, table, NULL, nla);

	if (info->nlh->nlmsg_flags & NLM_F_DUMP) {
		struct netlink_dump_control c = {
			.start = nf_tables_dump_sets_start,
			.dump = nf_tables_dump_sets,
			.done = nf_tables_dump_sets_done,
			.data = &ctx,
			.module = THIS_MODULE,
		};

		return nft_netlink_dump_start_rcu(info->sk, skb, info->nlh, &c);
	}

	/* Only accept unspec with dump */
	if (info->nfmsg->nfgen_family == NFPROTO_UNSPEC)
		return -EAFNOSUPPORT;
	if (!nla[NFTA_SET_TABLE])
		return -EINVAL;

	set = nft_set_lookup(table, nla[NFTA_SET_NAME], genmask);
	if (IS_ERR(set))
		return PTR_ERR(set);

	skb2 = alloc_skb(NLMSG_GOODSIZE, GFP_ATOMIC);
	if (skb2 == NULL)
		return -ENOMEM;

	err = nf_tables_fill_set(skb2, &ctx, set, NFT_MSG_NEWSET, 0);
	if (err < 0)
		goto err_fill_set_info;

	return nfnetlink_unicast(skb2, net, NETLINK_CB(skb).portid);

err_fill_set_info:
	kfree_skb(skb2);
	return err;
}

static const struct nla_policy nft_concat_policy[NFTA_SET_FIELD_MAX + 1] = {
	[NFTA_SET_FIELD_LEN]	= { .type = NLA_U32 },
};

static int nft_set_desc_concat_parse(const struct nlattr *attr,
				     struct nft_set_desc *desc)
{
	struct nlattr *tb[NFTA_SET_FIELD_MAX + 1];
	u32 len;
	int err;

	if (desc->field_count >= ARRAY_SIZE(desc->field_len))
		return -E2BIG;

	err = nla_parse_nested_deprecated(tb, NFTA_SET_FIELD_MAX, attr,
					  nft_concat_policy, NULL);
	if (err < 0)
		return err;

	if (!tb[NFTA_SET_FIELD_LEN])
		return -EINVAL;

	len = ntohl(nla_get_be32(tb[NFTA_SET_FIELD_LEN]));
	if (!len || len > U8_MAX)
		return -EINVAL;

	desc->field_len[desc->field_count++] = len;

	return 0;
}

static int nft_set_desc_concat(struct nft_set_desc *desc,
			       const struct nlattr *nla)
{
	struct nlattr *attr;
	u32 num_regs = 0;
	int rem, err, i;

	nla_for_each_nested(attr, nla, rem) {
		if (nla_type(attr) != NFTA_LIST_ELEM)
			return -EINVAL;

		err = nft_set_desc_concat_parse(attr, desc);
		if (err < 0)
			return err;
	}

	for (i = 0; i < desc->field_count; i++)
		num_regs += DIV_ROUND_UP(desc->field_len[i], sizeof(u32));

	if (num_regs > NFT_REG32_COUNT)
		return -E2BIG;

	return 0;
}

static int nf_tables_set_desc_parse(struct nft_set_desc *desc,
				    const struct nlattr *nla)
{
	struct nlattr *da[NFTA_SET_DESC_MAX + 1];
	int err;

	err = nla_parse_nested_deprecated(da, NFTA_SET_DESC_MAX, nla,
					  nft_set_desc_policy, NULL);
	if (err < 0)
		return err;

	if (da[NFTA_SET_DESC_SIZE] != NULL)
		desc->size = ntohl(nla_get_be32(da[NFTA_SET_DESC_SIZE]));
	if (da[NFTA_SET_DESC_CONCAT])
		err = nft_set_desc_concat(desc, da[NFTA_SET_DESC_CONCAT]);

	return err;
}

static int nft_set_expr_alloc(struct nft_ctx *ctx, struct nft_set *set,
			      const struct nlattr * const *nla,
			      struct nft_expr **exprs, int *num_exprs,
			      u32 flags)
{
	struct nft_expr *expr;
	int err, i;

	if (nla[NFTA_SET_EXPR]) {
		expr = nft_set_elem_expr_alloc(ctx, set, nla[NFTA_SET_EXPR]);
		if (IS_ERR(expr)) {
			err = PTR_ERR(expr);
			goto err_set_expr_alloc;
		}
		exprs[0] = expr;
		(*num_exprs)++;
	} else if (nla[NFTA_SET_EXPRESSIONS]) {
		struct nlattr *tmp;
		int left;

		if (!(flags & NFT_SET_EXPR)) {
			err = -EINVAL;
			goto err_set_expr_alloc;
		}
		i = 0;
		nla_for_each_nested(tmp, nla[NFTA_SET_EXPRESSIONS], left) {
			if (i == NFT_SET_EXPR_MAX) {
				err = -E2BIG;
				goto err_set_expr_alloc;
			}
			if (nla_type(tmp) != NFTA_LIST_ELEM) {
				err = -EINVAL;
				goto err_set_expr_alloc;
			}
			expr = nft_set_elem_expr_alloc(ctx, set, tmp);
			if (IS_ERR(expr)) {
				err = PTR_ERR(expr);
				goto err_set_expr_alloc;
			}
			exprs[i++] = expr;
			(*num_exprs)++;
		}
	}

	return 0;

err_set_expr_alloc:
	for (i = 0; i < *num_exprs; i++)
		nft_expr_destroy(ctx, exprs[i]);

	return err;
}

static bool nft_set_is_same(const struct nft_set *set,
			    const struct nft_set_desc *desc,
			    struct nft_expr *exprs[], u32 num_exprs, u32 flags)
{
	int i;

	if (set->ktype != desc->ktype ||
	    set->dtype != desc->dtype ||
	    set->flags != flags ||
	    set->klen != desc->klen ||
	    set->dlen != desc->dlen ||
	    set->field_count != desc->field_count ||
	    set->num_exprs != num_exprs)
		return false;

	for (i = 0; i < desc->field_count; i++) {
		if (set->field_len[i] != desc->field_len[i])
			return false;
	}

	for (i = 0; i < num_exprs; i++) {
		if (set->exprs[i]->ops != exprs[i]->ops)
			return false;
	}

	return true;
}

static int nf_tables_newset(struct sk_buff *skb, const struct nfnl_info *info,
			    const struct nlattr * const nla[])
{
	struct netlink_ext_ack *extack = info->extack;
	u8 genmask = nft_genmask_next(info->net);
	u8 family = info->nfmsg->nfgen_family;
	const struct nft_set_ops *ops;
	struct net *net = info->net;
	struct nft_set_desc desc;
	struct nft_table *table;
	unsigned char *udata;
	struct nft_set *set;
	struct nft_ctx ctx;
	size_t alloc_size;
	int num_exprs = 0;
	char *name;
	int err, i;
	u16 udlen;
	u32 flags;
	u64 size;

	if (nla[NFTA_SET_TABLE] == NULL ||
	    nla[NFTA_SET_NAME] == NULL ||
	    nla[NFTA_SET_KEY_LEN] == NULL ||
	    nla[NFTA_SET_ID] == NULL)
		return -EINVAL;

	memset(&desc, 0, sizeof(desc));

	desc.ktype = NFT_DATA_VALUE;
	if (nla[NFTA_SET_KEY_TYPE] != NULL) {
		desc.ktype = ntohl(nla_get_be32(nla[NFTA_SET_KEY_TYPE]));
		if ((desc.ktype & NFT_DATA_RESERVED_MASK) == NFT_DATA_RESERVED_MASK)
			return -EINVAL;
	}

	desc.klen = ntohl(nla_get_be32(nla[NFTA_SET_KEY_LEN]));
	if (desc.klen == 0 || desc.klen > NFT_DATA_VALUE_MAXLEN)
		return -EINVAL;

	flags = 0;
	if (nla[NFTA_SET_FLAGS] != NULL) {
		flags = ntohl(nla_get_be32(nla[NFTA_SET_FLAGS]));
		if (flags & ~(NFT_SET_ANONYMOUS | NFT_SET_CONSTANT |
			      NFT_SET_INTERVAL | NFT_SET_TIMEOUT |
			      NFT_SET_MAP | NFT_SET_EVAL |
			      NFT_SET_OBJECT | NFT_SET_CONCAT | NFT_SET_EXPR))
			return -EOPNOTSUPP;
		/* Only one of these operations is supported */
		if ((flags & (NFT_SET_MAP | NFT_SET_OBJECT)) ==
			     (NFT_SET_MAP | NFT_SET_OBJECT))
			return -EOPNOTSUPP;
		if ((flags & (NFT_SET_EVAL | NFT_SET_OBJECT)) ==
			     (NFT_SET_EVAL | NFT_SET_OBJECT))
			return -EOPNOTSUPP;
	}

	desc.dtype = 0;
	if (nla[NFTA_SET_DATA_TYPE] != NULL) {
		if (!(flags & NFT_SET_MAP))
			return -EINVAL;

		desc.dtype = ntohl(nla_get_be32(nla[NFTA_SET_DATA_TYPE]));
		if ((desc.dtype & NFT_DATA_RESERVED_MASK) == NFT_DATA_RESERVED_MASK &&
		    desc.dtype != NFT_DATA_VERDICT)
			return -EINVAL;

		if (desc.dtype != NFT_DATA_VERDICT) {
			if (nla[NFTA_SET_DATA_LEN] == NULL)
				return -EINVAL;
			desc.dlen = ntohl(nla_get_be32(nla[NFTA_SET_DATA_LEN]));
			if (desc.dlen == 0 || desc.dlen > NFT_DATA_VALUE_MAXLEN)
				return -EINVAL;
		} else
			desc.dlen = sizeof(struct nft_verdict);
	} else if (flags & NFT_SET_MAP)
		return -EINVAL;

	if (nla[NFTA_SET_OBJ_TYPE] != NULL) {
		if (!(flags & NFT_SET_OBJECT))
			return -EINVAL;

		desc.objtype = ntohl(nla_get_be32(nla[NFTA_SET_OBJ_TYPE]));
		if (desc.objtype == NFT_OBJECT_UNSPEC ||
		    desc.objtype > NFT_OBJECT_MAX)
			return -EOPNOTSUPP;
	} else if (flags & NFT_SET_OBJECT)
		return -EINVAL;
	else
		desc.objtype = NFT_OBJECT_UNSPEC;

	desc.timeout = 0;
	if (nla[NFTA_SET_TIMEOUT] != NULL) {
		if (!(flags & NFT_SET_TIMEOUT))
			return -EINVAL;

		err = nf_msecs_to_jiffies64(nla[NFTA_SET_TIMEOUT], &desc.timeout);
		if (err)
			return err;
	}
	desc.gc_int = 0;
	if (nla[NFTA_SET_GC_INTERVAL] != NULL) {
		if (!(flags & NFT_SET_TIMEOUT))
			return -EINVAL;
		desc.gc_int = ntohl(nla_get_be32(nla[NFTA_SET_GC_INTERVAL]));
	}

	desc.policy = NFT_SET_POL_PERFORMANCE;
	if (nla[NFTA_SET_POLICY] != NULL)
		desc.policy = ntohl(nla_get_be32(nla[NFTA_SET_POLICY]));

	if (nla[NFTA_SET_DESC] != NULL) {
		err = nf_tables_set_desc_parse(&desc, nla[NFTA_SET_DESC]);
		if (err < 0)
			return err;

		if (desc.field_count > 1 && !(flags & NFT_SET_CONCAT))
			return -EINVAL;
	} else if (flags & NFT_SET_CONCAT) {
		return -EINVAL;
	}

	if (nla[NFTA_SET_EXPR] || nla[NFTA_SET_EXPRESSIONS])
		desc.expr = true;

	table = nft_table_lookup(net, nla[NFTA_SET_TABLE], family, genmask,
				 NETLINK_CB(skb).portid);
	if (IS_ERR(table)) {
		NL_SET_BAD_ATTR(extack, nla[NFTA_SET_TABLE]);
		return PTR_ERR(table);
	}

	nft_ctx_init(&ctx, net, skb, info->nlh, family, table, NULL, nla);

	set = nft_set_lookup(table, nla[NFTA_SET_NAME], genmask);
	if (IS_ERR(set)) {
		if (PTR_ERR(set) != -ENOENT) {
			NL_SET_BAD_ATTR(extack, nla[NFTA_SET_NAME]);
			return PTR_ERR(set);
		}
	} else {
		struct nft_expr *exprs[NFT_SET_EXPR_MAX] = {};

		if (info->nlh->nlmsg_flags & NLM_F_EXCL) {
			NL_SET_BAD_ATTR(extack, nla[NFTA_SET_NAME]);
			return -EEXIST;
		}
		if (info->nlh->nlmsg_flags & NLM_F_REPLACE)
			return -EOPNOTSUPP;

		if (nft_set_is_anonymous(set))
			return -EOPNOTSUPP;

		err = nft_set_expr_alloc(&ctx, set, nla, exprs, &num_exprs, flags);
		if (err < 0)
			return err;

		err = 0;
		if (!nft_set_is_same(set, &desc, exprs, num_exprs, flags)) {
			NL_SET_BAD_ATTR(extack, nla[NFTA_SET_NAME]);
			err = -EEXIST;
		}

		for (i = 0; i < num_exprs; i++)
			nft_expr_destroy(&ctx, exprs[i]);

		if (err < 0)
			return err;

		return __nft_trans_set_add(&ctx, NFT_MSG_NEWSET, set, &desc);
	}

	if (!(info->nlh->nlmsg_flags & NLM_F_CREATE))
		return -ENOENT;

	ops = nft_select_set_ops(&ctx, nla, &desc);
	if (IS_ERR(ops))
		return PTR_ERR(ops);

	udlen = 0;
	if (nla[NFTA_SET_USERDATA])
		udlen = nla_len(nla[NFTA_SET_USERDATA]);

	size = 0;
	if (ops->privsize != NULL)
		size = ops->privsize(nla, &desc);
	alloc_size = sizeof(*set) + size + udlen;
	if (alloc_size < size || alloc_size > INT_MAX)
		return -ENOMEM;
	set = kvzalloc(alloc_size, GFP_KERNEL);
	if (!set)
		return -ENOMEM;

	name = nla_strdup(nla[NFTA_SET_NAME], GFP_KERNEL);
	if (!name) {
		err = -ENOMEM;
		goto err_set_name;
	}

	err = nf_tables_set_alloc_name(&ctx, set, name);
	kfree(name);
	if (err < 0)
		goto err_set_name;

	udata = NULL;
	if (udlen) {
		udata = set->data + size;
		nla_memcpy(udata, nla[NFTA_SET_USERDATA], udlen);
	}

	INIT_LIST_HEAD(&set->bindings);
	INIT_LIST_HEAD(&set->catchall_list);
	set->table = table;
	write_pnet(&set->net, net);
	set->ops = ops;
	set->ktype = desc.ktype;
	set->klen = desc.klen;
	set->dtype = desc.dtype;
	set->objtype = desc.objtype;
	set->dlen = desc.dlen;
	set->flags = flags;
	set->size = desc.size;
	set->policy = desc.policy;
	set->udlen = udlen;
	set->udata = udata;
	set->timeout = desc.timeout;
	set->gc_int = desc.gc_int;

	set->field_count = desc.field_count;
	for (i = 0; i < desc.field_count; i++)
		set->field_len[i] = desc.field_len[i];

	err = ops->init(set, &desc, nla);
	if (err < 0)
		goto err_set_init;

	err = nft_set_expr_alloc(&ctx, set, nla, set->exprs, &num_exprs, flags);
	if (err < 0)
		goto err_set_destroy;

	set->num_exprs = num_exprs;
	set->handle = nf_tables_alloc_handle(table);
	INIT_LIST_HEAD(&set->pending_update);

	err = nft_trans_set_add(&ctx, NFT_MSG_NEWSET, set);
	if (err < 0)
		goto err_set_expr_alloc;

	list_add_tail_rcu(&set->list, &table->sets);
	table->use++;
	return 0;

err_set_expr_alloc:
	for (i = 0; i < set->num_exprs; i++)
		nft_expr_destroy(&ctx, set->exprs[i]);
err_set_destroy:
	ops->destroy(&ctx, set);
err_set_init:
	kfree(set->name);
err_set_name:
	kvfree(set);
	return err;
}

static void nft_set_catchall_destroy(const struct nft_ctx *ctx,
				     struct nft_set *set)
{
	struct nft_set_elem_catchall *next, *catchall;

	list_for_each_entry_safe(catchall, next, &set->catchall_list, list) {
		list_del_rcu(&catchall->list);
		nf_tables_set_elem_destroy(ctx, set, catchall->elem);
		kfree_rcu(catchall, rcu);
	}
}

static void nft_set_destroy(const struct nft_ctx *ctx, struct nft_set *set)
{
	int i;

	if (WARN_ON(set->use > 0))
		return;

	for (i = 0; i < set->num_exprs; i++)
		nft_expr_destroy(ctx, set->exprs[i]);

	set->ops->destroy(ctx, set);
	nft_set_catchall_destroy(ctx, set);
	kfree(set->name);
	kvfree(set);
}

static int nf_tables_delset(struct sk_buff *skb, const struct nfnl_info *info,
			    const struct nlattr * const nla[])
{
	struct netlink_ext_ack *extack = info->extack;
	u8 genmask = nft_genmask_next(info->net);
	u8 family = info->nfmsg->nfgen_family;
	struct net *net = info->net;
	const struct nlattr *attr;
	struct nft_table *table;
	struct nft_set *set;
	struct nft_ctx ctx;

	if (info->nfmsg->nfgen_family == NFPROTO_UNSPEC)
		return -EAFNOSUPPORT;

	table = nft_table_lookup(net, nla[NFTA_SET_TABLE], family,
				 genmask, NETLINK_CB(skb).portid);
	if (IS_ERR(table)) {
		NL_SET_BAD_ATTR(extack, nla[NFTA_SET_TABLE]);
		return PTR_ERR(table);
	}

	if (nla[NFTA_SET_HANDLE]) {
		attr = nla[NFTA_SET_HANDLE];
		set = nft_set_lookup_byhandle(table, attr, genmask);
	} else {
		attr = nla[NFTA_SET_NAME];
		set = nft_set_lookup(table, attr, genmask);
	}

	if (IS_ERR(set)) {
		NL_SET_BAD_ATTR(extack, attr);
		return PTR_ERR(set);
	}
	if (set->use ||
	    (info->nlh->nlmsg_flags & NLM_F_NONREC &&
	     atomic_read(&set->nelems) > 0)) {
		NL_SET_BAD_ATTR(extack, attr);
		return -EBUSY;
	}

	nft_ctx_init(&ctx, net, skb, info->nlh, family, table, NULL, nla);

	return nft_delset(&ctx, set);
}

static int nft_validate_register_store(const struct nft_ctx *ctx,
				       enum nft_registers reg,
				       const struct nft_data *data,
				       enum nft_data_types type,
				       unsigned int len);

static int nft_setelem_data_validate(const struct nft_ctx *ctx,
				     struct nft_set *set,
				     struct nft_set_elem *elem)
{
	const struct nft_set_ext *ext = nft_set_elem_ext(set, elem->priv);
	enum nft_registers dreg;

	dreg = nft_type_to_reg(set->dtype);
	return nft_validate_register_store(ctx, dreg, nft_set_ext_data(ext),
					   set->dtype == NFT_DATA_VERDICT ?
					   NFT_DATA_VERDICT : NFT_DATA_VALUE,
					   set->dlen);
}

static int nf_tables_bind_check_setelem(const struct nft_ctx *ctx,
					struct nft_set *set,
					const struct nft_set_iter *iter,
					struct nft_set_elem *elem)
{
	return nft_setelem_data_validate(ctx, set, elem);
}

static int nft_set_catchall_bind_check(const struct nft_ctx *ctx,
				       struct nft_set *set)
{
	u8 genmask = nft_genmask_next(ctx->net);
	struct nft_set_elem_catchall *catchall;
	struct nft_set_elem elem;
	struct nft_set_ext *ext;
	int ret = 0;

	list_for_each_entry_rcu(catchall, &set->catchall_list, list) {
		ext = nft_set_elem_ext(set, catchall->elem);
		if (!nft_set_elem_active(ext, genmask))
			continue;

		elem.priv = catchall->elem;
		ret = nft_setelem_data_validate(ctx, set, &elem);
		if (ret < 0)
			break;
	}

	return ret;
}

int nf_tables_bind_set(const struct nft_ctx *ctx, struct nft_set *set,
		       struct nft_set_binding *binding)
{
	struct nft_set_binding *i;
	struct nft_set_iter iter;

	if (set->use == UINT_MAX)
		return -EOVERFLOW;

	if (!list_empty(&set->bindings) && nft_set_is_anonymous(set))
		return -EBUSY;

	if (binding->flags & NFT_SET_MAP) {
		/* If the set is already bound to the same chain all
		 * jumps are already validated for that chain.
		 */
		list_for_each_entry(i, &set->bindings, list) {
			if (i->flags & NFT_SET_MAP &&
			    i->chain == binding->chain)
				goto bind;
		}

		iter.genmask	= nft_genmask_next(ctx->net);
		iter.skip 	= 0;
		iter.count	= 0;
		iter.err	= 0;
		iter.fn		= nf_tables_bind_check_setelem;

		set->ops->walk(ctx, set, &iter);
		if (!iter.err)
			iter.err = nft_set_catchall_bind_check(ctx, set);

		if (iter.err < 0)
			return iter.err;
	}
bind:
	binding->chain = ctx->chain;
	list_add_tail_rcu(&binding->list, &set->bindings);
	nft_set_trans_bind(ctx, set);
	set->use++;

	return 0;
}
EXPORT_SYMBOL_GPL(nf_tables_bind_set);

static void nf_tables_unbind_set(const struct nft_ctx *ctx, struct nft_set *set,
				 struct nft_set_binding *binding, bool event)
{
	list_del_rcu(&binding->list);

	if (list_empty(&set->bindings) && nft_set_is_anonymous(set)) {
		list_del_rcu(&set->list);
		if (event)
			nf_tables_set_notify(ctx, set, NFT_MSG_DELSET,
					     GFP_KERNEL);
	}
}

static void nft_setelem_data_activate(const struct net *net,
				      const struct nft_set *set,
				      struct nft_set_elem *elem);

static int nft_mapelem_activate(const struct nft_ctx *ctx,
				struct nft_set *set,
				const struct nft_set_iter *iter,
				struct nft_set_elem *elem)
{
	nft_setelem_data_activate(ctx->net, set, elem);

	return 0;
}

static void nft_map_catchall_activate(const struct nft_ctx *ctx,
				      struct nft_set *set)
{
	u8 genmask = nft_genmask_next(ctx->net);
	struct nft_set_elem_catchall *catchall;
	struct nft_set_elem elem;
	struct nft_set_ext *ext;

	list_for_each_entry(catchall, &set->catchall_list, list) {
		ext = nft_set_elem_ext(set, catchall->elem);
		if (!nft_set_elem_active(ext, genmask))
			continue;

		elem.priv = catchall->elem;
		nft_setelem_data_activate(ctx->net, set, &elem);
		break;
	}
}

static void nft_map_activate(const struct nft_ctx *ctx, struct nft_set *set)
{
	struct nft_set_iter iter = {
		.genmask	= nft_genmask_next(ctx->net),
		.fn		= nft_mapelem_activate,
	};

	set->ops->walk(ctx, set, &iter);
	WARN_ON_ONCE(iter.err);

	nft_map_catchall_activate(ctx, set);
}

void nf_tables_activate_set(const struct nft_ctx *ctx, struct nft_set *set)
{
	if (nft_set_is_anonymous(set)) {
		if (set->flags & (NFT_SET_MAP | NFT_SET_OBJECT))
			nft_map_activate(ctx, set);

		nft_clear(ctx->net, set);
	}

	set->use++;
}
EXPORT_SYMBOL_GPL(nf_tables_activate_set);

void nf_tables_deactivate_set(const struct nft_ctx *ctx, struct nft_set *set,
			      struct nft_set_binding *binding,
			      enum nft_trans_phase phase)
{
	switch (phase) {
	case NFT_TRANS_PREPARE_ERROR:
		nft_set_trans_unbind(ctx, set);
		if (nft_set_is_anonymous(set))
			nft_deactivate_next(ctx->net, set);
		else
			list_del_rcu(&binding->list);

		set->use--;
		break;
	case NFT_TRANS_PREPARE:
		if (nft_set_is_anonymous(set)) {
			if (set->flags & (NFT_SET_MAP | NFT_SET_OBJECT))
				nft_map_deactivate(ctx, set);

			nft_deactivate_next(ctx->net, set);
		}
		set->use--;
		return;
	case NFT_TRANS_ABORT:
	case NFT_TRANS_RELEASE:
		if (nft_set_is_anonymous(set) &&
		    set->flags & (NFT_SET_MAP | NFT_SET_OBJECT))
			nft_map_deactivate(ctx, set);

		set->use--;
		fallthrough;
	default:
		nf_tables_unbind_set(ctx, set, binding,
				     phase == NFT_TRANS_COMMIT);
	}
}
EXPORT_SYMBOL_GPL(nf_tables_deactivate_set);

void nf_tables_destroy_set(const struct nft_ctx *ctx, struct nft_set *set)
{
	if (list_empty(&set->bindings) && nft_set_is_anonymous(set))
		nft_set_destroy(ctx, set);
}
EXPORT_SYMBOL_GPL(nf_tables_destroy_set);

const struct nft_set_ext_type nft_set_ext_types[] = {
	[NFT_SET_EXT_KEY]		= {
		.align	= __alignof__(u32),
	},
	[NFT_SET_EXT_DATA]		= {
		.align	= __alignof__(u32),
	},
	[NFT_SET_EXT_EXPRESSIONS]	= {
		.align	= __alignof__(struct nft_set_elem_expr),
	},
	[NFT_SET_EXT_OBJREF]		= {
		.len	= sizeof(struct nft_object *),
		.align	= __alignof__(struct nft_object *),
	},
	[NFT_SET_EXT_FLAGS]		= {
		.len	= sizeof(u8),
		.align	= __alignof__(u8),
	},
	[NFT_SET_EXT_TIMEOUT]		= {
		.len	= sizeof(u64),
		.align	= __alignof__(u64),
	},
	[NFT_SET_EXT_EXPIRATION]	= {
		.len	= sizeof(u64),
		.align	= __alignof__(u64),
	},
	[NFT_SET_EXT_USERDATA]		= {
		.len	= sizeof(struct nft_userdata),
		.align	= __alignof__(struct nft_userdata),
	},
	[NFT_SET_EXT_KEY_END]		= {
		.align	= __alignof__(u32),
	},
};

/*
 * Set elements
 */

static const struct nla_policy nft_set_elem_policy[NFTA_SET_ELEM_MAX + 1] = {
	[NFTA_SET_ELEM_KEY]		= { .type = NLA_NESTED },
	[NFTA_SET_ELEM_DATA]		= { .type = NLA_NESTED },
	[NFTA_SET_ELEM_FLAGS]		= { .type = NLA_U32 },
	[NFTA_SET_ELEM_TIMEOUT]		= { .type = NLA_U64 },
	[NFTA_SET_ELEM_EXPIRATION]	= { .type = NLA_U64 },
	[NFTA_SET_ELEM_USERDATA]	= { .type = NLA_BINARY,
					    .len = NFT_USERDATA_MAXLEN },
	[NFTA_SET_ELEM_EXPR]		= { .type = NLA_NESTED },
	[NFTA_SET_ELEM_OBJREF]		= { .type = NLA_STRING,
					    .len = NFT_OBJ_MAXNAMELEN - 1 },
	[NFTA_SET_ELEM_KEY_END]		= { .type = NLA_NESTED },
	[NFTA_SET_ELEM_EXPRESSIONS]	= { .type = NLA_NESTED },
};

static const struct nla_policy nft_set_elem_list_policy[NFTA_SET_ELEM_LIST_MAX + 1] = {
	[NFTA_SET_ELEM_LIST_TABLE]	= { .type = NLA_STRING,
					    .len = NFT_TABLE_MAXNAMELEN - 1 },
	[NFTA_SET_ELEM_LIST_SET]	= { .type = NLA_STRING,
					    .len = NFT_SET_MAXNAMELEN - 1 },
	[NFTA_SET_ELEM_LIST_ELEMENTS]	= { .type = NLA_NESTED },
	[NFTA_SET_ELEM_LIST_SET_ID]	= { .type = NLA_U32 },
};

static int nft_set_elem_expr_dump(struct sk_buff *skb,
				  const struct nft_set *set,
				  const struct nft_set_ext *ext)
{
	struct nft_set_elem_expr *elem_expr;
	u32 size, num_exprs = 0;
	struct nft_expr *expr;
	struct nlattr *nest;

	elem_expr = nft_set_ext_expr(ext);
	nft_setelem_expr_foreach(expr, elem_expr, size)
		num_exprs++;

	if (num_exprs == 1) {
		expr = nft_setelem_expr_at(elem_expr, 0);
		if (nft_expr_dump(skb, NFTA_SET_ELEM_EXPR, expr) < 0)
			return -1;

		return 0;
	} else if (num_exprs > 1) {
		nest = nla_nest_start_noflag(skb, NFTA_SET_ELEM_EXPRESSIONS);
		if (nest == NULL)
			goto nla_put_failure;

		nft_setelem_expr_foreach(expr, elem_expr, size) {
			expr = nft_setelem_expr_at(elem_expr, size);
			if (nft_expr_dump(skb, NFTA_LIST_ELEM, expr) < 0)
				goto nla_put_failure;
		}
		nla_nest_end(skb, nest);
	}
	return 0;

nla_put_failure:
	return -1;
}

static int nf_tables_fill_setelem(struct sk_buff *skb,
				  const struct nft_set *set,
				  const struct nft_set_elem *elem)
{
	const struct nft_set_ext *ext = nft_set_elem_ext(set, elem->priv);
	unsigned char *b = skb_tail_pointer(skb);
	struct nlattr *nest;

	nest = nla_nest_start_noflag(skb, NFTA_LIST_ELEM);
	if (nest == NULL)
		goto nla_put_failure;

	if (nft_set_ext_exists(ext, NFT_SET_EXT_KEY) &&
	    nft_data_dump(skb, NFTA_SET_ELEM_KEY, nft_set_ext_key(ext),
			  NFT_DATA_VALUE, set->klen) < 0)
		goto nla_put_failure;

	if (nft_set_ext_exists(ext, NFT_SET_EXT_KEY_END) &&
	    nft_data_dump(skb, NFTA_SET_ELEM_KEY_END, nft_set_ext_key_end(ext),
			  NFT_DATA_VALUE, set->klen) < 0)
		goto nla_put_failure;

	if (nft_set_ext_exists(ext, NFT_SET_EXT_DATA) &&
	    nft_data_dump(skb, NFTA_SET_ELEM_DATA, nft_set_ext_data(ext),
			  set->dtype == NFT_DATA_VERDICT ? NFT_DATA_VERDICT : NFT_DATA_VALUE,
			  set->dlen) < 0)
		goto nla_put_failure;

	if (nft_set_ext_exists(ext, NFT_SET_EXT_EXPRESSIONS) &&
	    nft_set_elem_expr_dump(skb, set, ext))
		goto nla_put_failure;

	if (nft_set_ext_exists(ext, NFT_SET_EXT_OBJREF) &&
	    nla_put_string(skb, NFTA_SET_ELEM_OBJREF,
			   (*nft_set_ext_obj(ext))->key.name) < 0)
		goto nla_put_failure;

	if (nft_set_ext_exists(ext, NFT_SET_EXT_FLAGS) &&
	    nla_put_be32(skb, NFTA_SET_ELEM_FLAGS,
		         htonl(*nft_set_ext_flags(ext))))
		goto nla_put_failure;

	if (nft_set_ext_exists(ext, NFT_SET_EXT_TIMEOUT) &&
	    nla_put_be64(skb, NFTA_SET_ELEM_TIMEOUT,
			 nf_jiffies64_to_msecs(*nft_set_ext_timeout(ext)),
			 NFTA_SET_ELEM_PAD))
		goto nla_put_failure;

	if (nft_set_ext_exists(ext, NFT_SET_EXT_EXPIRATION)) {
		u64 expires, now = get_jiffies_64();

		expires = *nft_set_ext_expiration(ext);
		if (time_before64(now, expires))
			expires -= now;
		else
			expires = 0;

		if (nla_put_be64(skb, NFTA_SET_ELEM_EXPIRATION,
				 nf_jiffies64_to_msecs(expires),
				 NFTA_SET_ELEM_PAD))
			goto nla_put_failure;
	}

	if (nft_set_ext_exists(ext, NFT_SET_EXT_USERDATA)) {
		struct nft_userdata *udata;

		udata = nft_set_ext_userdata(ext);
		if (nla_put(skb, NFTA_SET_ELEM_USERDATA,
			    udata->len + 1, udata->data))
			goto nla_put_failure;
	}

	nla_nest_end(skb, nest);
	return 0;

nla_put_failure:
	nlmsg_trim(skb, b);
	return -EMSGSIZE;
}

struct nft_set_dump_args {
	const struct netlink_callback	*cb;
	struct nft_set_iter		iter;
	struct sk_buff			*skb;
};

static int nf_tables_dump_setelem(const struct nft_ctx *ctx,
				  struct nft_set *set,
				  const struct nft_set_iter *iter,
				  struct nft_set_elem *elem)
{
	struct nft_set_dump_args *args;

	args = container_of(iter, struct nft_set_dump_args, iter);
	return nf_tables_fill_setelem(args->skb, set, elem);
}

struct nft_set_dump_ctx {
	const struct nft_set	*set;
	struct nft_ctx		ctx;
};

static int nft_set_catchall_dump(struct net *net, struct sk_buff *skb,
				 const struct nft_set *set)
{
	struct nft_set_elem_catchall *catchall;
	u8 genmask = nft_genmask_cur(net);
	struct nft_set_elem elem;
	struct nft_set_ext *ext;
	int ret = 0;

	list_for_each_entry_rcu(catchall, &set->catchall_list, list) {
		ext = nft_set_elem_ext(set, catchall->elem);
		if (!nft_set_elem_active(ext, genmask) ||
		    nft_set_elem_expired(ext))
			continue;

		elem.priv = catchall->elem;
		ret = nf_tables_fill_setelem(skb, set, &elem);
		break;
	}

	return ret;
}

static int nf_tables_dump_set(struct sk_buff *skb, struct netlink_callback *cb)
{
	struct nft_set_dump_ctx *dump_ctx = cb->data;
	struct net *net = sock_net(skb->sk);
	struct nftables_pernet *nft_net;
	struct nft_table *table;
	struct nft_set *set;
	struct nft_set_dump_args args;
	bool set_found = false;
	struct nlmsghdr *nlh;
	struct nlattr *nest;
	u32 portid, seq;
	int event;

	rcu_read_lock();
	nft_net = nft_pernet(net);
	cb->seq = READ_ONCE(nft_net->base_seq);

	list_for_each_entry_rcu(table, &nft_net->tables, list) {
		if (dump_ctx->ctx.family != NFPROTO_UNSPEC &&
		    dump_ctx->ctx.family != table->family)
			continue;

		if (table != dump_ctx->ctx.table)
			continue;

		list_for_each_entry_rcu(set, &table->sets, list) {
			if (set == dump_ctx->set) {
				set_found = true;
				break;
			}
		}
		break;
	}

	if (!set_found) {
		rcu_read_unlock();
		return -ENOENT;
	}

	event  = nfnl_msg_type(NFNL_SUBSYS_NFTABLES, NFT_MSG_NEWSETELEM);
	portid = NETLINK_CB(cb->skb).portid;
	seq    = cb->nlh->nlmsg_seq;

	nlh = nfnl_msg_put(skb, portid, seq, event, NLM_F_MULTI,
			   table->family, NFNETLINK_V0, nft_base_seq(net));
	if (!nlh)
		goto nla_put_failure;

	if (nla_put_string(skb, NFTA_SET_ELEM_LIST_TABLE, table->name))
		goto nla_put_failure;
	if (nla_put_string(skb, NFTA_SET_ELEM_LIST_SET, set->name))
		goto nla_put_failure;

	nest = nla_nest_start_noflag(skb, NFTA_SET_ELEM_LIST_ELEMENTS);
	if (nest == NULL)
		goto nla_put_failure;

	args.cb			= cb;
	args.skb		= skb;
	args.iter.genmask	= nft_genmask_cur(net);
	args.iter.skip		= cb->args[0];
	args.iter.count		= 0;
	args.iter.err		= 0;
	args.iter.fn		= nf_tables_dump_setelem;
	set->ops->walk(&dump_ctx->ctx, set, &args.iter);

	if (!args.iter.err && args.iter.count == cb->args[0])
		args.iter.err = nft_set_catchall_dump(net, skb, set);
	rcu_read_unlock();

	nla_nest_end(skb, nest);
	nlmsg_end(skb, nlh);

	if (args.iter.err && args.iter.err != -EMSGSIZE)
		return args.iter.err;
	if (args.iter.count == cb->args[0])
		return 0;

	cb->args[0] = args.iter.count;
	return skb->len;

nla_put_failure:
	rcu_read_unlock();
	return -ENOSPC;
}

static int nf_tables_dump_set_start(struct netlink_callback *cb)
{
	struct nft_set_dump_ctx *dump_ctx = cb->data;

	cb->data = kmemdup(dump_ctx, sizeof(*dump_ctx), GFP_ATOMIC);

	return cb->data ? 0 : -ENOMEM;
}

static int nf_tables_dump_set_done(struct netlink_callback *cb)
{
	kfree(cb->data);
	return 0;
}

static int nf_tables_fill_setelem_info(struct sk_buff *skb,
				       const struct nft_ctx *ctx, u32 seq,
				       u32 portid, int event, u16 flags,
				       const struct nft_set *set,
				       const struct nft_set_elem *elem)
{
	struct nlmsghdr *nlh;
	struct nlattr *nest;
	int err;

	event = nfnl_msg_type(NFNL_SUBSYS_NFTABLES, event);
	nlh = nfnl_msg_put(skb, portid, seq, event, flags, ctx->family,
			   NFNETLINK_V0, nft_base_seq(ctx->net));
	if (!nlh)
		goto nla_put_failure;

	if (nla_put_string(skb, NFTA_SET_TABLE, ctx->table->name))
		goto nla_put_failure;
	if (nla_put_string(skb, NFTA_SET_NAME, set->name))
		goto nla_put_failure;

	nest = nla_nest_start_noflag(skb, NFTA_SET_ELEM_LIST_ELEMENTS);
	if (nest == NULL)
		goto nla_put_failure;

	err = nf_tables_fill_setelem(skb, set, elem);
	if (err < 0)
		goto nla_put_failure;

	nla_nest_end(skb, nest);

	nlmsg_end(skb, nlh);
	return 0;

nla_put_failure:
	nlmsg_trim(skb, nlh);
	return -1;
}

static int nft_setelem_parse_flags(const struct nft_set *set,
				   const struct nlattr *attr, u32 *flags)
{
	if (attr == NULL)
		return 0;

	*flags = ntohl(nla_get_be32(attr));
	if (*flags & ~(NFT_SET_ELEM_INTERVAL_END | NFT_SET_ELEM_CATCHALL))
		return -EOPNOTSUPP;
	if (!(set->flags & NFT_SET_INTERVAL) &&
	    *flags & NFT_SET_ELEM_INTERVAL_END)
		return -EINVAL;
	if ((*flags & (NFT_SET_ELEM_INTERVAL_END | NFT_SET_ELEM_CATCHALL)) ==
	    (NFT_SET_ELEM_INTERVAL_END | NFT_SET_ELEM_CATCHALL))
		return -EINVAL;

	return 0;
}

static int nft_setelem_parse_key(struct nft_ctx *ctx, struct nft_set *set,
				 struct nft_data *key, struct nlattr *attr)
{
	struct nft_data_desc desc = {
		.type	= NFT_DATA_VALUE,
		.size	= NFT_DATA_VALUE_MAXLEN,
		.len	= set->klen,
	};

	return nft_data_init(ctx, key, &desc, attr);
}

static int nft_setelem_parse_data(struct nft_ctx *ctx, struct nft_set *set,
				  struct nft_data_desc *desc,
				  struct nft_data *data,
				  struct nlattr *attr)
{
	u32 dtype;

	if (set->dtype == NFT_DATA_VERDICT)
		dtype = NFT_DATA_VERDICT;
	else
		dtype = NFT_DATA_VALUE;

	desc->type = dtype;
	desc->size = NFT_DATA_VALUE_MAXLEN;
	desc->len = set->dlen;
	desc->flags = NFT_DATA_DESC_SETELEM;

	return nft_data_init(ctx, data, desc, attr);
}

static void *nft_setelem_catchall_get(const struct net *net,
				      const struct nft_set *set)
{
	struct nft_set_elem_catchall *catchall;
	u8 genmask = nft_genmask_cur(net);
	struct nft_set_ext *ext;
	void *priv = NULL;

	list_for_each_entry_rcu(catchall, &set->catchall_list, list) {
		ext = nft_set_elem_ext(set, catchall->elem);
		if (!nft_set_elem_active(ext, genmask) ||
		    nft_set_elem_expired(ext))
			continue;

		priv = catchall->elem;
		break;
	}

	return priv;
}

static int nft_setelem_get(struct nft_ctx *ctx, struct nft_set *set,
			   struct nft_set_elem *elem, u32 flags)
{
	void *priv;

	if (!(flags & NFT_SET_ELEM_CATCHALL)) {
		priv = set->ops->get(ctx->net, set, elem, flags);
		if (IS_ERR(priv))
			return PTR_ERR(priv);
	} else {
		priv = nft_setelem_catchall_get(ctx->net, set);
		if (!priv)
			return -ENOENT;
	}
	elem->priv = priv;

	return 0;
}

static int nft_get_set_elem(struct nft_ctx *ctx, struct nft_set *set,
			    const struct nlattr *attr)
{
	struct nlattr *nla[NFTA_SET_ELEM_MAX + 1];
	struct nft_set_elem elem;
	struct sk_buff *skb;
	uint32_t flags = 0;
	int err;

	err = nla_parse_nested_deprecated(nla, NFTA_SET_ELEM_MAX, attr,
					  nft_set_elem_policy, NULL);
	if (err < 0)
		return err;

	err = nft_setelem_parse_flags(set, nla[NFTA_SET_ELEM_FLAGS], &flags);
	if (err < 0)
		return err;

	if (!nla[NFTA_SET_ELEM_KEY] && !(flags & NFT_SET_ELEM_CATCHALL))
		return -EINVAL;

	if (nla[NFTA_SET_ELEM_KEY]) {
		err = nft_setelem_parse_key(ctx, set, &elem.key.val,
					    nla[NFTA_SET_ELEM_KEY]);
		if (err < 0)
			return err;
	}

	if (nla[NFTA_SET_ELEM_KEY_END]) {
		err = nft_setelem_parse_key(ctx, set, &elem.key_end.val,
					    nla[NFTA_SET_ELEM_KEY_END]);
		if (err < 0)
			return err;
	}

	err = nft_setelem_get(ctx, set, &elem, flags);
	if (err < 0)
		return err;

	err = -ENOMEM;
	skb = nlmsg_new(NLMSG_GOODSIZE, GFP_ATOMIC);
	if (skb == NULL)
		return err;

	err = nf_tables_fill_setelem_info(skb, ctx, ctx->seq, ctx->portid,
					  NFT_MSG_NEWSETELEM, 0, set, &elem);
	if (err < 0)
		goto err_fill_setelem;

	return nfnetlink_unicast(skb, ctx->net, ctx->portid);

err_fill_setelem:
	kfree_skb(skb);
	return err;
}

/* called with rcu_read_lock held */
static int nf_tables_getsetelem(struct sk_buff *skb,
				const struct nfnl_info *info,
				const struct nlattr * const nla[])
{
	struct netlink_ext_ack *extack = info->extack;
	u8 genmask = nft_genmask_cur(info->net);
	u8 family = info->nfmsg->nfgen_family;
	struct net *net = info->net;
	struct nft_table *table;
	struct nft_set *set;
	struct nlattr *attr;
	struct nft_ctx ctx;
	int rem, err = 0;

	table = nft_table_lookup(net, nla[NFTA_SET_ELEM_LIST_TABLE], family,
				 genmask, 0);
	if (IS_ERR(table)) {
		NL_SET_BAD_ATTR(extack, nla[NFTA_SET_ELEM_LIST_TABLE]);
		return PTR_ERR(table);
	}

	set = nft_set_lookup(table, nla[NFTA_SET_ELEM_LIST_SET], genmask);
	if (IS_ERR(set))
		return PTR_ERR(set);

	nft_ctx_init(&ctx, net, skb, info->nlh, family, table, NULL, nla);

	if (info->nlh->nlmsg_flags & NLM_F_DUMP) {
		struct netlink_dump_control c = {
			.start = nf_tables_dump_set_start,
			.dump = nf_tables_dump_set,
			.done = nf_tables_dump_set_done,
			.module = THIS_MODULE,
		};
		struct nft_set_dump_ctx dump_ctx = {
			.set = set,
			.ctx = ctx,
		};

		c.data = &dump_ctx;
		return nft_netlink_dump_start_rcu(info->sk, skb, info->nlh, &c);
	}

	if (!nla[NFTA_SET_ELEM_LIST_ELEMENTS])
		return -EINVAL;

	nla_for_each_nested(attr, nla[NFTA_SET_ELEM_LIST_ELEMENTS], rem) {
		err = nft_get_set_elem(&ctx, set, attr);
		if (err < 0)
			break;
	}

	return err;
}

static void nf_tables_setelem_notify(const struct nft_ctx *ctx,
				     const struct nft_set *set,
				     const struct nft_set_elem *elem,
				     int event)
{
	struct nftables_pernet *nft_net;
	struct net *net = ctx->net;
	u32 portid = ctx->portid;
	struct sk_buff *skb;
	u16 flags = 0;
	int err;

	if (!ctx->report && !nfnetlink_has_listeners(net, NFNLGRP_NFTABLES))
		return;

	skb = nlmsg_new(NLMSG_GOODSIZE, GFP_KERNEL);
	if (skb == NULL)
		goto err;

	if (ctx->flags & (NLM_F_CREATE | NLM_F_EXCL))
		flags |= ctx->flags & (NLM_F_CREATE | NLM_F_EXCL);

	err = nf_tables_fill_setelem_info(skb, ctx, 0, portid, event, flags,
					  set, elem);
	if (err < 0) {
		kfree_skb(skb);
		goto err;
	}

	nft_net = nft_pernet(net);
	nft_notify_enqueue(skb, ctx->report, &nft_net->notify_list);
	return;
err:
	nfnetlink_set_err(net, portid, NFNLGRP_NFTABLES, -ENOBUFS);
}

static struct nft_trans *nft_trans_elem_alloc(struct nft_ctx *ctx,
					      int msg_type,
					      struct nft_set *set)
{
	struct nft_trans *trans;

	trans = nft_trans_alloc(ctx, msg_type, sizeof(struct nft_trans_elem));
	if (trans == NULL)
		return NULL;

	nft_trans_elem_set(trans) = set;
	return trans;
}

struct nft_expr *nft_set_elem_expr_alloc(const struct nft_ctx *ctx,
					 const struct nft_set *set,
					 const struct nlattr *attr)
{
	struct nft_expr *expr;
	int err;

	expr = nft_expr_init(ctx, attr);
	if (IS_ERR(expr))
		return expr;

	err = -EOPNOTSUPP;
	if (expr->ops->type->flags & NFT_EXPR_GC) {
		if (set->flags & NFT_SET_TIMEOUT)
			goto err_set_elem_expr;
		if (!set->ops->gc_init)
			goto err_set_elem_expr;
		set->ops->gc_init(set);
	}

	return expr;

err_set_elem_expr:
	nft_expr_destroy(ctx, expr);
	return ERR_PTR(err);
}

void *nft_set_elem_init(const struct nft_set *set,
			const struct nft_set_ext_tmpl *tmpl,
			const u32 *key, const u32 *key_end,
			const u32 *data, u64 timeout, u64 expiration, gfp_t gfp)
{
	struct nft_set_ext *ext;
	void *elem;

	elem = kzalloc(set->ops->elemsize + tmpl->len, gfp);
	if (elem == NULL)
		return NULL;

	ext = nft_set_elem_ext(set, elem);
	nft_set_ext_init(ext, tmpl);

	if (nft_set_ext_exists(ext, NFT_SET_EXT_KEY))
		memcpy(nft_set_ext_key(ext), key, set->klen);
	if (nft_set_ext_exists(ext, NFT_SET_EXT_KEY_END))
		memcpy(nft_set_ext_key_end(ext), key_end, set->klen);
	if (nft_set_ext_exists(ext, NFT_SET_EXT_DATA))
		memcpy(nft_set_ext_data(ext), data, set->dlen);
	if (nft_set_ext_exists(ext, NFT_SET_EXT_EXPIRATION)) {
		*nft_set_ext_expiration(ext) = get_jiffies_64() + expiration;
		if (expiration == 0)
			*nft_set_ext_expiration(ext) += timeout;
	}
	if (nft_set_ext_exists(ext, NFT_SET_EXT_TIMEOUT))
		*nft_set_ext_timeout(ext) = timeout;

	return elem;
}

static void __nft_set_elem_expr_destroy(const struct nft_ctx *ctx,
					struct nft_expr *expr)
{
	if (expr->ops->destroy_clone) {
		expr->ops->destroy_clone(ctx, expr);
		module_put(expr->ops->type->owner);
	} else {
		nf_tables_expr_destroy(ctx, expr);
	}
}

static void nft_set_elem_expr_destroy(const struct nft_ctx *ctx,
				      struct nft_set_elem_expr *elem_expr)
{
	struct nft_expr *expr;
	u32 size;

	nft_setelem_expr_foreach(expr, elem_expr, size)
		__nft_set_elem_expr_destroy(ctx, expr);
}

/* Drop references and destroy. Called from gc, dynset and abort path. */
void nft_set_elem_destroy(const struct nft_set *set, void *elem,
			  bool destroy_expr)
{
	struct nft_set_ext *ext = nft_set_elem_ext(set, elem);
	struct nft_ctx ctx = {
		.net	= read_pnet(&set->net),
		.family	= set->table->family,
	};

	nft_data_release(nft_set_ext_key(ext), NFT_DATA_VALUE);
	if (nft_set_ext_exists(ext, NFT_SET_EXT_DATA))
		nft_data_release(nft_set_ext_data(ext), set->dtype);
	if (destroy_expr && nft_set_ext_exists(ext, NFT_SET_EXT_EXPRESSIONS))
		nft_set_elem_expr_destroy(&ctx, nft_set_ext_expr(ext));

	if (nft_set_ext_exists(ext, NFT_SET_EXT_OBJREF))
		(*nft_set_ext_obj(ext))->use--;
	kfree(elem);
}
EXPORT_SYMBOL_GPL(nft_set_elem_destroy);

/* Destroy element. References have been already dropped in the preparation
 * path via nft_setelem_data_deactivate().
 */
void nf_tables_set_elem_destroy(const struct nft_ctx *ctx,
				const struct nft_set *set, void *elem)
{
	struct nft_set_ext *ext = nft_set_elem_ext(set, elem);

	if (nft_set_ext_exists(ext, NFT_SET_EXT_EXPRESSIONS))
		nft_set_elem_expr_destroy(ctx, nft_set_ext_expr(ext));

	kfree(elem);
}

int nft_set_elem_expr_clone(const struct nft_ctx *ctx, struct nft_set *set,
			    struct nft_expr *expr_array[])
{
	struct nft_expr *expr;
	int err, i, k;

	for (i = 0; i < set->num_exprs; i++) {
		expr = kzalloc(set->exprs[i]->ops->size, GFP_KERNEL);
		if (!expr)
			goto err_expr;

		err = nft_expr_clone(expr, set->exprs[i]);
		if (err < 0) {
			kfree(expr);
			goto err_expr;
		}
		expr_array[i] = expr;
	}

	return 0;

err_expr:
	for (k = i - 1; k >= 0; k--)
		nft_expr_destroy(ctx, expr_array[k]);

	return -ENOMEM;
}

static int nft_set_elem_expr_setup(struct nft_ctx *ctx,
				   const struct nft_set_ext *ext,
				   struct nft_expr *expr_array[],
				   u32 num_exprs)
{
	struct nft_set_elem_expr *elem_expr = nft_set_ext_expr(ext);
	struct nft_expr *expr;
	int i, err;

	for (i = 0; i < num_exprs; i++) {
		expr = nft_setelem_expr_at(elem_expr, elem_expr->size);
		err = nft_expr_clone(expr, expr_array[i]);
		if (err < 0)
			goto err_elem_expr_setup;

		elem_expr->size += expr_array[i]->ops->size;
		nft_expr_destroy(ctx, expr_array[i]);
		expr_array[i] = NULL;
	}

	return 0;

err_elem_expr_setup:
	for (; i < num_exprs; i++) {
		nft_expr_destroy(ctx, expr_array[i]);
		expr_array[i] = NULL;
	}

	return -ENOMEM;
}

struct nft_set_ext *nft_set_catchall_lookup(const struct net *net,
					    const struct nft_set *set)
{
	struct nft_set_elem_catchall *catchall;
	u8 genmask = nft_genmask_cur(net);
	struct nft_set_ext *ext;

	list_for_each_entry_rcu(catchall, &set->catchall_list, list) {
		ext = nft_set_elem_ext(set, catchall->elem);
		if (nft_set_elem_active(ext, genmask) &&
		    !nft_set_elem_expired(ext))
			return ext;
	}

	return NULL;
}
EXPORT_SYMBOL_GPL(nft_set_catchall_lookup);

void *nft_set_catchall_gc(const struct nft_set *set)
{
	struct nft_set_elem_catchall *catchall, *next;
	struct nft_set_ext *ext;
	void *elem = NULL;

	list_for_each_entry_safe(catchall, next, &set->catchall_list, list) {
		ext = nft_set_elem_ext(set, catchall->elem);

		if (!nft_set_elem_expired(ext) ||
		    nft_set_elem_mark_busy(ext))
			continue;

		elem = catchall->elem;
		list_del_rcu(&catchall->list);
		kfree_rcu(catchall, rcu);
		break;
	}

	return elem;
}
EXPORT_SYMBOL_GPL(nft_set_catchall_gc);

static int nft_setelem_catchall_insert(const struct net *net,
				       struct nft_set *set,
				       const struct nft_set_elem *elem,
				       struct nft_set_ext **pext)
{
	struct nft_set_elem_catchall *catchall;
	u8 genmask = nft_genmask_next(net);
	struct nft_set_ext *ext;

	list_for_each_entry(catchall, &set->catchall_list, list) {
		ext = nft_set_elem_ext(set, catchall->elem);
		if (nft_set_elem_active(ext, genmask)) {
			*pext = ext;
			return -EEXIST;
		}
	}

	catchall = kmalloc(sizeof(*catchall), GFP_KERNEL);
	if (!catchall)
		return -ENOMEM;

	catchall->elem = elem->priv;
	list_add_tail_rcu(&catchall->list, &set->catchall_list);

	return 0;
}

static int nft_setelem_insert(const struct net *net,
			      struct nft_set *set,
			      const struct nft_set_elem *elem,
			      struct nft_set_ext **ext, unsigned int flags)
{
	int ret;

	if (flags & NFT_SET_ELEM_CATCHALL)
		ret = nft_setelem_catchall_insert(net, set, elem, ext);
	else
		ret = set->ops->insert(net, set, elem, ext);

	return ret;
}

static bool nft_setelem_is_catchall(const struct nft_set *set,
				    const struct nft_set_elem *elem)
{
	struct nft_set_ext *ext = nft_set_elem_ext(set, elem->priv);

	if (nft_set_ext_exists(ext, NFT_SET_EXT_FLAGS) &&
	    *nft_set_ext_flags(ext) & NFT_SET_ELEM_CATCHALL)
		return true;

	return false;
}

static void nft_setelem_activate(struct net *net, struct nft_set *set,
				 struct nft_set_elem *elem)
{
	struct nft_set_ext *ext = nft_set_elem_ext(set, elem->priv);

	if (nft_setelem_is_catchall(set, elem)) {
		nft_set_elem_change_active(net, set, ext);
		nft_set_elem_clear_busy(ext);
	} else {
		set->ops->activate(net, set, elem);
	}
}

static int nft_setelem_catchall_deactivate(const struct net *net,
					   struct nft_set *set,
					   struct nft_set_elem *elem)
{
	struct nft_set_elem_catchall *catchall;
	struct nft_set_ext *ext;

	list_for_each_entry(catchall, &set->catchall_list, list) {
		ext = nft_set_elem_ext(set, catchall->elem);
		if (!nft_is_active(net, ext) ||
		    nft_set_elem_mark_busy(ext))
			continue;

		kfree(elem->priv);
		elem->priv = catchall->elem;
		nft_set_elem_change_active(net, set, ext);
		return 0;
	}

	return -ENOENT;
}

static int __nft_setelem_deactivate(const struct net *net,
				    struct nft_set *set,
				    struct nft_set_elem *elem)
{
	void *priv;

	priv = set->ops->deactivate(net, set, elem);
	if (!priv)
		return -ENOENT;

	kfree(elem->priv);
	elem->priv = priv;
	set->ndeact++;

	return 0;
}

static int nft_setelem_deactivate(const struct net *net,
				  struct nft_set *set,
				  struct nft_set_elem *elem, u32 flags)
{
	int ret;

	if (flags & NFT_SET_ELEM_CATCHALL)
		ret = nft_setelem_catchall_deactivate(net, set, elem);
	else
		ret = __nft_setelem_deactivate(net, set, elem);

	return ret;
}

static void nft_setelem_catchall_remove(const struct net *net,
					const struct nft_set *set,
					const struct nft_set_elem *elem)
{
	struct nft_set_elem_catchall *catchall, *next;

	list_for_each_entry_safe(catchall, next, &set->catchall_list, list) {
		if (catchall->elem == elem->priv) {
			list_del_rcu(&catchall->list);
			kfree_rcu(catchall, rcu);
			break;
		}
	}
}

static void nft_setelem_remove(const struct net *net,
			       const struct nft_set *set,
			       const struct nft_set_elem *elem)
{
	if (nft_setelem_is_catchall(set, elem))
		nft_setelem_catchall_remove(net, set, elem);
	else
		set->ops->remove(net, set, elem);
}

static bool nft_setelem_valid_key_end(const struct nft_set *set,
				      struct nlattr **nla, u32 flags)
{
	if ((set->flags & (NFT_SET_CONCAT | NFT_SET_INTERVAL)) ==
			  (NFT_SET_CONCAT | NFT_SET_INTERVAL)) {
		if (flags & NFT_SET_ELEM_INTERVAL_END)
			return false;

		if (nla[NFTA_SET_ELEM_KEY_END] &&
		    flags & NFT_SET_ELEM_CATCHALL)
			return false;
	} else {
		if (nla[NFTA_SET_ELEM_KEY_END])
			return false;
	}

	return true;
}

static int nft_add_set_elem(struct nft_ctx *ctx, struct nft_set *set,
			    const struct nlattr *attr, u32 nlmsg_flags)
{
	struct nft_expr *expr_array[NFT_SET_EXPR_MAX] = {};
	struct nlattr *nla[NFTA_SET_ELEM_MAX + 1];
	u8 genmask = nft_genmask_next(ctx->net);
	u32 flags = 0, size = 0, num_exprs = 0;
	struct nft_set_ext_tmpl tmpl;
	struct nft_set_ext *ext, *ext2;
	struct nft_set_elem elem;
	struct nft_set_binding *binding;
	struct nft_object *obj = NULL;
	struct nft_userdata *udata;
	struct nft_data_desc desc;
	enum nft_registers dreg;
	struct nft_trans *trans;
	u64 timeout;
	u64 expiration;
	int err, i;
	u8 ulen;

	err = nla_parse_nested_deprecated(nla, NFTA_SET_ELEM_MAX, attr,
					  nft_set_elem_policy, NULL);
	if (err < 0)
		return err;

	nft_set_ext_prepare(&tmpl);

	err = nft_setelem_parse_flags(set, nla[NFTA_SET_ELEM_FLAGS], &flags);
	if (err < 0)
		return err;

	if (((flags & NFT_SET_ELEM_CATCHALL) && nla[NFTA_SET_ELEM_KEY]) ||
	    (!(flags & NFT_SET_ELEM_CATCHALL) && !nla[NFTA_SET_ELEM_KEY]))
		return -EINVAL;

	if (flags != 0) {
		err = nft_set_ext_add(&tmpl, NFT_SET_EXT_FLAGS);
		if (err < 0)
			return err;
	}

	if (set->flags & NFT_SET_MAP) {
		if (nla[NFTA_SET_ELEM_DATA] == NULL &&
		    !(flags & NFT_SET_ELEM_INTERVAL_END))
			return -EINVAL;
	} else {
		if (nla[NFTA_SET_ELEM_DATA] != NULL)
			return -EINVAL;
	}

	if (set->flags & NFT_SET_OBJECT) {
		if (!nla[NFTA_SET_ELEM_OBJREF] &&
		    !(flags & NFT_SET_ELEM_INTERVAL_END))
			return -EINVAL;
	} else {
		if (nla[NFTA_SET_ELEM_OBJREF])
			return -EINVAL;
	}

	if (!nft_setelem_valid_key_end(set, nla, flags))
		return -EINVAL;

	if ((flags & NFT_SET_ELEM_INTERVAL_END) &&
	     (nla[NFTA_SET_ELEM_DATA] ||
	      nla[NFTA_SET_ELEM_OBJREF] ||
	      nla[NFTA_SET_ELEM_TIMEOUT] ||
	      nla[NFTA_SET_ELEM_EXPIRATION] ||
	      nla[NFTA_SET_ELEM_USERDATA] ||
	      nla[NFTA_SET_ELEM_EXPR] ||
	      nla[NFTA_SET_ELEM_KEY_END] ||
	      nla[NFTA_SET_ELEM_EXPRESSIONS]))
		return -EINVAL;

	timeout = 0;
	if (nla[NFTA_SET_ELEM_TIMEOUT] != NULL) {
		if (!(set->flags & NFT_SET_TIMEOUT))
			return -EINVAL;
		err = nf_msecs_to_jiffies64(nla[NFTA_SET_ELEM_TIMEOUT],
					    &timeout);
		if (err)
			return err;
	} else if (set->flags & NFT_SET_TIMEOUT &&
		   !(flags & NFT_SET_ELEM_INTERVAL_END)) {
		timeout = READ_ONCE(set->timeout);
	}

	expiration = 0;
	if (nla[NFTA_SET_ELEM_EXPIRATION] != NULL) {
		if (!(set->flags & NFT_SET_TIMEOUT))
			return -EINVAL;
		err = nf_msecs_to_jiffies64(nla[NFTA_SET_ELEM_EXPIRATION],
					    &expiration);
		if (err)
			return err;
	}

	if (nla[NFTA_SET_ELEM_EXPR]) {
		struct nft_expr *expr;

		if (set->num_exprs && set->num_exprs != 1)
			return -EOPNOTSUPP;

		expr = nft_set_elem_expr_alloc(ctx, set,
					       nla[NFTA_SET_ELEM_EXPR]);
		if (IS_ERR(expr))
			return PTR_ERR(expr);

		expr_array[0] = expr;
		num_exprs = 1;

		if (set->num_exprs && set->exprs[0]->ops != expr->ops) {
			err = -EOPNOTSUPP;
			goto err_set_elem_expr;
		}
	} else if (nla[NFTA_SET_ELEM_EXPRESSIONS]) {
		struct nft_expr *expr;
		struct nlattr *tmp;
		int left;

		i = 0;
		nla_for_each_nested(tmp, nla[NFTA_SET_ELEM_EXPRESSIONS], left) {
			if (i == NFT_SET_EXPR_MAX ||
			    (set->num_exprs && set->num_exprs == i)) {
				err = -E2BIG;
				goto err_set_elem_expr;
			}
			if (nla_type(tmp) != NFTA_LIST_ELEM) {
				err = -EINVAL;
				goto err_set_elem_expr;
			}
			expr = nft_set_elem_expr_alloc(ctx, set, tmp);
			if (IS_ERR(expr)) {
				err = PTR_ERR(expr);
				goto err_set_elem_expr;
			}
			expr_array[i] = expr;
			num_exprs++;

			if (set->num_exprs && expr->ops != set->exprs[i]->ops) {
				err = -EOPNOTSUPP;
				goto err_set_elem_expr;
			}
			i++;
		}
		if (set->num_exprs && set->num_exprs != i) {
			err = -EOPNOTSUPP;
			goto err_set_elem_expr;
		}
	} else if (set->num_exprs > 0 &&
		   !(flags & NFT_SET_ELEM_INTERVAL_END)) {
		err = nft_set_elem_expr_clone(ctx, set, expr_array);
		if (err < 0)
			goto err_set_elem_expr_clone;

		num_exprs = set->num_exprs;
	}

	if (nla[NFTA_SET_ELEM_KEY]) {
		err = nft_setelem_parse_key(ctx, set, &elem.key.val,
					    nla[NFTA_SET_ELEM_KEY]);
		if (err < 0)
			goto err_set_elem_expr;

		err = nft_set_ext_add_length(&tmpl, NFT_SET_EXT_KEY, set->klen);
		if (err < 0)
			goto err_parse_key;
	}

	if (nla[NFTA_SET_ELEM_KEY_END]) {
		err = nft_setelem_parse_key(ctx, set, &elem.key_end.val,
					    nla[NFTA_SET_ELEM_KEY_END]);
		if (err < 0)
			goto err_parse_key;

		err = nft_set_ext_add_length(&tmpl, NFT_SET_EXT_KEY_END, set->klen);
		if (err < 0)
			goto err_parse_key_end;
	}

	if (timeout > 0) {
		err = nft_set_ext_add(&tmpl, NFT_SET_EXT_EXPIRATION);
		if (err < 0)
			goto err_parse_key_end;

		if (timeout != READ_ONCE(set->timeout)) {
			err = nft_set_ext_add(&tmpl, NFT_SET_EXT_TIMEOUT);
			if (err < 0)
				goto err_parse_key_end;
		}
	}

	if (num_exprs) {
		for (i = 0; i < num_exprs; i++)
			size += expr_array[i]->ops->size;

		err = nft_set_ext_add_length(&tmpl, NFT_SET_EXT_EXPRESSIONS,
					     sizeof(struct nft_set_elem_expr) + size);
		if (err < 0)
			goto err_parse_key_end;
	}

	if (nla[NFTA_SET_ELEM_OBJREF] != NULL) {
		obj = nft_obj_lookup(ctx->net, ctx->table,
				     nla[NFTA_SET_ELEM_OBJREF],
				     set->objtype, genmask);
		if (IS_ERR(obj)) {
			err = PTR_ERR(obj);
			goto err_parse_key_end;
		}
		err = nft_set_ext_add(&tmpl, NFT_SET_EXT_OBJREF);
		if (err < 0)
			goto err_parse_key_end;
	}

	if (nla[NFTA_SET_ELEM_DATA] != NULL) {
		err = nft_setelem_parse_data(ctx, set, &desc, &elem.data.val,
					     nla[NFTA_SET_ELEM_DATA]);
		if (err < 0)
			goto err_parse_key_end;

		dreg = nft_type_to_reg(set->dtype);
		list_for_each_entry(binding, &set->bindings, list) {
			struct nft_ctx bind_ctx = {
				.net	= ctx->net,
				.family	= ctx->family,
				.table	= ctx->table,
				.chain	= (struct nft_chain *)binding->chain,
			};

			if (!(binding->flags & NFT_SET_MAP))
				continue;

			err = nft_validate_register_store(&bind_ctx, dreg,
							  &elem.data.val,
							  desc.type, desc.len);
			if (err < 0)
				goto err_parse_data;

			if (desc.type == NFT_DATA_VERDICT &&
			    (elem.data.val.verdict.code == NFT_GOTO ||
			     elem.data.val.verdict.code == NFT_JUMP))
				nft_validate_state_update(ctx->net,
							  NFT_VALIDATE_NEED);
		}

		err = nft_set_ext_add_length(&tmpl, NFT_SET_EXT_DATA, desc.len);
		if (err < 0)
			goto err_parse_data;
	}

	/* The full maximum length of userdata can exceed the maximum
	 * offset value (U8_MAX) for following extensions, therefor it
	 * must be the last extension added.
	 */
	ulen = 0;
	if (nla[NFTA_SET_ELEM_USERDATA] != NULL) {
		ulen = nla_len(nla[NFTA_SET_ELEM_USERDATA]);
		if (ulen > 0) {
			err = nft_set_ext_add_length(&tmpl, NFT_SET_EXT_USERDATA,
						     ulen);
			if (err < 0)
				goto err_parse_data;
		}
	}

	err = -ENOMEM;
	elem.priv = nft_set_elem_init(set, &tmpl, elem.key.val.data,
				      elem.key_end.val.data, elem.data.val.data,
				      timeout, expiration, GFP_KERNEL);
	if (elem.priv == NULL)
		goto err_parse_data;

	ext = nft_set_elem_ext(set, elem.priv);
	if (flags)
		*nft_set_ext_flags(ext) = flags;
	if (ulen > 0) {
		udata = nft_set_ext_userdata(ext);
		udata->len = ulen - 1;
		nla_memcpy(&udata->data, nla[NFTA_SET_ELEM_USERDATA], ulen);
	}
	if (obj) {
		*nft_set_ext_obj(ext) = obj;
		obj->use++;
	}
	err = nft_set_elem_expr_setup(ctx, ext, expr_array, num_exprs);
	if (err < 0)
		goto err_elem_expr;

	trans = nft_trans_elem_alloc(ctx, NFT_MSG_NEWSETELEM, set);
	if (trans == NULL) {
		err = -ENOMEM;
		goto err_elem_expr;
	}

	ext->genmask = nft_genmask_cur(ctx->net) | NFT_SET_ELEM_BUSY_MASK;

	err = nft_setelem_insert(ctx->net, set, &elem, &ext2, flags);
	if (err) {
		if (err == -EEXIST) {
			if (nft_set_ext_exists(ext, NFT_SET_EXT_DATA) ^
			    nft_set_ext_exists(ext2, NFT_SET_EXT_DATA) ||
			    nft_set_ext_exists(ext, NFT_SET_EXT_OBJREF) ^
			    nft_set_ext_exists(ext2, NFT_SET_EXT_OBJREF))
				goto err_element_clash;
			if ((nft_set_ext_exists(ext, NFT_SET_EXT_DATA) &&
			     nft_set_ext_exists(ext2, NFT_SET_EXT_DATA) &&
			     memcmp(nft_set_ext_data(ext),
				    nft_set_ext_data(ext2), set->dlen) != 0) ||
			    (nft_set_ext_exists(ext, NFT_SET_EXT_OBJREF) &&
			     nft_set_ext_exists(ext2, NFT_SET_EXT_OBJREF) &&
			     *nft_set_ext_obj(ext) != *nft_set_ext_obj(ext2)))
				goto err_element_clash;
			else if (!(nlmsg_flags & NLM_F_EXCL))
				err = 0;
		} else if (err == -ENOTEMPTY) {
			/* ENOTEMPTY reports overlapping between this element
			 * and an existing one.
			 */
			err = -EEXIST;
		}
		goto err_element_clash;
	}

	if (!(flags & NFT_SET_ELEM_CATCHALL) && set->size &&
	    !atomic_add_unless(&set->nelems, 1, set->size + set->ndeact)) {
		err = -ENFILE;
		goto err_set_full;
	}

	nft_trans_elem(trans) = elem;
	nft_trans_commit_list_add_tail(ctx->net, trans);
	return 0;

err_set_full:
	nft_setelem_remove(ctx->net, set, &elem);
err_element_clash:
	kfree(trans);
err_elem_expr:
	if (obj)
		obj->use--;

	nf_tables_set_elem_destroy(ctx, set, elem.priv);
err_parse_data:
	if (nla[NFTA_SET_ELEM_DATA] != NULL)
		nft_data_release(&elem.data.val, desc.type);
err_parse_key_end:
	nft_data_release(&elem.key_end.val, NFT_DATA_VALUE);
err_parse_key:
	nft_data_release(&elem.key.val, NFT_DATA_VALUE);
err_set_elem_expr:
	for (i = 0; i < num_exprs && expr_array[i]; i++)
		nft_expr_destroy(ctx, expr_array[i]);
err_set_elem_expr_clone:
	return err;
}

static int nf_tables_newsetelem(struct sk_buff *skb,
				const struct nfnl_info *info,
				const struct nlattr * const nla[])
{
	struct nftables_pernet *nft_net = nft_pernet(info->net);
	struct netlink_ext_ack *extack = info->extack;
	u8 genmask = nft_genmask_next(info->net);
	u8 family = info->nfmsg->nfgen_family;
	struct net *net = info->net;
	const struct nlattr *attr;
	struct nft_table *table;
	struct nft_set *set;
	struct nft_ctx ctx;
	int rem, err;

	if (nla[NFTA_SET_ELEM_LIST_ELEMENTS] == NULL)
		return -EINVAL;

	table = nft_table_lookup(net, nla[NFTA_SET_ELEM_LIST_TABLE], family,
				 genmask, NETLINK_CB(skb).portid);
	if (IS_ERR(table)) {
		NL_SET_BAD_ATTR(extack, nla[NFTA_SET_ELEM_LIST_TABLE]);
		return PTR_ERR(table);
	}

	set = nft_set_lookup_global(net, table, nla[NFTA_SET_ELEM_LIST_SET],
				    nla[NFTA_SET_ELEM_LIST_SET_ID], genmask);
	if (IS_ERR(set))
		return PTR_ERR(set);

	if (!list_empty(&set->bindings) &&
	    (set->flags & (NFT_SET_CONSTANT | NFT_SET_ANONYMOUS)))
		return -EBUSY;

	nft_ctx_init(&ctx, net, skb, info->nlh, family, table, NULL, nla);

	nla_for_each_nested(attr, nla[NFTA_SET_ELEM_LIST_ELEMENTS], rem) {
		err = nft_add_set_elem(&ctx, set, attr, info->nlh->nlmsg_flags);
		if (err < 0)
			return err;
	}

	if (nft_net->validate_state == NFT_VALIDATE_DO)
		return nft_table_validate(net, table);

	return 0;
}

/**
 *	nft_data_hold - hold a nft_data item
 *
 *	@data: struct nft_data to release
 *	@type: type of data
 *
 *	Hold a nft_data item. NFT_DATA_VALUE types can be silently discarded,
 *	NFT_DATA_VERDICT bumps the reference to chains in case of NFT_JUMP and
 *	NFT_GOTO verdicts. This function must be called on active data objects
 *	from the second phase of the commit protocol.
 */
void nft_data_hold(const struct nft_data *data, enum nft_data_types type)
{
	struct nft_chain *chain;

	if (type == NFT_DATA_VERDICT) {
		switch (data->verdict.code) {
		case NFT_JUMP:
		case NFT_GOTO:
			chain = data->verdict.chain;
			chain->use++;
			break;
		}
	}
}

static void nft_setelem_data_activate(const struct net *net,
				      const struct nft_set *set,
				      struct nft_set_elem *elem)
{
	const struct nft_set_ext *ext = nft_set_elem_ext(set, elem->priv);

	if (nft_set_ext_exists(ext, NFT_SET_EXT_DATA))
		nft_data_hold(nft_set_ext_data(ext), set->dtype);
	if (nft_set_ext_exists(ext, NFT_SET_EXT_OBJREF))
		(*nft_set_ext_obj(ext))->use++;
}

static void nft_setelem_data_deactivate(const struct net *net,
					const struct nft_set *set,
					struct nft_set_elem *elem)
{
	const struct nft_set_ext *ext = nft_set_elem_ext(set, elem->priv);

	if (nft_set_ext_exists(ext, NFT_SET_EXT_DATA))
		nft_data_release(nft_set_ext_data(ext), set->dtype);
	if (nft_set_ext_exists(ext, NFT_SET_EXT_OBJREF))
		(*nft_set_ext_obj(ext))->use--;
}

static int nft_del_setelem(struct nft_ctx *ctx, struct nft_set *set,
			   const struct nlattr *attr)
{
	struct nlattr *nla[NFTA_SET_ELEM_MAX + 1];
	struct nft_set_ext_tmpl tmpl;
	struct nft_set_elem elem;
	struct nft_set_ext *ext;
	struct nft_trans *trans;
	u32 flags = 0;
	int err;

	err = nla_parse_nested_deprecated(nla, NFTA_SET_ELEM_MAX, attr,
					  nft_set_elem_policy, NULL);
	if (err < 0)
		return err;

	err = nft_setelem_parse_flags(set, nla[NFTA_SET_ELEM_FLAGS], &flags);
	if (err < 0)
		return err;

	if (!nla[NFTA_SET_ELEM_KEY] && !(flags & NFT_SET_ELEM_CATCHALL))
		return -EINVAL;

	if (!nft_setelem_valid_key_end(set, nla, flags))
		return -EINVAL;

	nft_set_ext_prepare(&tmpl);

	if (flags != 0) {
		err = nft_set_ext_add(&tmpl, NFT_SET_EXT_FLAGS);
		if (err < 0)
			return err;
	}

	if (nla[NFTA_SET_ELEM_KEY]) {
		err = nft_setelem_parse_key(ctx, set, &elem.key.val,
					    nla[NFTA_SET_ELEM_KEY]);
		if (err < 0)
			return err;

		err = nft_set_ext_add_length(&tmpl, NFT_SET_EXT_KEY, set->klen);
		if (err < 0)
			goto fail_elem;
	}

	if (nla[NFTA_SET_ELEM_KEY_END]) {
		err = nft_setelem_parse_key(ctx, set, &elem.key_end.val,
					    nla[NFTA_SET_ELEM_KEY_END]);
		if (err < 0)
			goto fail_elem;

		err = nft_set_ext_add_length(&tmpl, NFT_SET_EXT_KEY_END, set->klen);
		if (err < 0)
			goto fail_elem_key_end;
	}

	err = -ENOMEM;
	elem.priv = nft_set_elem_init(set, &tmpl, elem.key.val.data,
				      elem.key_end.val.data, NULL, 0, 0,
				      GFP_KERNEL);
	if (elem.priv == NULL)
		goto fail_elem_key_end;

	ext = nft_set_elem_ext(set, elem.priv);
	if (flags)
		*nft_set_ext_flags(ext) = flags;

	trans = nft_trans_elem_alloc(ctx, NFT_MSG_DELSETELEM, set);
	if (trans == NULL)
		goto fail_trans;

	err = nft_setelem_deactivate(ctx->net, set, &elem, flags);
	if (err < 0)
		goto fail_ops;

	nft_setelem_data_deactivate(ctx->net, set, &elem);

	nft_trans_elem(trans) = elem;
	nft_trans_commit_list_add_tail(ctx->net, trans);
	return 0;

fail_ops:
	kfree(trans);
fail_trans:
	kfree(elem.priv);
fail_elem_key_end:
	nft_data_release(&elem.key_end.val, NFT_DATA_VALUE);
fail_elem:
	nft_data_release(&elem.key.val, NFT_DATA_VALUE);
	return err;
}

static int nft_setelem_flush(const struct nft_ctx *ctx,
			     struct nft_set *set,
			     const struct nft_set_iter *iter,
			     struct nft_set_elem *elem)
{
	struct nft_trans *trans;
	int err;

	trans = nft_trans_alloc_gfp(ctx, NFT_MSG_DELSETELEM,
				    sizeof(struct nft_trans_elem), GFP_ATOMIC);
	if (!trans)
		return -ENOMEM;

	if (!set->ops->flush(ctx->net, set, elem->priv)) {
		err = -ENOENT;
		goto err1;
	}
	set->ndeact++;

	nft_setelem_data_deactivate(ctx->net, set, elem);
	nft_trans_elem_set(trans) = set;
	nft_trans_elem(trans) = *elem;
	nft_trans_commit_list_add_tail(ctx->net, trans);

	return 0;
err1:
	kfree(trans);
	return err;
}

static int __nft_set_catchall_flush(const struct nft_ctx *ctx,
				    struct nft_set *set,
				    struct nft_set_elem *elem)
{
	struct nft_trans *trans;

	trans = nft_trans_alloc_gfp(ctx, NFT_MSG_DELSETELEM,
				    sizeof(struct nft_trans_elem), GFP_KERNEL);
	if (!trans)
		return -ENOMEM;

	nft_setelem_data_deactivate(ctx->net, set, elem);
	nft_trans_elem_set(trans) = set;
	nft_trans_elem(trans) = *elem;
	nft_trans_commit_list_add_tail(ctx->net, trans);

	return 0;
}

static int nft_set_catchall_flush(const struct nft_ctx *ctx,
				  struct nft_set *set)
{
	u8 genmask = nft_genmask_next(ctx->net);
	struct nft_set_elem_catchall *catchall;
	struct nft_set_elem elem;
	struct nft_set_ext *ext;
	int ret = 0;

	list_for_each_entry_rcu(catchall, &set->catchall_list, list) {
		ext = nft_set_elem_ext(set, catchall->elem);
		if (!nft_set_elem_active(ext, genmask) ||
		    nft_set_elem_mark_busy(ext))
			continue;

		elem.priv = catchall->elem;
		ret = __nft_set_catchall_flush(ctx, set, &elem);
		if (ret < 0)
			break;
	}

	return ret;
}

static int nft_set_flush(struct nft_ctx *ctx, struct nft_set *set, u8 genmask)
{
	struct nft_set_iter iter = {
		.genmask	= genmask,
		.fn		= nft_setelem_flush,
	};

	set->ops->walk(ctx, set, &iter);
	if (!iter.err)
		iter.err = nft_set_catchall_flush(ctx, set);

	return iter.err;
}

static int nf_tables_delsetelem(struct sk_buff *skb,
				const struct nfnl_info *info,
				const struct nlattr * const nla[])
{
	struct netlink_ext_ack *extack = info->extack;
	u8 genmask = nft_genmask_next(info->net);
	u8 family = info->nfmsg->nfgen_family;
	struct net *net = info->net;
	const struct nlattr *attr;
	struct nft_table *table;
	struct nft_set *set;
	struct nft_ctx ctx;
	int rem, err = 0;

	table = nft_table_lookup(net, nla[NFTA_SET_ELEM_LIST_TABLE], family,
				 genmask, NETLINK_CB(skb).portid);
	if (IS_ERR(table)) {
		NL_SET_BAD_ATTR(extack, nla[NFTA_SET_ELEM_LIST_TABLE]);
		return PTR_ERR(table);
	}

	set = nft_set_lookup(table, nla[NFTA_SET_ELEM_LIST_SET], genmask);
	if (IS_ERR(set))
		return PTR_ERR(set);

	if (!list_empty(&set->bindings) &&
	    (set->flags & (NFT_SET_CONSTANT | NFT_SET_ANONYMOUS)))
		return -EBUSY;

	nft_ctx_init(&ctx, net, skb, info->nlh, family, table, NULL, nla);

	if (!nla[NFTA_SET_ELEM_LIST_ELEMENTS])
		return nft_set_flush(&ctx, set, genmask);

	nla_for_each_nested(attr, nla[NFTA_SET_ELEM_LIST_ELEMENTS], rem) {
		err = nft_del_setelem(&ctx, set, attr);
		if (err < 0)
			break;
	}
	return err;
}

void nft_set_gc_batch_release(struct rcu_head *rcu)
{
	struct nft_set_gc_batch *gcb;
	unsigned int i;

	gcb = container_of(rcu, struct nft_set_gc_batch, head.rcu);
	for (i = 0; i < gcb->head.cnt; i++)
		nft_set_elem_destroy(gcb->head.set, gcb->elems[i], true);
	kfree(gcb);
}

struct nft_set_gc_batch *nft_set_gc_batch_alloc(const struct nft_set *set,
						gfp_t gfp)
{
	struct nft_set_gc_batch *gcb;

	gcb = kzalloc(sizeof(*gcb), gfp);
	if (gcb == NULL)
		return gcb;
	gcb->head.set = set;
	return gcb;
}

/*
 * Stateful objects
 */

/**
 *	nft_register_obj- register nf_tables stateful object type
 *	@obj_type: object type
 *
 *	Registers the object type for use with nf_tables. Returns zero on
 *	success or a negative errno code otherwise.
 */
int nft_register_obj(struct nft_object_type *obj_type)
{
	if (obj_type->type == NFT_OBJECT_UNSPEC)
		return -EINVAL;

	nfnl_lock(NFNL_SUBSYS_NFTABLES);
	list_add_rcu(&obj_type->list, &nf_tables_objects);
	nfnl_unlock(NFNL_SUBSYS_NFTABLES);
	return 0;
}
EXPORT_SYMBOL_GPL(nft_register_obj);

/**
 *	nft_unregister_obj - unregister nf_tables object type
 *	@obj_type: object type
 *
 * 	Unregisters the object type for use with nf_tables.
 */
void nft_unregister_obj(struct nft_object_type *obj_type)
{
	nfnl_lock(NFNL_SUBSYS_NFTABLES);
	list_del_rcu(&obj_type->list);
	nfnl_unlock(NFNL_SUBSYS_NFTABLES);
}
EXPORT_SYMBOL_GPL(nft_unregister_obj);

struct nft_object *nft_obj_lookup(const struct net *net,
				  const struct nft_table *table,
				  const struct nlattr *nla, u32 objtype,
				  u8 genmask)
{
	struct nft_object_hash_key k = { .table = table };
	char search[NFT_OBJ_MAXNAMELEN];
	struct rhlist_head *tmp, *list;
	struct nft_object *obj;

	nla_strscpy(search, nla, sizeof(search));
	k.name = search;

	WARN_ON_ONCE(!rcu_read_lock_held() &&
		     !lockdep_commit_lock_is_held(net));

	rcu_read_lock();
	list = rhltable_lookup(&nft_objname_ht, &k, nft_objname_ht_params);
	if (!list)
		goto out;

	rhl_for_each_entry_rcu(obj, tmp, list, rhlhead) {
		if (objtype == obj->ops->type->type &&
		    nft_active_genmask(obj, genmask)) {
			rcu_read_unlock();
			return obj;
		}
	}
out:
	rcu_read_unlock();
	return ERR_PTR(-ENOENT);
}
EXPORT_SYMBOL_GPL(nft_obj_lookup);

static struct nft_object *nft_obj_lookup_byhandle(const struct nft_table *table,
						  const struct nlattr *nla,
						  u32 objtype, u8 genmask)
{
	struct nft_object *obj;

	list_for_each_entry(obj, &table->objects, list) {
		if (be64_to_cpu(nla_get_be64(nla)) == obj->handle &&
		    objtype == obj->ops->type->type &&
		    nft_active_genmask(obj, genmask))
			return obj;
	}
	return ERR_PTR(-ENOENT);
}

static const struct nla_policy nft_obj_policy[NFTA_OBJ_MAX + 1] = {
	[NFTA_OBJ_TABLE]	= { .type = NLA_STRING,
				    .len = NFT_TABLE_MAXNAMELEN - 1 },
	[NFTA_OBJ_NAME]		= { .type = NLA_STRING,
				    .len = NFT_OBJ_MAXNAMELEN - 1 },
	[NFTA_OBJ_TYPE]		= { .type = NLA_U32 },
	[NFTA_OBJ_DATA]		= { .type = NLA_NESTED },
	[NFTA_OBJ_HANDLE]	= { .type = NLA_U64},
	[NFTA_OBJ_USERDATA]	= { .type = NLA_BINARY,
				    .len = NFT_USERDATA_MAXLEN },
};

static struct nft_object *nft_obj_init(const struct nft_ctx *ctx,
				       const struct nft_object_type *type,
				       const struct nlattr *attr)
{
	struct nlattr **tb;
	const struct nft_object_ops *ops;
	struct nft_object *obj;
	int err = -ENOMEM;

	tb = kmalloc_array(type->maxattr + 1, sizeof(*tb), GFP_KERNEL);
	if (!tb)
		goto err1;

	if (attr) {
		err = nla_parse_nested_deprecated(tb, type->maxattr, attr,
						  type->policy, NULL);
		if (err < 0)
			goto err2;
	} else {
		memset(tb, 0, sizeof(tb[0]) * (type->maxattr + 1));
	}

	if (type->select_ops) {
		ops = type->select_ops(ctx, (const struct nlattr * const *)tb);
		if (IS_ERR(ops)) {
			err = PTR_ERR(ops);
			goto err2;
		}
	} else {
		ops = type->ops;
	}

	err = -ENOMEM;
	obj = kzalloc(sizeof(*obj) + ops->size, GFP_KERNEL);
	if (!obj)
		goto err2;

	err = ops->init(ctx, (const struct nlattr * const *)tb, obj);
	if (err < 0)
		goto err3;

	obj->ops = ops;

	kfree(tb);
	return obj;
err3:
	kfree(obj);
err2:
	kfree(tb);
err1:
	return ERR_PTR(err);
}

static int nft_object_dump(struct sk_buff *skb, unsigned int attr,
			   struct nft_object *obj, bool reset)
{
	struct nlattr *nest;

	nest = nla_nest_start_noflag(skb, attr);
	if (!nest)
		goto nla_put_failure;
	if (obj->ops->dump(skb, obj, reset) < 0)
		goto nla_put_failure;
	nla_nest_end(skb, nest);
	return 0;

nla_put_failure:
	return -1;
}

static const struct nft_object_type *__nft_obj_type_get(u32 objtype)
{
	const struct nft_object_type *type;

	list_for_each_entry(type, &nf_tables_objects, list) {
		if (objtype == type->type)
			return type;
	}
	return NULL;
}

static const struct nft_object_type *
nft_obj_type_get(struct net *net, u32 objtype)
{
	const struct nft_object_type *type;

	type = __nft_obj_type_get(objtype);
	if (type != NULL && try_module_get(type->owner))
		return type;

	lockdep_nfnl_nft_mutex_not_held();
#ifdef CONFIG_MODULES
	if (type == NULL) {
		if (nft_request_module(net, "nft-obj-%u", objtype) == -EAGAIN)
			return ERR_PTR(-EAGAIN);
	}
#endif
	return ERR_PTR(-ENOENT);
}

static int nf_tables_updobj(const struct nft_ctx *ctx,
			    const struct nft_object_type *type,
			    const struct nlattr *attr,
			    struct nft_object *obj)
{
	struct nft_object *newobj;
	struct nft_trans *trans;
	int err = -ENOMEM;

	if (!try_module_get(type->owner))
		return -ENOENT;

	trans = nft_trans_alloc(ctx, NFT_MSG_NEWOBJ,
				sizeof(struct nft_trans_obj));
	if (!trans)
		goto err_trans;

	newobj = nft_obj_init(ctx, type, attr);
	if (IS_ERR(newobj)) {
		err = PTR_ERR(newobj);
		goto err_free_trans;
	}

	nft_trans_obj(trans) = obj;
	nft_trans_obj_update(trans) = true;
	nft_trans_obj_newobj(trans) = newobj;
	nft_trans_commit_list_add_tail(ctx->net, trans);

	return 0;

err_free_trans:
	kfree(trans);
err_trans:
	module_put(type->owner);
	return err;
}

static int nf_tables_newobj(struct sk_buff *skb, const struct nfnl_info *info,
			    const struct nlattr * const nla[])
{
	struct netlink_ext_ack *extack = info->extack;
	u8 genmask = nft_genmask_next(info->net);
	u8 family = info->nfmsg->nfgen_family;
	const struct nft_object_type *type;
	struct net *net = info->net;
	struct nft_table *table;
	struct nft_object *obj;
	struct nft_ctx ctx;
	u32 objtype;
	int err;

	if (!nla[NFTA_OBJ_TYPE] ||
	    !nla[NFTA_OBJ_NAME] ||
	    !nla[NFTA_OBJ_DATA])
		return -EINVAL;

	table = nft_table_lookup(net, nla[NFTA_OBJ_TABLE], family, genmask,
				 NETLINK_CB(skb).portid);
	if (IS_ERR(table)) {
		NL_SET_BAD_ATTR(extack, nla[NFTA_OBJ_TABLE]);
		return PTR_ERR(table);
	}

	objtype = ntohl(nla_get_be32(nla[NFTA_OBJ_TYPE]));
	obj = nft_obj_lookup(net, table, nla[NFTA_OBJ_NAME], objtype, genmask);
	if (IS_ERR(obj)) {
		err = PTR_ERR(obj);
		if (err != -ENOENT) {
			NL_SET_BAD_ATTR(extack, nla[NFTA_OBJ_NAME]);
			return err;
		}
	} else {
		if (info->nlh->nlmsg_flags & NLM_F_EXCL) {
			NL_SET_BAD_ATTR(extack, nla[NFTA_OBJ_NAME]);
			return -EEXIST;
		}
		if (info->nlh->nlmsg_flags & NLM_F_REPLACE)
			return -EOPNOTSUPP;

		type = __nft_obj_type_get(objtype);
		if (WARN_ON_ONCE(!type))
			return -ENOENT;

		nft_ctx_init(&ctx, net, skb, info->nlh, family, table, NULL, nla);

		return nf_tables_updobj(&ctx, type, nla[NFTA_OBJ_DATA], obj);
	}

	nft_ctx_init(&ctx, net, skb, info->nlh, family, table, NULL, nla);

	type = nft_obj_type_get(net, objtype);
	if (IS_ERR(type))
		return PTR_ERR(type);

	obj = nft_obj_init(&ctx, type, nla[NFTA_OBJ_DATA]);
	if (IS_ERR(obj)) {
		err = PTR_ERR(obj);
		goto err_init;
	}
	obj->key.table = table;
	obj->handle = nf_tables_alloc_handle(table);

	obj->key.name = nla_strdup(nla[NFTA_OBJ_NAME], GFP_KERNEL);
	if (!obj->key.name) {
		err = -ENOMEM;
		goto err_strdup;
	}

	if (nla[NFTA_OBJ_USERDATA]) {
		obj->udata = nla_memdup(nla[NFTA_OBJ_USERDATA], GFP_KERNEL);
		if (obj->udata == NULL)
			goto err_userdata;

		obj->udlen = nla_len(nla[NFTA_OBJ_USERDATA]);
	}

	err = nft_trans_obj_add(&ctx, NFT_MSG_NEWOBJ, obj);
	if (err < 0)
		goto err_trans;

	err = rhltable_insert(&nft_objname_ht, &obj->rhlhead,
			      nft_objname_ht_params);
	if (err < 0)
		goto err_obj_ht;

	list_add_tail_rcu(&obj->list, &table->objects);
	table->use++;
	return 0;
err_obj_ht:
	/* queued in transaction log */
	INIT_LIST_HEAD(&obj->list);
	return err;
err_trans:
	kfree(obj->udata);
err_userdata:
	kfree(obj->key.name);
err_strdup:
	if (obj->ops->destroy)
		obj->ops->destroy(&ctx, obj);
	kfree(obj);
err_init:
	module_put(type->owner);
	return err;
}

static int nf_tables_fill_obj_info(struct sk_buff *skb, struct net *net,
				   u32 portid, u32 seq, int event, u32 flags,
				   int family, const struct nft_table *table,
				   struct nft_object *obj, bool reset)
{
	struct nlmsghdr *nlh;

	event = nfnl_msg_type(NFNL_SUBSYS_NFTABLES, event);
	nlh = nfnl_msg_put(skb, portid, seq, event, flags, family,
			   NFNETLINK_V0, nft_base_seq(net));
	if (!nlh)
		goto nla_put_failure;

	if (nla_put_string(skb, NFTA_OBJ_TABLE, table->name) ||
	    nla_put_string(skb, NFTA_OBJ_NAME, obj->key.name) ||
	    nla_put_be32(skb, NFTA_OBJ_TYPE, htonl(obj->ops->type->type)) ||
	    nla_put_be32(skb, NFTA_OBJ_USE, htonl(obj->use)) ||
	    nft_object_dump(skb, NFTA_OBJ_DATA, obj, reset) ||
	    nla_put_be64(skb, NFTA_OBJ_HANDLE, cpu_to_be64(obj->handle),
			 NFTA_OBJ_PAD))
		goto nla_put_failure;

	if (obj->udata &&
	    nla_put(skb, NFTA_OBJ_USERDATA, obj->udlen, obj->udata))
		goto nla_put_failure;

	nlmsg_end(skb, nlh);
	return 0;

nla_put_failure:
	nlmsg_trim(skb, nlh);
	return -1;
}

struct nft_obj_filter {
	char		*table;
	u32		type;
};

static int nf_tables_dump_obj(struct sk_buff *skb, struct netlink_callback *cb)
{
	const struct nfgenmsg *nfmsg = nlmsg_data(cb->nlh);
	const struct nft_table *table;
	unsigned int idx = 0, s_idx = cb->args[0];
	struct nft_obj_filter *filter = cb->data;
	struct net *net = sock_net(skb->sk);
	int family = nfmsg->nfgen_family;
	struct nftables_pernet *nft_net;
	struct nft_object *obj;
	bool reset = false;

	if (NFNL_MSG_TYPE(cb->nlh->nlmsg_type) == NFT_MSG_GETOBJ_RESET)
		reset = true;

	rcu_read_lock();
	nft_net = nft_pernet(net);
	cb->seq = READ_ONCE(nft_net->base_seq);

	list_for_each_entry_rcu(table, &nft_net->tables, list) {
		if (family != NFPROTO_UNSPEC && family != table->family)
			continue;

		list_for_each_entry_rcu(obj, &table->objects, list) {
			if (!nft_is_active(net, obj))
				goto cont;
			if (idx < s_idx)
				goto cont;
			if (idx > s_idx)
				memset(&cb->args[1], 0,
				       sizeof(cb->args) - sizeof(cb->args[0]));
			if (filter && filter->table &&
			    strcmp(filter->table, table->name))
				goto cont;
			if (filter &&
			    filter->type != NFT_OBJECT_UNSPEC &&
			    obj->ops->type->type != filter->type)
				goto cont;
			if (reset) {
				char *buf = kasprintf(GFP_ATOMIC,
						      "%s:%u",
						      table->name,
						      nft_net->base_seq);

				audit_log_nfcfg(buf,
						family,
						obj->handle,
						AUDIT_NFT_OP_OBJ_RESET,
						GFP_ATOMIC);
				kfree(buf);
			}

			if (nf_tables_fill_obj_info(skb, net, NETLINK_CB(cb->skb).portid,
						    cb->nlh->nlmsg_seq,
						    NFT_MSG_NEWOBJ,
						    NLM_F_MULTI | NLM_F_APPEND,
						    table->family, table,
						    obj, reset) < 0)
				goto done;

			nl_dump_check_consistent(cb, nlmsg_hdr(skb));
cont:
			idx++;
		}
	}
done:
	rcu_read_unlock();

	cb->args[0] = idx;
	return skb->len;
}

static int nf_tables_dump_obj_start(struct netlink_callback *cb)
{
	const struct nlattr * const *nla = cb->data;
	struct nft_obj_filter *filter = NULL;

	if (nla[NFTA_OBJ_TABLE] || nla[NFTA_OBJ_TYPE]) {
		filter = kzalloc(sizeof(*filter), GFP_ATOMIC);
		if (!filter)
			return -ENOMEM;

		if (nla[NFTA_OBJ_TABLE]) {
			filter->table = nla_strdup(nla[NFTA_OBJ_TABLE], GFP_ATOMIC);
			if (!filter->table) {
				kfree(filter);
				return -ENOMEM;
			}
		}

		if (nla[NFTA_OBJ_TYPE])
			filter->type = ntohl(nla_get_be32(nla[NFTA_OBJ_TYPE]));
	}

	cb->data = filter;
	return 0;
}

static int nf_tables_dump_obj_done(struct netlink_callback *cb)
{
	struct nft_obj_filter *filter = cb->data;

	if (filter) {
		kfree(filter->table);
		kfree(filter);
	}

	return 0;
}

/* called with rcu_read_lock held */
static int nf_tables_getobj(struct sk_buff *skb, const struct nfnl_info *info,
			    const struct nlattr * const nla[])
{
	struct netlink_ext_ack *extack = info->extack;
	u8 genmask = nft_genmask_cur(info->net);
	u8 family = info->nfmsg->nfgen_family;
	const struct nft_table *table;
	struct net *net = info->net;
	struct nft_object *obj;
	struct sk_buff *skb2;
	bool reset = false;
	u32 objtype;
	int err;

	if (info->nlh->nlmsg_flags & NLM_F_DUMP) {
		struct netlink_dump_control c = {
			.start = nf_tables_dump_obj_start,
			.dump = nf_tables_dump_obj,
			.done = nf_tables_dump_obj_done,
			.module = THIS_MODULE,
			.data = (void *)nla,
		};

		return nft_netlink_dump_start_rcu(info->sk, skb, info->nlh, &c);
	}

	if (!nla[NFTA_OBJ_NAME] ||
	    !nla[NFTA_OBJ_TYPE])
		return -EINVAL;

	table = nft_table_lookup(net, nla[NFTA_OBJ_TABLE], family, genmask, 0);
	if (IS_ERR(table)) {
		NL_SET_BAD_ATTR(extack, nla[NFTA_OBJ_TABLE]);
		return PTR_ERR(table);
	}

	objtype = ntohl(nla_get_be32(nla[NFTA_OBJ_TYPE]));
	obj = nft_obj_lookup(net, table, nla[NFTA_OBJ_NAME], objtype, genmask);
	if (IS_ERR(obj)) {
		NL_SET_BAD_ATTR(extack, nla[NFTA_OBJ_NAME]);
		return PTR_ERR(obj);
	}

	skb2 = alloc_skb(NLMSG_GOODSIZE, GFP_ATOMIC);
	if (!skb2)
		return -ENOMEM;

	if (NFNL_MSG_TYPE(info->nlh->nlmsg_type) == NFT_MSG_GETOBJ_RESET)
		reset = true;

	if (reset) {
		const struct nftables_pernet *nft_net;
		char *buf;

		nft_net = nft_pernet(net);
		buf = kasprintf(GFP_ATOMIC, "%s:%u", table->name, nft_net->base_seq);

		audit_log_nfcfg(buf,
				family,
				obj->handle,
				AUDIT_NFT_OP_OBJ_RESET,
				GFP_ATOMIC);
		kfree(buf);
	}

	err = nf_tables_fill_obj_info(skb2, net, NETLINK_CB(skb).portid,
				      info->nlh->nlmsg_seq, NFT_MSG_NEWOBJ, 0,
				      family, table, obj, reset);
	if (err < 0)
		goto err_fill_obj_info;

	return nfnetlink_unicast(skb2, net, NETLINK_CB(skb).portid);

err_fill_obj_info:
	kfree_skb(skb2);
	return err;
}

static void nft_obj_destroy(const struct nft_ctx *ctx, struct nft_object *obj)
{
	if (obj->ops->destroy)
		obj->ops->destroy(ctx, obj);

	module_put(obj->ops->type->owner);
	kfree(obj->key.name);
	kfree(obj->udata);
	kfree(obj);
}

static int nf_tables_delobj(struct sk_buff *skb, const struct nfnl_info *info,
			    const struct nlattr * const nla[])
{
	struct netlink_ext_ack *extack = info->extack;
	u8 genmask = nft_genmask_next(info->net);
	u8 family = info->nfmsg->nfgen_family;
	struct net *net = info->net;
	const struct nlattr *attr;
	struct nft_table *table;
	struct nft_object *obj;
	struct nft_ctx ctx;
	u32 objtype;

	if (!nla[NFTA_OBJ_TYPE] ||
	    (!nla[NFTA_OBJ_NAME] && !nla[NFTA_OBJ_HANDLE]))
		return -EINVAL;

	table = nft_table_lookup(net, nla[NFTA_OBJ_TABLE], family, genmask,
				 NETLINK_CB(skb).portid);
	if (IS_ERR(table)) {
		NL_SET_BAD_ATTR(extack, nla[NFTA_OBJ_TABLE]);
		return PTR_ERR(table);
	}

	objtype = ntohl(nla_get_be32(nla[NFTA_OBJ_TYPE]));
	if (nla[NFTA_OBJ_HANDLE]) {
		attr = nla[NFTA_OBJ_HANDLE];
		obj = nft_obj_lookup_byhandle(table, attr, objtype, genmask);
	} else {
		attr = nla[NFTA_OBJ_NAME];
		obj = nft_obj_lookup(net, table, attr, objtype, genmask);
	}

	if (IS_ERR(obj)) {
		NL_SET_BAD_ATTR(extack, attr);
		return PTR_ERR(obj);
	}
	if (obj->use > 0) {
		NL_SET_BAD_ATTR(extack, attr);
		return -EBUSY;
	}

	nft_ctx_init(&ctx, net, skb, info->nlh, family, table, NULL, nla);

	return nft_delobj(&ctx, obj);
}

void nft_obj_notify(struct net *net, const struct nft_table *table,
		    struct nft_object *obj, u32 portid, u32 seq, int event,
		    u16 flags, int family, int report, gfp_t gfp)
{
	struct nftables_pernet *nft_net = nft_pernet(net);
	struct sk_buff *skb;
	int err;
	char *buf = kasprintf(gfp, "%s:%u",
			      table->name, nft_net->base_seq);

	audit_log_nfcfg(buf,
			family,
			obj->handle,
			event == NFT_MSG_NEWOBJ ?
				 AUDIT_NFT_OP_OBJ_REGISTER :
				 AUDIT_NFT_OP_OBJ_UNREGISTER,
			gfp);
	kfree(buf);

	if (!report &&
	    !nfnetlink_has_listeners(net, NFNLGRP_NFTABLES))
		return;

	skb = nlmsg_new(NLMSG_GOODSIZE, gfp);
	if (skb == NULL)
		goto err;

	err = nf_tables_fill_obj_info(skb, net, portid, seq, event,
				      flags & (NLM_F_CREATE | NLM_F_EXCL),
				      family, table, obj, false);
	if (err < 0) {
		kfree_skb(skb);
		goto err;
	}

	nft_notify_enqueue(skb, report, &nft_net->notify_list);
	return;
err:
	nfnetlink_set_err(net, portid, NFNLGRP_NFTABLES, -ENOBUFS);
}
EXPORT_SYMBOL_GPL(nft_obj_notify);

static void nf_tables_obj_notify(const struct nft_ctx *ctx,
				 struct nft_object *obj, int event)
{
	nft_obj_notify(ctx->net, ctx->table, obj, ctx->portid, ctx->seq, event,
		       ctx->flags, ctx->family, ctx->report, GFP_KERNEL);
}

/*
 * Flow tables
 */
void nft_register_flowtable_type(struct nf_flowtable_type *type)
{
	nfnl_lock(NFNL_SUBSYS_NFTABLES);
	list_add_tail_rcu(&type->list, &nf_tables_flowtables);
	nfnl_unlock(NFNL_SUBSYS_NFTABLES);
}
EXPORT_SYMBOL_GPL(nft_register_flowtable_type);

void nft_unregister_flowtable_type(struct nf_flowtable_type *type)
{
	nfnl_lock(NFNL_SUBSYS_NFTABLES);
	list_del_rcu(&type->list);
	nfnl_unlock(NFNL_SUBSYS_NFTABLES);
}
EXPORT_SYMBOL_GPL(nft_unregister_flowtable_type);

static const struct nla_policy nft_flowtable_policy[NFTA_FLOWTABLE_MAX + 1] = {
	[NFTA_FLOWTABLE_TABLE]		= { .type = NLA_STRING,
					    .len = NFT_NAME_MAXLEN - 1 },
	[NFTA_FLOWTABLE_NAME]		= { .type = NLA_STRING,
					    .len = NFT_NAME_MAXLEN - 1 },
	[NFTA_FLOWTABLE_HOOK]		= { .type = NLA_NESTED },
	[NFTA_FLOWTABLE_HANDLE]		= { .type = NLA_U64 },
	[NFTA_FLOWTABLE_FLAGS]		= { .type = NLA_U32 },
};

struct nft_flowtable *nft_flowtable_lookup(const struct nft_table *table,
					   const struct nlattr *nla, u8 genmask)
{
	struct nft_flowtable *flowtable;

	list_for_each_entry_rcu(flowtable, &table->flowtables, list) {
		if (!nla_strcmp(nla, flowtable->name) &&
		    nft_active_genmask(flowtable, genmask))
			return flowtable;
	}
	return ERR_PTR(-ENOENT);
}
EXPORT_SYMBOL_GPL(nft_flowtable_lookup);

void nf_tables_deactivate_flowtable(const struct nft_ctx *ctx,
				    struct nft_flowtable *flowtable,
				    enum nft_trans_phase phase)
{
	switch (phase) {
	case NFT_TRANS_PREPARE_ERROR:
	case NFT_TRANS_PREPARE:
	case NFT_TRANS_ABORT:
	case NFT_TRANS_RELEASE:
		flowtable->use--;
		fallthrough;
	default:
		return;
	}
}
EXPORT_SYMBOL_GPL(nf_tables_deactivate_flowtable);

static struct nft_flowtable *
nft_flowtable_lookup_byhandle(const struct nft_table *table,
			      const struct nlattr *nla, u8 genmask)
{
       struct nft_flowtable *flowtable;

       list_for_each_entry(flowtable, &table->flowtables, list) {
               if (be64_to_cpu(nla_get_be64(nla)) == flowtable->handle &&
                   nft_active_genmask(flowtable, genmask))
                       return flowtable;
       }
       return ERR_PTR(-ENOENT);
}

struct nft_flowtable_hook {
	u32			num;
	int			priority;
	struct list_head	list;
};

static const struct nla_policy nft_flowtable_hook_policy[NFTA_FLOWTABLE_HOOK_MAX + 1] = {
	[NFTA_FLOWTABLE_HOOK_NUM]	= { .type = NLA_U32 },
	[NFTA_FLOWTABLE_HOOK_PRIORITY]	= { .type = NLA_U32 },
	[NFTA_FLOWTABLE_HOOK_DEVS]	= { .type = NLA_NESTED },
};

static int nft_flowtable_parse_hook(const struct nft_ctx *ctx,
				    const struct nlattr *attr,
				    struct nft_flowtable_hook *flowtable_hook,
				    struct nft_flowtable *flowtable, bool add)
{
	struct nlattr *tb[NFTA_FLOWTABLE_HOOK_MAX + 1];
	struct nft_hook *hook;
	int hooknum, priority;
	int err;

	INIT_LIST_HEAD(&flowtable_hook->list);

	err = nla_parse_nested_deprecated(tb, NFTA_FLOWTABLE_HOOK_MAX, attr,
					  nft_flowtable_hook_policy, NULL);
	if (err < 0)
		return err;

	if (add) {
		if (!tb[NFTA_FLOWTABLE_HOOK_NUM] ||
		    !tb[NFTA_FLOWTABLE_HOOK_PRIORITY])
			return -EINVAL;

		hooknum = ntohl(nla_get_be32(tb[NFTA_FLOWTABLE_HOOK_NUM]));
		if (hooknum != NF_NETDEV_INGRESS)
			return -EOPNOTSUPP;

		priority = ntohl(nla_get_be32(tb[NFTA_FLOWTABLE_HOOK_PRIORITY]));

		flowtable_hook->priority	= priority;
		flowtable_hook->num		= hooknum;
	} else {
		if (tb[NFTA_FLOWTABLE_HOOK_NUM]) {
			hooknum = ntohl(nla_get_be32(tb[NFTA_FLOWTABLE_HOOK_NUM]));
			if (hooknum != flowtable->hooknum)
				return -EOPNOTSUPP;
		}

		if (tb[NFTA_FLOWTABLE_HOOK_PRIORITY]) {
			priority = ntohl(nla_get_be32(tb[NFTA_FLOWTABLE_HOOK_PRIORITY]));
			if (priority != flowtable->data.priority)
				return -EOPNOTSUPP;
		}

		flowtable_hook->priority	= flowtable->data.priority;
		flowtable_hook->num		= flowtable->hooknum;
	}

	if (tb[NFTA_FLOWTABLE_HOOK_DEVS]) {
		err = nf_tables_parse_netdev_hooks(ctx->net,
						   tb[NFTA_FLOWTABLE_HOOK_DEVS],
						   &flowtable_hook->list);
		if (err < 0)
			return err;
	}

	list_for_each_entry(hook, &flowtable_hook->list, list) {
		hook->ops.pf		= NFPROTO_NETDEV;
		hook->ops.hooknum	= flowtable_hook->num;
		hook->ops.priority	= flowtable_hook->priority;
		hook->ops.priv		= &flowtable->data;
		hook->ops.hook		= flowtable->data.type->hook;
	}

	return err;
}

static const struct nf_flowtable_type *__nft_flowtable_type_get(u8 family)
{
	const struct nf_flowtable_type *type;

	list_for_each_entry(type, &nf_tables_flowtables, list) {
		if (family == type->family)
			return type;
	}
	return NULL;
}

static const struct nf_flowtable_type *
nft_flowtable_type_get(struct net *net, u8 family)
{
	const struct nf_flowtable_type *type;

	type = __nft_flowtable_type_get(family);
	if (type != NULL && try_module_get(type->owner))
		return type;

	lockdep_nfnl_nft_mutex_not_held();
#ifdef CONFIG_MODULES
	if (type == NULL) {
		if (nft_request_module(net, "nf-flowtable-%u", family) == -EAGAIN)
			return ERR_PTR(-EAGAIN);
	}
#endif
	return ERR_PTR(-ENOENT);
}

/* Only called from error and netdev event paths. */
static void nft_unregister_flowtable_hook(struct net *net,
					  struct nft_flowtable *flowtable,
					  struct nft_hook *hook)
{
	nf_unregister_net_hook(net, &hook->ops);
	flowtable->data.type->setup(&flowtable->data, hook->ops.dev,
				    FLOW_BLOCK_UNBIND);
}

static void __nft_unregister_flowtable_net_hooks(struct net *net,
						 struct list_head *hook_list,
					         bool release_netdev)
{
	struct nft_hook *hook, *next;

	list_for_each_entry_safe(hook, next, hook_list, list) {
		nf_unregister_net_hook(net, &hook->ops);
		if (release_netdev) {
			list_del(&hook->list);
			kfree_rcu(hook, rcu);
		}
	}
}

static void nft_unregister_flowtable_net_hooks(struct net *net,
					       struct list_head *hook_list)
{
	__nft_unregister_flowtable_net_hooks(net, hook_list, false);
}

static int nft_register_flowtable_net_hooks(struct net *net,
					    struct nft_table *table,
					    struct list_head *hook_list,
					    struct nft_flowtable *flowtable)
{
	struct nft_hook *hook, *hook2, *next;
	struct nft_flowtable *ft;
	int err, i = 0;

	list_for_each_entry(hook, hook_list, list) {
		list_for_each_entry(ft, &table->flowtables, list) {
			if (!nft_is_active_next(net, ft))
				continue;

			list_for_each_entry(hook2, &ft->hook_list, list) {
				if (hook->ops.dev == hook2->ops.dev &&
				    hook->ops.pf == hook2->ops.pf) {
					err = -EEXIST;
					goto err_unregister_net_hooks;
				}
			}
		}

		err = flowtable->data.type->setup(&flowtable->data,
						  hook->ops.dev,
						  FLOW_BLOCK_BIND);
		if (err < 0)
			goto err_unregister_net_hooks;

		err = nf_register_net_hook(net, &hook->ops);
		if (err < 0) {
			flowtable->data.type->setup(&flowtable->data,
						    hook->ops.dev,
						    FLOW_BLOCK_UNBIND);
			goto err_unregister_net_hooks;
		}

		i++;
	}

	return 0;

err_unregister_net_hooks:
	list_for_each_entry_safe(hook, next, hook_list, list) {
		if (i-- <= 0)
			break;

		nft_unregister_flowtable_hook(net, flowtable, hook);
		list_del_rcu(&hook->list);
		kfree_rcu(hook, rcu);
	}

	return err;
}

static void nft_flowtable_hooks_destroy(struct list_head *hook_list)
{
	struct nft_hook *hook, *next;

	list_for_each_entry_safe(hook, next, hook_list, list) {
		list_del_rcu(&hook->list);
		kfree_rcu(hook, rcu);
	}
}

static int nft_flowtable_update(struct nft_ctx *ctx, const struct nlmsghdr *nlh,
				struct nft_flowtable *flowtable)
{
	const struct nlattr * const *nla = ctx->nla;
	struct nft_flowtable_hook flowtable_hook;
	struct nft_hook *hook, *next;
	struct nft_trans *trans;
	bool unregister = false;
	u32 flags;
	int err;

	err = nft_flowtable_parse_hook(ctx, nla[NFTA_FLOWTABLE_HOOK],
				       &flowtable_hook, flowtable, false);
	if (err < 0)
		return err;

	list_for_each_entry_safe(hook, next, &flowtable_hook.list, list) {
		if (nft_hook_list_find(&flowtable->hook_list, hook)) {
			list_del(&hook->list);
			kfree(hook);
		}
	}

	if (nla[NFTA_FLOWTABLE_FLAGS]) {
		flags = ntohl(nla_get_be32(nla[NFTA_FLOWTABLE_FLAGS]));
		if (flags & ~NFT_FLOWTABLE_MASK) {
			err = -EOPNOTSUPP;
			goto err_flowtable_update_hook;
		}
		if ((flowtable->data.flags & NFT_FLOWTABLE_HW_OFFLOAD) ^
		    (flags & NFT_FLOWTABLE_HW_OFFLOAD)) {
			err = -EOPNOTSUPP;
			goto err_flowtable_update_hook;
		}
	} else {
		flags = flowtable->data.flags;
	}

	err = nft_register_flowtable_net_hooks(ctx->net, ctx->table,
					       &flowtable_hook.list, flowtable);
	if (err < 0)
		goto err_flowtable_update_hook;

	trans = nft_trans_alloc(ctx, NFT_MSG_NEWFLOWTABLE,
				sizeof(struct nft_trans_flowtable));
	if (!trans) {
		unregister = true;
		err = -ENOMEM;
		goto err_flowtable_update_hook;
	}

	nft_trans_flowtable_flags(trans) = flags;
	nft_trans_flowtable(trans) = flowtable;
	nft_trans_flowtable_update(trans) = true;
	INIT_LIST_HEAD(&nft_trans_flowtable_hooks(trans));
	list_splice(&flowtable_hook.list, &nft_trans_flowtable_hooks(trans));

	nft_trans_commit_list_add_tail(ctx->net, trans);

	return 0;

err_flowtable_update_hook:
	list_for_each_entry_safe(hook, next, &flowtable_hook.list, list) {
		if (unregister)
			nft_unregister_flowtable_hook(ctx->net, flowtable, hook);
		list_del_rcu(&hook->list);
		kfree_rcu(hook, rcu);
	}

	return err;

}

static int nf_tables_newflowtable(struct sk_buff *skb,
				  const struct nfnl_info *info,
				  const struct nlattr * const nla[])
{
	struct netlink_ext_ack *extack = info->extack;
	struct nft_flowtable_hook flowtable_hook;
	u8 genmask = nft_genmask_next(info->net);
	u8 family = info->nfmsg->nfgen_family;
	const struct nf_flowtable_type *type;
	struct nft_flowtable *flowtable;
	struct nft_hook *hook, *next;
	struct net *net = info->net;
	struct nft_table *table;
	struct nft_ctx ctx;
	int err;

	if (!nla[NFTA_FLOWTABLE_TABLE] ||
	    !nla[NFTA_FLOWTABLE_NAME] ||
	    !nla[NFTA_FLOWTABLE_HOOK])
		return -EINVAL;

	table = nft_table_lookup(net, nla[NFTA_FLOWTABLE_TABLE], family,
				 genmask, NETLINK_CB(skb).portid);
	if (IS_ERR(table)) {
		NL_SET_BAD_ATTR(extack, nla[NFTA_FLOWTABLE_TABLE]);
		return PTR_ERR(table);
	}

	flowtable = nft_flowtable_lookup(table, nla[NFTA_FLOWTABLE_NAME],
					 genmask);
	if (IS_ERR(flowtable)) {
		err = PTR_ERR(flowtable);
		if (err != -ENOENT) {
			NL_SET_BAD_ATTR(extack, nla[NFTA_FLOWTABLE_NAME]);
			return err;
		}
	} else {
		if (info->nlh->nlmsg_flags & NLM_F_EXCL) {
			NL_SET_BAD_ATTR(extack, nla[NFTA_FLOWTABLE_NAME]);
			return -EEXIST;
		}

		nft_ctx_init(&ctx, net, skb, info->nlh, family, table, NULL, nla);

		return nft_flowtable_update(&ctx, info->nlh, flowtable);
	}

	nft_ctx_init(&ctx, net, skb, info->nlh, family, table, NULL, nla);

	flowtable = kzalloc(sizeof(*flowtable), GFP_KERNEL);
	if (!flowtable)
		return -ENOMEM;

	flowtable->table = table;
	flowtable->handle = nf_tables_alloc_handle(table);
	INIT_LIST_HEAD(&flowtable->hook_list);

	flowtable->name = nla_strdup(nla[NFTA_FLOWTABLE_NAME], GFP_KERNEL);
	if (!flowtable->name) {
		err = -ENOMEM;
		goto err1;
	}

	type = nft_flowtable_type_get(net, family);
	if (IS_ERR(type)) {
		err = PTR_ERR(type);
		goto err2;
	}

	if (nla[NFTA_FLOWTABLE_FLAGS]) {
		flowtable->data.flags =
			ntohl(nla_get_be32(nla[NFTA_FLOWTABLE_FLAGS]));
		if (flowtable->data.flags & ~NFT_FLOWTABLE_MASK) {
			err = -EOPNOTSUPP;
			goto err3;
		}
	}

	write_pnet(&flowtable->data.net, net);
	flowtable->data.type = type;
	err = type->init(&flowtable->data);
	if (err < 0)
		goto err3;

	err = nft_flowtable_parse_hook(&ctx, nla[NFTA_FLOWTABLE_HOOK],
				       &flowtable_hook, flowtable, true);
	if (err < 0)
		goto err4;

	list_splice(&flowtable_hook.list, &flowtable->hook_list);
	flowtable->data.priority = flowtable_hook.priority;
	flowtable->hooknum = flowtable_hook.num;

	err = nft_register_flowtable_net_hooks(ctx.net, table,
					       &flowtable->hook_list,
					       flowtable);
	if (err < 0) {
		nft_flowtable_hooks_destroy(&flowtable->hook_list);
		goto err4;
	}

	err = nft_trans_flowtable_add(&ctx, NFT_MSG_NEWFLOWTABLE, flowtable);
	if (err < 0)
		goto err5;

	list_add_tail_rcu(&flowtable->list, &table->flowtables);
	table->use++;

	return 0;
err5:
	list_for_each_entry_safe(hook, next, &flowtable->hook_list, list) {
		nft_unregister_flowtable_hook(net, flowtable, hook);
		list_del_rcu(&hook->list);
		kfree_rcu(hook, rcu);
	}
err4:
	flowtable->data.type->free(&flowtable->data);
err3:
	module_put(type->owner);
err2:
	kfree(flowtable->name);
err1:
	kfree(flowtable);
	return err;
}

static void nft_flowtable_hook_release(struct nft_flowtable_hook *flowtable_hook)
{
	struct nft_hook *this, *next;

	list_for_each_entry_safe(this, next, &flowtable_hook->list, list) {
		list_del(&this->list);
		kfree(this);
	}
}

static int nft_delflowtable_hook(struct nft_ctx *ctx,
				 struct nft_flowtable *flowtable)
{
	const struct nlattr * const *nla = ctx->nla;
	struct nft_flowtable_hook flowtable_hook;
	LIST_HEAD(flowtable_del_list);
	struct nft_hook *this, *hook;
	struct nft_trans *trans;
	int err;

	err = nft_flowtable_parse_hook(ctx, nla[NFTA_FLOWTABLE_HOOK],
				       &flowtable_hook, flowtable, false);
	if (err < 0)
		return err;

	list_for_each_entry(this, &flowtable_hook.list, list) {
		hook = nft_hook_list_find(&flowtable->hook_list, this);
		if (!hook) {
			err = -ENOENT;
			goto err_flowtable_del_hook;
		}
		list_move(&hook->list, &flowtable_del_list);
	}

	trans = nft_trans_alloc(ctx, NFT_MSG_DELFLOWTABLE,
				sizeof(struct nft_trans_flowtable));
	if (!trans) {
		err = -ENOMEM;
		goto err_flowtable_del_hook;
	}

	nft_trans_flowtable(trans) = flowtable;
	nft_trans_flowtable_update(trans) = true;
	INIT_LIST_HEAD(&nft_trans_flowtable_hooks(trans));
	list_splice(&flowtable_del_list, &nft_trans_flowtable_hooks(trans));
	nft_flowtable_hook_release(&flowtable_hook);

	nft_trans_commit_list_add_tail(ctx->net, trans);

	return 0;

err_flowtable_del_hook:
	list_splice(&flowtable_del_list, &flowtable->hook_list);
	nft_flowtable_hook_release(&flowtable_hook);

	return err;
}

static int nf_tables_delflowtable(struct sk_buff *skb,
				  const struct nfnl_info *info,
				  const struct nlattr * const nla[])
{
	struct netlink_ext_ack *extack = info->extack;
	u8 genmask = nft_genmask_next(info->net);
	u8 family = info->nfmsg->nfgen_family;
	struct nft_flowtable *flowtable;
	struct net *net = info->net;
	const struct nlattr *attr;
	struct nft_table *table;
	struct nft_ctx ctx;

	if (!nla[NFTA_FLOWTABLE_TABLE] ||
	    (!nla[NFTA_FLOWTABLE_NAME] &&
	     !nla[NFTA_FLOWTABLE_HANDLE]))
		return -EINVAL;

	table = nft_table_lookup(net, nla[NFTA_FLOWTABLE_TABLE], family,
				 genmask, NETLINK_CB(skb).portid);
	if (IS_ERR(table)) {
		NL_SET_BAD_ATTR(extack, nla[NFTA_FLOWTABLE_TABLE]);
		return PTR_ERR(table);
	}

	if (nla[NFTA_FLOWTABLE_HANDLE]) {
		attr = nla[NFTA_FLOWTABLE_HANDLE];
		flowtable = nft_flowtable_lookup_byhandle(table, attr, genmask);
	} else {
		attr = nla[NFTA_FLOWTABLE_NAME];
		flowtable = nft_flowtable_lookup(table, attr, genmask);
	}

	if (IS_ERR(flowtable)) {
		NL_SET_BAD_ATTR(extack, attr);
		return PTR_ERR(flowtable);
	}

	nft_ctx_init(&ctx, net, skb, info->nlh, family, table, NULL, nla);

	if (nla[NFTA_FLOWTABLE_HOOK])
		return nft_delflowtable_hook(&ctx, flowtable);

	if (flowtable->use > 0) {
		NL_SET_BAD_ATTR(extack, attr);
		return -EBUSY;
	}

	return nft_delflowtable(&ctx, flowtable);
}

static int nf_tables_fill_flowtable_info(struct sk_buff *skb, struct net *net,
					 u32 portid, u32 seq, int event,
					 u32 flags, int family,
					 struct nft_flowtable *flowtable,
					 struct list_head *hook_list)
{
	struct nlattr *nest, *nest_devs;
	struct nft_hook *hook;
	struct nlmsghdr *nlh;

	event = nfnl_msg_type(NFNL_SUBSYS_NFTABLES, event);
	nlh = nfnl_msg_put(skb, portid, seq, event, flags, family,
			   NFNETLINK_V0, nft_base_seq(net));
	if (!nlh)
		goto nla_put_failure;

	if (nla_put_string(skb, NFTA_FLOWTABLE_TABLE, flowtable->table->name) ||
	    nla_put_string(skb, NFTA_FLOWTABLE_NAME, flowtable->name) ||
	    nla_put_be32(skb, NFTA_FLOWTABLE_USE, htonl(flowtable->use)) ||
	    nla_put_be64(skb, NFTA_FLOWTABLE_HANDLE, cpu_to_be64(flowtable->handle),
			 NFTA_FLOWTABLE_PAD) ||
	    nla_put_be32(skb, NFTA_FLOWTABLE_FLAGS, htonl(flowtable->data.flags)))
		goto nla_put_failure;

	nest = nla_nest_start_noflag(skb, NFTA_FLOWTABLE_HOOK);
	if (!nest)
		goto nla_put_failure;
	if (nla_put_be32(skb, NFTA_FLOWTABLE_HOOK_NUM, htonl(flowtable->hooknum)) ||
	    nla_put_be32(skb, NFTA_FLOWTABLE_HOOK_PRIORITY, htonl(flowtable->data.priority)))
		goto nla_put_failure;

	nest_devs = nla_nest_start_noflag(skb, NFTA_FLOWTABLE_HOOK_DEVS);
	if (!nest_devs)
		goto nla_put_failure;

	list_for_each_entry_rcu(hook, hook_list, list) {
		if (nla_put_string(skb, NFTA_DEVICE_NAME, hook->ops.dev->name))
			goto nla_put_failure;
	}
	nla_nest_end(skb, nest_devs);
	nla_nest_end(skb, nest);

	nlmsg_end(skb, nlh);
	return 0;

nla_put_failure:
	nlmsg_trim(skb, nlh);
	return -1;
}

struct nft_flowtable_filter {
	char		*table;
};

static int nf_tables_dump_flowtable(struct sk_buff *skb,
				    struct netlink_callback *cb)
{
	const struct nfgenmsg *nfmsg = nlmsg_data(cb->nlh);
	struct nft_flowtable_filter *filter = cb->data;
	unsigned int idx = 0, s_idx = cb->args[0];
	struct net *net = sock_net(skb->sk);
	int family = nfmsg->nfgen_family;
	struct nft_flowtable *flowtable;
	struct nftables_pernet *nft_net;
	const struct nft_table *table;

	rcu_read_lock();
	nft_net = nft_pernet(net);
	cb->seq = READ_ONCE(nft_net->base_seq);

	list_for_each_entry_rcu(table, &nft_net->tables, list) {
		if (family != NFPROTO_UNSPEC && family != table->family)
			continue;

		list_for_each_entry_rcu(flowtable, &table->flowtables, list) {
			if (!nft_is_active(net, flowtable))
				goto cont;
			if (idx < s_idx)
				goto cont;
			if (idx > s_idx)
				memset(&cb->args[1], 0,
				       sizeof(cb->args) - sizeof(cb->args[0]));
			if (filter && filter->table &&
			    strcmp(filter->table, table->name))
				goto cont;

			if (nf_tables_fill_flowtable_info(skb, net, NETLINK_CB(cb->skb).portid,
							  cb->nlh->nlmsg_seq,
							  NFT_MSG_NEWFLOWTABLE,
							  NLM_F_MULTI | NLM_F_APPEND,
							  table->family,
							  flowtable,
							  &flowtable->hook_list) < 0)
				goto done;

			nl_dump_check_consistent(cb, nlmsg_hdr(skb));
cont:
			idx++;
		}
	}
done:
	rcu_read_unlock();

	cb->args[0] = idx;
	return skb->len;
}

static int nf_tables_dump_flowtable_start(struct netlink_callback *cb)
{
	const struct nlattr * const *nla = cb->data;
	struct nft_flowtable_filter *filter = NULL;

	if (nla[NFTA_FLOWTABLE_TABLE]) {
		filter = kzalloc(sizeof(*filter), GFP_ATOMIC);
		if (!filter)
			return -ENOMEM;

		filter->table = nla_strdup(nla[NFTA_FLOWTABLE_TABLE],
					   GFP_ATOMIC);
		if (!filter->table) {
			kfree(filter);
			return -ENOMEM;
		}
	}

	cb->data = filter;
	return 0;
}

static int nf_tables_dump_flowtable_done(struct netlink_callback *cb)
{
	struct nft_flowtable_filter *filter = cb->data;

	if (!filter)
		return 0;

	kfree(filter->table);
	kfree(filter);

	return 0;
}

/* called with rcu_read_lock held */
static int nf_tables_getflowtable(struct sk_buff *skb,
				  const struct nfnl_info *info,
				  const struct nlattr * const nla[])
{
	u8 genmask = nft_genmask_cur(info->net);
	u8 family = info->nfmsg->nfgen_family;
	struct nft_flowtable *flowtable;
	const struct nft_table *table;
	struct net *net = info->net;
	struct sk_buff *skb2;
	int err;

	if (info->nlh->nlmsg_flags & NLM_F_DUMP) {
		struct netlink_dump_control c = {
			.start = nf_tables_dump_flowtable_start,
			.dump = nf_tables_dump_flowtable,
			.done = nf_tables_dump_flowtable_done,
			.module = THIS_MODULE,
			.data = (void *)nla,
		};

		return nft_netlink_dump_start_rcu(info->sk, skb, info->nlh, &c);
	}

	if (!nla[NFTA_FLOWTABLE_NAME])
		return -EINVAL;

	table = nft_table_lookup(net, nla[NFTA_FLOWTABLE_TABLE], family,
				 genmask, 0);
	if (IS_ERR(table))
		return PTR_ERR(table);

	flowtable = nft_flowtable_lookup(table, nla[NFTA_FLOWTABLE_NAME],
					 genmask);
	if (IS_ERR(flowtable))
		return PTR_ERR(flowtable);

	skb2 = alloc_skb(NLMSG_GOODSIZE, GFP_ATOMIC);
	if (!skb2)
		return -ENOMEM;

	err = nf_tables_fill_flowtable_info(skb2, net, NETLINK_CB(skb).portid,
					    info->nlh->nlmsg_seq,
					    NFT_MSG_NEWFLOWTABLE, 0, family,
					    flowtable, &flowtable->hook_list);
	if (err < 0)
		goto err_fill_flowtable_info;

	return nfnetlink_unicast(skb2, net, NETLINK_CB(skb).portid);

err_fill_flowtable_info:
	kfree_skb(skb2);
	return err;
}

static void nf_tables_flowtable_notify(struct nft_ctx *ctx,
				       struct nft_flowtable *flowtable,
				       struct list_head *hook_list,
				       int event)
{
	struct nftables_pernet *nft_net = nft_pernet(ctx->net);
	struct sk_buff *skb;
	u16 flags = 0;
	int err;

	if (!ctx->report &&
	    !nfnetlink_has_listeners(ctx->net, NFNLGRP_NFTABLES))
		return;

	skb = nlmsg_new(NLMSG_GOODSIZE, GFP_KERNEL);
	if (skb == NULL)
		goto err;

	if (ctx->flags & (NLM_F_CREATE | NLM_F_EXCL))
		flags |= ctx->flags & (NLM_F_CREATE | NLM_F_EXCL);

	err = nf_tables_fill_flowtable_info(skb, ctx->net, ctx->portid,
					    ctx->seq, event, flags,
					    ctx->family, flowtable, hook_list);
	if (err < 0) {
		kfree_skb(skb);
		goto err;
	}

	nft_notify_enqueue(skb, ctx->report, &nft_net->notify_list);
	return;
err:
	nfnetlink_set_err(ctx->net, ctx->portid, NFNLGRP_NFTABLES, -ENOBUFS);
}

static void nf_tables_flowtable_destroy(struct nft_flowtable *flowtable)
{
	struct nft_hook *hook, *next;

	flowtable->data.type->free(&flowtable->data);
	list_for_each_entry_safe(hook, next, &flowtable->hook_list, list) {
		flowtable->data.type->setup(&flowtable->data, hook->ops.dev,
					    FLOW_BLOCK_UNBIND);
		list_del_rcu(&hook->list);
		kfree(hook);
	}
	kfree(flowtable->name);
	module_put(flowtable->data.type->owner);
	kfree(flowtable);
}

static int nf_tables_fill_gen_info(struct sk_buff *skb, struct net *net,
				   u32 portid, u32 seq)
{
	struct nftables_pernet *nft_net = nft_pernet(net);
	struct nlmsghdr *nlh;
	char buf[TASK_COMM_LEN];
	int event = nfnl_msg_type(NFNL_SUBSYS_NFTABLES, NFT_MSG_NEWGEN);

	nlh = nfnl_msg_put(skb, portid, seq, event, 0, AF_UNSPEC,
			   NFNETLINK_V0, nft_base_seq(net));
	if (!nlh)
		goto nla_put_failure;

	if (nla_put_be32(skb, NFTA_GEN_ID, htonl(nft_net->base_seq)) ||
	    nla_put_be32(skb, NFTA_GEN_PROC_PID, htonl(task_pid_nr(current))) ||
	    nla_put_string(skb, NFTA_GEN_PROC_NAME, get_task_comm(buf, current)))
		goto nla_put_failure;

	nlmsg_end(skb, nlh);
	return 0;

nla_put_failure:
	nlmsg_trim(skb, nlh);
	return -EMSGSIZE;
}

static void nft_flowtable_event(unsigned long event, struct net_device *dev,
				struct nft_flowtable *flowtable)
{
	struct nft_hook *hook;

	list_for_each_entry(hook, &flowtable->hook_list, list) {
		if (hook->ops.dev != dev)
			continue;

		/* flow_offload_netdev_event() cleans up entries for us. */
		nft_unregister_flowtable_hook(dev_net(dev), flowtable, hook);
		list_del_rcu(&hook->list);
		kfree_rcu(hook, rcu);
		break;
	}
}

static int nf_tables_flowtable_event(struct notifier_block *this,
				     unsigned long event, void *ptr)
{
	struct net_device *dev = netdev_notifier_info_to_dev(ptr);
	struct nft_flowtable *flowtable;
	struct nftables_pernet *nft_net;
	struct nft_table *table;
	struct net *net;

	if (event != NETDEV_UNREGISTER)
		return 0;

	net = dev_net(dev);
	nft_net = nft_pernet(net);
	mutex_lock(&nft_net->commit_mutex);
	list_for_each_entry(table, &nft_net->tables, list) {
		list_for_each_entry(flowtable, &table->flowtables, list) {
			nft_flowtable_event(event, dev, flowtable);
		}
	}
	mutex_unlock(&nft_net->commit_mutex);

	return NOTIFY_DONE;
}

static struct notifier_block nf_tables_flowtable_notifier = {
	.notifier_call	= nf_tables_flowtable_event,
};

static void nf_tables_gen_notify(struct net *net, struct sk_buff *skb,
				 int event)
{
	struct nlmsghdr *nlh = nlmsg_hdr(skb);
	struct sk_buff *skb2;
	int err;

	if (!nlmsg_report(nlh) &&
	    !nfnetlink_has_listeners(net, NFNLGRP_NFTABLES))
		return;

	skb2 = nlmsg_new(NLMSG_GOODSIZE, GFP_KERNEL);
	if (skb2 == NULL)
		goto err;

	err = nf_tables_fill_gen_info(skb2, net, NETLINK_CB(skb).portid,
				      nlh->nlmsg_seq);
	if (err < 0) {
		kfree_skb(skb2);
		goto err;
	}

	nfnetlink_send(skb2, net, NETLINK_CB(skb).portid, NFNLGRP_NFTABLES,
		       nlmsg_report(nlh), GFP_KERNEL);
	return;
err:
	nfnetlink_set_err(net, NETLINK_CB(skb).portid, NFNLGRP_NFTABLES,
			  -ENOBUFS);
}

static int nf_tables_getgen(struct sk_buff *skb, const struct nfnl_info *info,
			    const struct nlattr * const nla[])
{
	struct sk_buff *skb2;
	int err;

	skb2 = alloc_skb(NLMSG_GOODSIZE, GFP_ATOMIC);
	if (skb2 == NULL)
		return -ENOMEM;

	err = nf_tables_fill_gen_info(skb2, info->net, NETLINK_CB(skb).portid,
				      info->nlh->nlmsg_seq);
	if (err < 0)
		goto err_fill_gen_info;

	return nfnetlink_unicast(skb2, info->net, NETLINK_CB(skb).portid);

err_fill_gen_info:
	kfree_skb(skb2);
	return err;
}

static const struct nfnl_callback nf_tables_cb[NFT_MSG_MAX] = {
	[NFT_MSG_NEWTABLE] = {
		.call		= nf_tables_newtable,
		.type		= NFNL_CB_BATCH,
		.attr_count	= NFTA_TABLE_MAX,
		.policy		= nft_table_policy,
	},
	[NFT_MSG_GETTABLE] = {
		.call		= nf_tables_gettable,
		.type		= NFNL_CB_RCU,
		.attr_count	= NFTA_TABLE_MAX,
		.policy		= nft_table_policy,
	},
	[NFT_MSG_DELTABLE] = {
		.call		= nf_tables_deltable,
		.type		= NFNL_CB_BATCH,
		.attr_count	= NFTA_TABLE_MAX,
		.policy		= nft_table_policy,
	},
	[NFT_MSG_NEWCHAIN] = {
		.call		= nf_tables_newchain,
		.type		= NFNL_CB_BATCH,
		.attr_count	= NFTA_CHAIN_MAX,
		.policy		= nft_chain_policy,
	},
	[NFT_MSG_GETCHAIN] = {
		.call		= nf_tables_getchain,
		.type		= NFNL_CB_RCU,
		.attr_count	= NFTA_CHAIN_MAX,
		.policy		= nft_chain_policy,
	},
	[NFT_MSG_DELCHAIN] = {
		.call		= nf_tables_delchain,
		.type		= NFNL_CB_BATCH,
		.attr_count	= NFTA_CHAIN_MAX,
		.policy		= nft_chain_policy,
	},
	[NFT_MSG_NEWRULE] = {
		.call		= nf_tables_newrule,
		.type		= NFNL_CB_BATCH,
		.attr_count	= NFTA_RULE_MAX,
		.policy		= nft_rule_policy,
	},
	[NFT_MSG_GETRULE] = {
		.call		= nf_tables_getrule,
		.type		= NFNL_CB_RCU,
		.attr_count	= NFTA_RULE_MAX,
		.policy		= nft_rule_policy,
	},
	[NFT_MSG_DELRULE] = {
		.call		= nf_tables_delrule,
		.type		= NFNL_CB_BATCH,
		.attr_count	= NFTA_RULE_MAX,
		.policy		= nft_rule_policy,
	},
	[NFT_MSG_NEWSET] = {
		.call		= nf_tables_newset,
		.type		= NFNL_CB_BATCH,
		.attr_count	= NFTA_SET_MAX,
		.policy		= nft_set_policy,
	},
	[NFT_MSG_GETSET] = {
		.call		= nf_tables_getset,
		.type		= NFNL_CB_RCU,
		.attr_count	= NFTA_SET_MAX,
		.policy		= nft_set_policy,
	},
	[NFT_MSG_DELSET] = {
		.call		= nf_tables_delset,
		.type		= NFNL_CB_BATCH,
		.attr_count	= NFTA_SET_MAX,
		.policy		= nft_set_policy,
	},
	[NFT_MSG_NEWSETELEM] = {
		.call		= nf_tables_newsetelem,
		.type		= NFNL_CB_BATCH,
		.attr_count	= NFTA_SET_ELEM_LIST_MAX,
		.policy		= nft_set_elem_list_policy,
	},
	[NFT_MSG_GETSETELEM] = {
		.call		= nf_tables_getsetelem,
		.type		= NFNL_CB_RCU,
		.attr_count	= NFTA_SET_ELEM_LIST_MAX,
		.policy		= nft_set_elem_list_policy,
	},
	[NFT_MSG_DELSETELEM] = {
		.call		= nf_tables_delsetelem,
		.type		= NFNL_CB_BATCH,
		.attr_count	= NFTA_SET_ELEM_LIST_MAX,
		.policy		= nft_set_elem_list_policy,
	},
	[NFT_MSG_GETGEN] = {
		.call		= nf_tables_getgen,
		.type		= NFNL_CB_RCU,
	},
	[NFT_MSG_NEWOBJ] = {
		.call		= nf_tables_newobj,
		.type		= NFNL_CB_BATCH,
		.attr_count	= NFTA_OBJ_MAX,
		.policy		= nft_obj_policy,
	},
	[NFT_MSG_GETOBJ] = {
		.call		= nf_tables_getobj,
		.type		= NFNL_CB_RCU,
		.attr_count	= NFTA_OBJ_MAX,
		.policy		= nft_obj_policy,
	},
	[NFT_MSG_DELOBJ] = {
		.call		= nf_tables_delobj,
		.type		= NFNL_CB_BATCH,
		.attr_count	= NFTA_OBJ_MAX,
		.policy		= nft_obj_policy,
	},
	[NFT_MSG_GETOBJ_RESET] = {
		.call		= nf_tables_getobj,
		.type		= NFNL_CB_RCU,
		.attr_count	= NFTA_OBJ_MAX,
		.policy		= nft_obj_policy,
	},
	[NFT_MSG_NEWFLOWTABLE] = {
		.call		= nf_tables_newflowtable,
		.type		= NFNL_CB_BATCH,
		.attr_count	= NFTA_FLOWTABLE_MAX,
		.policy		= nft_flowtable_policy,
	},
	[NFT_MSG_GETFLOWTABLE] = {
		.call		= nf_tables_getflowtable,
		.type		= NFNL_CB_RCU,
		.attr_count	= NFTA_FLOWTABLE_MAX,
		.policy		= nft_flowtable_policy,
	},
	[NFT_MSG_DELFLOWTABLE] = {
		.call		= nf_tables_delflowtable,
		.type		= NFNL_CB_BATCH,
		.attr_count	= NFTA_FLOWTABLE_MAX,
		.policy		= nft_flowtable_policy,
	},
};

static int nf_tables_validate(struct net *net)
{
	struct nftables_pernet *nft_net = nft_pernet(net);
	struct nft_table *table;

	switch (nft_net->validate_state) {
	case NFT_VALIDATE_SKIP:
		break;
	case NFT_VALIDATE_NEED:
		nft_validate_state_update(net, NFT_VALIDATE_DO);
		fallthrough;
	case NFT_VALIDATE_DO:
		list_for_each_entry(table, &nft_net->tables, list) {
			if (nft_table_validate(net, table) < 0)
				return -EAGAIN;
		}

		nft_validate_state_update(net, NFT_VALIDATE_SKIP);
		break;
	}

	return 0;
}

/* a drop policy has to be deferred until all rules have been activated,
 * otherwise a large ruleset that contains a drop-policy base chain will
 * cause all packets to get dropped until the full transaction has been
 * processed.
 *
 * We defer the drop policy until the transaction has been finalized.
 */
static void nft_chain_commit_drop_policy(struct nft_trans *trans)
{
	struct nft_base_chain *basechain;

	if (nft_trans_chain_policy(trans) != NF_DROP)
		return;

	if (!nft_is_base_chain(trans->ctx.chain))
		return;

	basechain = nft_base_chain(trans->ctx.chain);
	basechain->policy = NF_DROP;
}

static void nft_chain_commit_update(struct nft_trans *trans)
{
	struct nft_base_chain *basechain;

	if (nft_trans_chain_name(trans)) {
		rhltable_remove(&trans->ctx.table->chains_ht,
				&trans->ctx.chain->rhlhead,
				nft_chain_ht_params);
		swap(trans->ctx.chain->name, nft_trans_chain_name(trans));
		rhltable_insert_key(&trans->ctx.table->chains_ht,
				    trans->ctx.chain->name,
				    &trans->ctx.chain->rhlhead,
				    nft_chain_ht_params);
	}

	if (!nft_is_base_chain(trans->ctx.chain))
		return;

	nft_chain_stats_replace(trans);

	basechain = nft_base_chain(trans->ctx.chain);

	switch (nft_trans_chain_policy(trans)) {
	case NF_DROP:
	case NF_ACCEPT:
		basechain->policy = nft_trans_chain_policy(trans);
		break;
	}
}

static void nft_obj_commit_update(struct nft_trans *trans)
{
	struct nft_object *newobj;
	struct nft_object *obj;

	obj = nft_trans_obj(trans);
	newobj = nft_trans_obj_newobj(trans);

	if (obj->ops->update)
		obj->ops->update(obj, newobj);

	nft_obj_destroy(&trans->ctx, newobj);
}

static void nft_commit_release(struct nft_trans *trans)
{
	switch (trans->msg_type) {
	case NFT_MSG_DELTABLE:
		nf_tables_table_destroy(&trans->ctx);
		break;
	case NFT_MSG_NEWCHAIN:
		free_percpu(nft_trans_chain_stats(trans));
		kfree(nft_trans_chain_name(trans));
		break;
	case NFT_MSG_DELCHAIN:
		nf_tables_chain_destroy(&trans->ctx);
		break;
	case NFT_MSG_DELRULE:
		nf_tables_rule_destroy(&trans->ctx, nft_trans_rule(trans));
		break;
	case NFT_MSG_DELSET:
		nft_set_destroy(&trans->ctx, nft_trans_set(trans));
		break;
	case NFT_MSG_DELSETELEM:
		nf_tables_set_elem_destroy(&trans->ctx,
					   nft_trans_elem_set(trans),
					   nft_trans_elem(trans).priv);
		break;
	case NFT_MSG_DELOBJ:
		nft_obj_destroy(&trans->ctx, nft_trans_obj(trans));
		break;
	case NFT_MSG_DELFLOWTABLE:
		if (nft_trans_flowtable_update(trans))
			nft_flowtable_hooks_destroy(&nft_trans_flowtable_hooks(trans));
		else
			nf_tables_flowtable_destroy(nft_trans_flowtable(trans));
		break;
	}

	if (trans->put_net)
		put_net(trans->ctx.net);

	kfree(trans);
}

static void nf_tables_trans_destroy_work(struct work_struct *w)
{
	struct nft_trans *trans, *next;
	LIST_HEAD(head);

	spin_lock(&nf_tables_destroy_list_lock);
	list_splice_init(&nf_tables_destroy_list, &head);
	spin_unlock(&nf_tables_destroy_list_lock);

	if (list_empty(&head))
		return;

	synchronize_rcu();

	list_for_each_entry_safe(trans, next, &head, list) {
		nft_trans_list_del(trans);
		nft_commit_release(trans);
	}
}

void nf_tables_trans_destroy_flush_work(void)
{
	flush_work(&trans_destroy_work);
}
EXPORT_SYMBOL_GPL(nf_tables_trans_destroy_flush_work);

static int nf_tables_commit_chain_prepare(struct net *net, struct nft_chain *chain)
{
	struct nft_rule *rule;
	unsigned int alloc = 0;
	int i;

	/* already handled or inactive chain? */
	if (chain->rules_next || !nft_is_active_next(net, chain))
		return 0;

	rule = list_entry(&chain->rules, struct nft_rule, list);
	i = 0;

	list_for_each_entry_continue(rule, &chain->rules, list) {
		if (nft_is_active_next(net, rule))
			alloc++;
	}

	chain->rules_next = nf_tables_chain_alloc_rules(chain, alloc);
	if (!chain->rules_next)
		return -ENOMEM;

	list_for_each_entry_continue(rule, &chain->rules, list) {
		if (nft_is_active_next(net, rule))
			chain->rules_next[i++] = rule;
	}

	chain->rules_next[i] = NULL;
	return 0;
}

static void nf_tables_commit_chain_prepare_cancel(struct net *net)
{
	struct nftables_pernet *nft_net = nft_pernet(net);
	struct nft_trans *trans, *next;

	list_for_each_entry_safe(trans, next, &nft_net->commit_list, list) {
		struct nft_chain *chain = trans->ctx.chain;

		if (trans->msg_type == NFT_MSG_NEWRULE ||
		    trans->msg_type == NFT_MSG_DELRULE) {
			kvfree(chain->rules_next);
			chain->rules_next = NULL;
		}
	}
}

static void __nf_tables_commit_chain_free_rules_old(struct rcu_head *h)
{
	struct nft_rules_old *o = container_of(h, struct nft_rules_old, h);

	kvfree(o->start);
}

static void nf_tables_commit_chain_free_rules_old(struct nft_rule **rules)
{
	struct nft_rule **r = rules;
	struct nft_rules_old *old;

	while (*r)
		r++;

	r++;	/* rcu_head is after end marker */
	old = (void *) r;
	old->start = rules;

	call_rcu(&old->h, __nf_tables_commit_chain_free_rules_old);
}

static void nf_tables_commit_chain(struct net *net, struct nft_chain *chain)
{
	struct nft_rule **g0, **g1;
	bool next_genbit;

	next_genbit = nft_gencursor_next(net);

	g0 = rcu_dereference_protected(chain->rules_gen_0,
				       lockdep_commit_lock_is_held(net));
	g1 = rcu_dereference_protected(chain->rules_gen_1,
				       lockdep_commit_lock_is_held(net));

	/* No changes to this chain? */
	if (chain->rules_next == NULL) {
		/* chain had no change in last or next generation */
		if (g0 == g1)
			return;
		/*
		 * chain had no change in this generation; make sure next
		 * one uses same rules as current generation.
		 */
		if (next_genbit) {
			rcu_assign_pointer(chain->rules_gen_1, g0);
			nf_tables_commit_chain_free_rules_old(g1);
		} else {
			rcu_assign_pointer(chain->rules_gen_0, g1);
			nf_tables_commit_chain_free_rules_old(g0);
		}

		return;
	}

	if (next_genbit)
		rcu_assign_pointer(chain->rules_gen_1, chain->rules_next);
	else
		rcu_assign_pointer(chain->rules_gen_0, chain->rules_next);

	chain->rules_next = NULL;

	if (g0 == g1)
		return;

	if (next_genbit)
		nf_tables_commit_chain_free_rules_old(g1);
	else
		nf_tables_commit_chain_free_rules_old(g0);
}

static void nft_obj_del(struct nft_object *obj)
{
	rhltable_remove(&nft_objname_ht, &obj->rhlhead, nft_objname_ht_params);
	list_del_rcu(&obj->list);
}

void nft_chain_del(struct nft_chain *chain)
{
	struct nft_table *table = chain->table;

	WARN_ON_ONCE(rhltable_remove(&table->chains_ht, &chain->rhlhead,
				     nft_chain_ht_params));
	list_del_rcu(&chain->list);
}

static void nf_tables_module_autoload_cleanup(struct net *net)
{
	struct nftables_pernet *nft_net = nft_pernet(net);
	struct nft_module_request *req, *next;

	WARN_ON_ONCE(!list_empty(&nft_net->commit_list));
	list_for_each_entry_safe(req, next, &nft_net->module_list, list) {
		WARN_ON_ONCE(!req->done);
		list_del(&req->list);
		kfree(req);
	}
}

static void nf_tables_commit_release(struct net *net)
{
	struct nftables_pernet *nft_net = nft_pernet(net);
	struct nft_trans *trans;

	/* all side effects have to be made visible.
	 * For example, if a chain named 'foo' has been deleted, a
	 * new transaction must not find it anymore.
	 *
	 * Memory reclaim happens asynchronously from work queue
	 * to prevent expensive synchronize_rcu() in commit phase.
	 */
	if (list_empty(&nft_net->commit_list)) {
		nf_tables_module_autoload_cleanup(net);
		mutex_unlock(&nft_net->commit_mutex);
		return;
	}

	trans = list_last_entry(&nft_net->commit_list,
				struct nft_trans, list);
	get_net(trans->ctx.net);
	WARN_ON_ONCE(trans->put_net);

	trans->put_net = true;
	spin_lock(&nf_tables_destroy_list_lock);
	list_splice_tail_init(&nft_net->commit_list, &nf_tables_destroy_list);
	spin_unlock(&nf_tables_destroy_list_lock);

	nf_tables_module_autoload_cleanup(net);
	schedule_work(&trans_destroy_work);

	mutex_unlock(&nft_net->commit_mutex);
}

static void nft_commit_notify(struct net *net, u32 portid)
{
	struct nftables_pernet *nft_net = nft_pernet(net);
	struct sk_buff *batch_skb = NULL, *nskb, *skb;
	unsigned char *data;
	int len;

	list_for_each_entry_safe(skb, nskb, &nft_net->notify_list, list) {
		if (!batch_skb) {
new_batch:
			batch_skb = skb;
			len = NLMSG_GOODSIZE - skb->len;
			list_del(&skb->list);
			continue;
		}
		len -= skb->len;
		if (len > 0 && NFT_CB(skb).report == NFT_CB(batch_skb).report) {
			data = skb_put(batch_skb, skb->len);
			memcpy(data, skb->data, skb->len);
			list_del(&skb->list);
			kfree_skb(skb);
			continue;
		}
		nfnetlink_send(batch_skb, net, portid, NFNLGRP_NFTABLES,
			       NFT_CB(batch_skb).report, GFP_KERNEL);
		goto new_batch;
	}

	if (batch_skb) {
		nfnetlink_send(batch_skb, net, portid, NFNLGRP_NFTABLES,
			       NFT_CB(batch_skb).report, GFP_KERNEL);
	}

	WARN_ON_ONCE(!list_empty(&nft_net->notify_list));
}

static int nf_tables_commit_audit_alloc(struct list_head *adl,
					struct nft_table *table)
{
	struct nft_audit_data *adp;

	list_for_each_entry(adp, adl, list) {
		if (adp->table == table)
			return 0;
	}
	adp = kzalloc(sizeof(*adp), GFP_KERNEL);
	if (!adp)
		return -ENOMEM;
	adp->table = table;
	list_add(&adp->list, adl);
	return 0;
}

static void nf_tables_commit_audit_free(struct list_head *adl)
{
	struct nft_audit_data *adp, *adn;

	list_for_each_entry_safe(adp, adn, adl, list) {
		list_del(&adp->list);
		kfree(adp);
	}
}

static void nf_tables_commit_audit_collect(struct list_head *adl,
					   struct nft_table *table, u32 op)
{
	struct nft_audit_data *adp;

	list_for_each_entry(adp, adl, list) {
		if (adp->table == table)
			goto found;
	}
	WARN_ONCE(1, "table=%s not expected in commit list", table->name);
	return;
found:
	adp->entries++;
	if (!adp->op || adp->op > op)
		adp->op = op;
}

#define AUNFTABLENAMELEN (NFT_TABLE_MAXNAMELEN + 22)

static void nf_tables_commit_audit_log(struct list_head *adl, u32 generation)
{
	struct nft_audit_data *adp, *adn;
	char aubuf[AUNFTABLENAMELEN];

	list_for_each_entry_safe(adp, adn, adl, list) {
		snprintf(aubuf, AUNFTABLENAMELEN, "%s:%u", adp->table->name,
			 generation);
		audit_log_nfcfg(aubuf, adp->table->family, adp->entries,
				nft2audit_op[adp->op], GFP_KERNEL);
		list_del(&adp->list);
		kfree(adp);
	}
}

static void nft_set_commit_update(struct list_head *set_update_list)
{
	struct nft_set *set, *next;

	list_for_each_entry_safe(set, next, set_update_list, pending_update) {
		list_del_init(&set->pending_update);

		if (!set->ops->commit)
			continue;

		set->ops->commit(set);
	}
}

static int nf_tables_commit(struct net *net, struct sk_buff *skb)
{
	struct nftables_pernet *nft_net = nft_pernet(net);
	struct nft_trans *trans, *next;
	LIST_HEAD(set_update_list);
	struct nft_trans_elem *te;
	struct nft_chain *chain;
	struct nft_table *table;
	unsigned int base_seq;
	LIST_HEAD(adl);
	int err;

	if (list_empty(&nft_net->commit_list)) {
		mutex_unlock(&nft_net->commit_mutex);
		return 0;
	}

	list_for_each_entry(trans, &nft_net->binding_list, binding_list) {
		switch (trans->msg_type) {
		case NFT_MSG_NEWSET:
			if (!nft_trans_set_update(trans) &&
			    nft_set_is_anonymous(nft_trans_set(trans)) &&
			    !nft_trans_set_bound(trans)) {
				pr_warn_once("nftables ruleset with unbound set\n");
				return -EINVAL;
			}
			break;
		case NFT_MSG_NEWCHAIN:
			if (!nft_trans_chain_update(trans) &&
			    nft_chain_binding(nft_trans_chain(trans)) &&
			    !nft_trans_chain_bound(trans)) {
				pr_warn_once("nftables ruleset with unbound chain\n");
				return -EINVAL;
			}
			break;
		}
	}

	/* 0. Validate ruleset, otherwise roll back for error reporting. */
	if (nf_tables_validate(net) < 0)
		return -EAGAIN;

	err = nft_flow_rule_offload_commit(net);
	if (err < 0)
		return err;

	/* 1.  Allocate space for next generation rules_gen_X[] */
	list_for_each_entry_safe(trans, next, &nft_net->commit_list, list) {
		int ret;

		ret = nf_tables_commit_audit_alloc(&adl, trans->ctx.table);
		if (ret) {
			nf_tables_commit_chain_prepare_cancel(net);
			nf_tables_commit_audit_free(&adl);
			return ret;
		}
		if (trans->msg_type == NFT_MSG_NEWRULE ||
		    trans->msg_type == NFT_MSG_DELRULE) {
			chain = trans->ctx.chain;

			ret = nf_tables_commit_chain_prepare(net, chain);
			if (ret < 0) {
				nf_tables_commit_chain_prepare_cancel(net);
				nf_tables_commit_audit_free(&adl);
				return ret;
			}
		}
	}

	/* step 2.  Make rules_gen_X visible to packet path */
	list_for_each_entry(table, &nft_net->tables, list) {
		list_for_each_entry(chain, &table->chains, list)
			nf_tables_commit_chain(net, chain);
	}

	/*
	 * Bump generation counter, invalidate any dump in progress.
	 * Cannot fail after this point.
	 */
	base_seq = READ_ONCE(nft_net->base_seq);
	while (++base_seq == 0)
		;

	WRITE_ONCE(nft_net->base_seq, base_seq);

	/* step 3. Start new generation, rules_gen_X now in use. */
	net->nft.gencursor = nft_gencursor_next(net);

	list_for_each_entry_safe(trans, next, &nft_net->commit_list, list) {
		nf_tables_commit_audit_collect(&adl, trans->ctx.table,
					       trans->msg_type);
		switch (trans->msg_type) {
		case NFT_MSG_NEWTABLE:
			if (nft_trans_table_update(trans)) {
				if (!(trans->ctx.table->flags & __NFT_TABLE_F_UPDATE)) {
					nft_trans_destroy(trans);
					break;
				}
				if (trans->ctx.table->flags & NFT_TABLE_F_DORMANT)
					nf_tables_table_disable(net, trans->ctx.table);

				trans->ctx.table->flags &= ~__NFT_TABLE_F_UPDATE;
			} else {
				nft_clear(net, trans->ctx.table);
			}
			nf_tables_table_notify(&trans->ctx, NFT_MSG_NEWTABLE);
			nft_trans_destroy(trans);
			break;
		case NFT_MSG_DELTABLE:
			list_del_rcu(&trans->ctx.table->list);
			nf_tables_table_notify(&trans->ctx, NFT_MSG_DELTABLE);
			break;
		case NFT_MSG_NEWCHAIN:
			if (nft_trans_chain_update(trans)) {
				nft_chain_commit_update(trans);
				nf_tables_chain_notify(&trans->ctx, NFT_MSG_NEWCHAIN);
				/* trans destroyed after rcu grace period */
			} else {
				nft_chain_commit_drop_policy(trans);
				nft_clear(net, trans->ctx.chain);
				nf_tables_chain_notify(&trans->ctx, NFT_MSG_NEWCHAIN);
				nft_trans_destroy(trans);
			}
			break;
		case NFT_MSG_DELCHAIN:
			nft_chain_del(trans->ctx.chain);
			nf_tables_chain_notify(&trans->ctx, NFT_MSG_DELCHAIN);
			nf_tables_unregister_hook(trans->ctx.net,
						  trans->ctx.table,
						  trans->ctx.chain);
			break;
		case NFT_MSG_NEWRULE:
			nft_clear(trans->ctx.net, nft_trans_rule(trans));
			nf_tables_rule_notify(&trans->ctx,
					      nft_trans_rule(trans),
					      NFT_MSG_NEWRULE);
			if (trans->ctx.chain->flags & NFT_CHAIN_HW_OFFLOAD)
				nft_flow_rule_destroy(nft_trans_flow_rule(trans));

			nft_trans_destroy(trans);
			break;
		case NFT_MSG_DELRULE:
			list_del_rcu(&nft_trans_rule(trans)->list);
			nf_tables_rule_notify(&trans->ctx,
					      nft_trans_rule(trans),
					      NFT_MSG_DELRULE);
			nft_rule_expr_deactivate(&trans->ctx,
						 nft_trans_rule(trans),
						 NFT_TRANS_COMMIT);

			if (trans->ctx.chain->flags & NFT_CHAIN_HW_OFFLOAD)
				nft_flow_rule_destroy(nft_trans_flow_rule(trans));
			break;
		case NFT_MSG_NEWSET:
			if (nft_trans_set_update(trans)) {
				struct nft_set *set = nft_trans_set(trans);

				WRITE_ONCE(set->timeout, nft_trans_set_timeout(trans));
				WRITE_ONCE(set->gc_int, nft_trans_set_gc_int(trans));
			} else {
				nft_clear(net, nft_trans_set(trans));
				/* This avoids hitting -EBUSY when deleting the table
				 * from the transaction.
				 */
				if (nft_set_is_anonymous(nft_trans_set(trans)) &&
				    !list_empty(&nft_trans_set(trans)->bindings))
					trans->ctx.table->use--;
			}
			nf_tables_set_notify(&trans->ctx, nft_trans_set(trans),
					     NFT_MSG_NEWSET, GFP_KERNEL);
			nft_trans_destroy(trans);
			break;
		case NFT_MSG_DELSET:
			list_del_rcu(&nft_trans_set(trans)->list);
			nf_tables_set_notify(&trans->ctx, nft_trans_set(trans),
					     NFT_MSG_DELSET, GFP_KERNEL);
			break;
		case NFT_MSG_NEWSETELEM:
			te = (struct nft_trans_elem *)trans->data;

			nft_setelem_activate(net, te->set, &te->elem);
			nf_tables_setelem_notify(&trans->ctx, te->set,
						 &te->elem,
						 NFT_MSG_NEWSETELEM);
			if (te->set->ops->commit &&
			    list_empty(&te->set->pending_update)) {
				list_add_tail(&te->set->pending_update,
					      &set_update_list);
			}
			nft_trans_destroy(trans);
			break;
		case NFT_MSG_DELSETELEM:
			te = (struct nft_trans_elem *)trans->data;

			nf_tables_setelem_notify(&trans->ctx, te->set,
						 &te->elem,
						 NFT_MSG_DELSETELEM);
			nft_setelem_remove(net, te->set, &te->elem);
			if (!nft_setelem_is_catchall(te->set, &te->elem)) {
				atomic_dec(&te->set->nelems);
				te->set->ndeact--;
			}
			if (te->set->ops->commit &&
			    list_empty(&te->set->pending_update)) {
				list_add_tail(&te->set->pending_update,
					      &set_update_list);
			}
			break;
		case NFT_MSG_NEWOBJ:
			if (nft_trans_obj_update(trans)) {
				nft_obj_commit_update(trans);
				nf_tables_obj_notify(&trans->ctx,
						     nft_trans_obj(trans),
						     NFT_MSG_NEWOBJ);
			} else {
				nft_clear(net, nft_trans_obj(trans));
				nf_tables_obj_notify(&trans->ctx,
						     nft_trans_obj(trans),
						     NFT_MSG_NEWOBJ);
				nft_trans_destroy(trans);
			}
			break;
		case NFT_MSG_DELOBJ:
			nft_obj_del(nft_trans_obj(trans));
			nf_tables_obj_notify(&trans->ctx, nft_trans_obj(trans),
					     NFT_MSG_DELOBJ);
			break;
		case NFT_MSG_NEWFLOWTABLE:
			if (nft_trans_flowtable_update(trans)) {
				nft_trans_flowtable(trans)->data.flags =
					nft_trans_flowtable_flags(trans);
				nf_tables_flowtable_notify(&trans->ctx,
							   nft_trans_flowtable(trans),
							   &nft_trans_flowtable_hooks(trans),
							   NFT_MSG_NEWFLOWTABLE);
				list_splice(&nft_trans_flowtable_hooks(trans),
					    &nft_trans_flowtable(trans)->hook_list);
			} else {
				nft_clear(net, nft_trans_flowtable(trans));
				nf_tables_flowtable_notify(&trans->ctx,
							   nft_trans_flowtable(trans),
							   &nft_trans_flowtable(trans)->hook_list,
							   NFT_MSG_NEWFLOWTABLE);
			}
			nft_trans_destroy(trans);
			break;
		case NFT_MSG_DELFLOWTABLE:
			if (nft_trans_flowtable_update(trans)) {
				nf_tables_flowtable_notify(&trans->ctx,
							   nft_trans_flowtable(trans),
							   &nft_trans_flowtable_hooks(trans),
							   NFT_MSG_DELFLOWTABLE);
				nft_unregister_flowtable_net_hooks(net,
								   &nft_trans_flowtable_hooks(trans));
			} else {
				list_del_rcu(&nft_trans_flowtable(trans)->list);
				nf_tables_flowtable_notify(&trans->ctx,
							   nft_trans_flowtable(trans),
							   &nft_trans_flowtable(trans)->hook_list,
							   NFT_MSG_DELFLOWTABLE);
				nft_unregister_flowtable_net_hooks(net,
						&nft_trans_flowtable(trans)->hook_list);
			}
			break;
		}
	}

	nft_set_commit_update(&set_update_list);

	nft_commit_notify(net, NETLINK_CB(skb).portid);
	nf_tables_gen_notify(net, skb, NFT_MSG_NEWGEN);
	nf_tables_commit_audit_log(&adl, nft_net->base_seq);
	nf_tables_commit_release(net);

	return 0;
}

static void nf_tables_module_autoload(struct net *net)
{
	struct nftables_pernet *nft_net = nft_pernet(net);
	struct nft_module_request *req, *next;
	LIST_HEAD(module_list);

	list_splice_init(&nft_net->module_list, &module_list);
	mutex_unlock(&nft_net->commit_mutex);
	list_for_each_entry_safe(req, next, &module_list, list) {
		request_module("%s", req->module);
		req->done = true;
	}
	mutex_lock(&nft_net->commit_mutex);
	list_splice(&module_list, &nft_net->module_list);
}

static void nf_tables_abort_release(struct nft_trans *trans)
{
	switch (trans->msg_type) {
	case NFT_MSG_NEWTABLE:
		nf_tables_table_destroy(&trans->ctx);
		break;
	case NFT_MSG_NEWCHAIN:
		nf_tables_chain_destroy(&trans->ctx);
		break;
	case NFT_MSG_NEWRULE:
		nf_tables_rule_destroy(&trans->ctx, nft_trans_rule(trans));
		break;
	case NFT_MSG_NEWSET:
		nft_set_destroy(&trans->ctx, nft_trans_set(trans));
		break;
	case NFT_MSG_NEWSETELEM:
		nft_set_elem_destroy(nft_trans_elem_set(trans),
				     nft_trans_elem(trans).priv, true);
		break;
	case NFT_MSG_NEWOBJ:
		nft_obj_destroy(&trans->ctx, nft_trans_obj(trans));
		break;
	case NFT_MSG_NEWFLOWTABLE:
		if (nft_trans_flowtable_update(trans))
			nft_flowtable_hooks_destroy(&nft_trans_flowtable_hooks(trans));
		else
			nf_tables_flowtable_destroy(nft_trans_flowtable(trans));
		break;
	}
	kfree(trans);
}

static void nft_set_abort_update(struct list_head *set_update_list)
{
	struct nft_set *set, *next;

	list_for_each_entry_safe(set, next, set_update_list, pending_update) {
		list_del_init(&set->pending_update);

		if (!set->ops->abort)
			continue;

		set->ops->abort(set);
	}
}

static int __nf_tables_abort(struct net *net, enum nfnl_abort_action action)
{
	struct nftables_pernet *nft_net = nft_pernet(net);
	struct nft_trans *trans, *next;
	LIST_HEAD(set_update_list);
	struct nft_trans_elem *te;

	if (action == NFNL_ABORT_VALIDATE &&
	    nf_tables_validate(net) < 0)
		return -EAGAIN;

	list_for_each_entry_safe_reverse(trans, next, &nft_net->commit_list,
					 list) {
		switch (trans->msg_type) {
		case NFT_MSG_NEWTABLE:
			if (nft_trans_table_update(trans)) {
				if (!(trans->ctx.table->flags & __NFT_TABLE_F_UPDATE)) {
					nft_trans_destroy(trans);
					break;
				}
				if (trans->ctx.table->flags & __NFT_TABLE_F_WAS_DORMANT) {
					nf_tables_table_disable(net, trans->ctx.table);
					trans->ctx.table->flags |= NFT_TABLE_F_DORMANT;
				} else if (trans->ctx.table->flags & __NFT_TABLE_F_WAS_AWAKEN) {
					trans->ctx.table->flags &= ~NFT_TABLE_F_DORMANT;
				}
				trans->ctx.table->flags &= ~__NFT_TABLE_F_UPDATE;
				nft_trans_destroy(trans);
			} else {
				list_del_rcu(&trans->ctx.table->list);
			}
			break;
		case NFT_MSG_DELTABLE:
			nft_clear(trans->ctx.net, trans->ctx.table);
			nft_trans_destroy(trans);
			break;
		case NFT_MSG_NEWCHAIN:
			if (nft_trans_chain_update(trans)) {
				free_percpu(nft_trans_chain_stats(trans));
				kfree(nft_trans_chain_name(trans));
				nft_trans_destroy(trans);
			} else {
				if (nft_trans_chain_bound(trans)) {
					nft_trans_destroy(trans);
					break;
				}
				trans->ctx.table->use--;
				nft_chain_del(trans->ctx.chain);
				nf_tables_unregister_hook(trans->ctx.net,
							  trans->ctx.table,
							  trans->ctx.chain);
			}
			break;
		case NFT_MSG_DELCHAIN:
			trans->ctx.table->use++;
			nft_clear(trans->ctx.net, trans->ctx.chain);
			nft_trans_destroy(trans);
			break;
		case NFT_MSG_NEWRULE:
			if (nft_trans_rule_bound(trans)) {
				nft_trans_destroy(trans);
				break;
			}
			trans->ctx.chain->use--;
			list_del_rcu(&nft_trans_rule(trans)->list);
			nft_rule_expr_deactivate(&trans->ctx,
						 nft_trans_rule(trans),
						 NFT_TRANS_ABORT);
			if (trans->ctx.chain->flags & NFT_CHAIN_HW_OFFLOAD)
				nft_flow_rule_destroy(nft_trans_flow_rule(trans));
			break;
		case NFT_MSG_DELRULE:
			trans->ctx.chain->use++;
			nft_clear(trans->ctx.net, nft_trans_rule(trans));
			nft_rule_expr_activate(&trans->ctx, nft_trans_rule(trans));
			if (trans->ctx.chain->flags & NFT_CHAIN_HW_OFFLOAD)
				nft_flow_rule_destroy(nft_trans_flow_rule(trans));

			nft_trans_destroy(trans);
			break;
		case NFT_MSG_NEWSET:
			if (nft_trans_set_update(trans)) {
				nft_trans_destroy(trans);
				break;
			}
			trans->ctx.table->use--;
			if (nft_trans_set_bound(trans)) {
				nft_trans_destroy(trans);
				break;
			}
			list_del_rcu(&nft_trans_set(trans)->list);
			break;
		case NFT_MSG_DELSET:
			trans->ctx.table->use++;
			nft_clear(trans->ctx.net, nft_trans_set(trans));
			if (nft_trans_set(trans)->flags & (NFT_SET_MAP | NFT_SET_OBJECT))
				nft_map_activate(&trans->ctx, nft_trans_set(trans));

			nft_trans_destroy(trans);
			break;
		case NFT_MSG_NEWSETELEM:
			if (nft_trans_elem_set_bound(trans)) {
				nft_trans_destroy(trans);
				break;
			}
			te = (struct nft_trans_elem *)trans->data;
			nft_setelem_remove(net, te->set, &te->elem);
			if (!nft_setelem_is_catchall(te->set, &te->elem))
				atomic_dec(&te->set->nelems);

			if (te->set->ops->abort &&
			    list_empty(&te->set->pending_update)) {
				list_add_tail(&te->set->pending_update,
					      &set_update_list);
			}
			break;
		case NFT_MSG_DELSETELEM:
			te = (struct nft_trans_elem *)trans->data;

			nft_setelem_data_activate(net, te->set, &te->elem);
			nft_setelem_activate(net, te->set, &te->elem);
			if (!nft_setelem_is_catchall(te->set, &te->elem))
				te->set->ndeact--;

			if (te->set->ops->abort &&
			    list_empty(&te->set->pending_update)) {
				list_add_tail(&te->set->pending_update,
					      &set_update_list);
			}
			nft_trans_destroy(trans);
			break;
		case NFT_MSG_NEWOBJ:
			if (nft_trans_obj_update(trans)) {
				nft_obj_destroy(&trans->ctx, nft_trans_obj_newobj(trans));
				nft_trans_destroy(trans);
			} else {
				trans->ctx.table->use--;
				nft_obj_del(nft_trans_obj(trans));
			}
			break;
		case NFT_MSG_DELOBJ:
			trans->ctx.table->use++;
			nft_clear(trans->ctx.net, nft_trans_obj(trans));
			nft_trans_destroy(trans);
			break;
		case NFT_MSG_NEWFLOWTABLE:
			if (nft_trans_flowtable_update(trans)) {
				nft_unregister_flowtable_net_hooks(net,
						&nft_trans_flowtable_hooks(trans));
			} else {
				trans->ctx.table->use--;
				list_del_rcu(&nft_trans_flowtable(trans)->list);
				nft_unregister_flowtable_net_hooks(net,
						&nft_trans_flowtable(trans)->hook_list);
			}
			break;
		case NFT_MSG_DELFLOWTABLE:
			if (nft_trans_flowtable_update(trans)) {
				list_splice(&nft_trans_flowtable_hooks(trans),
					    &nft_trans_flowtable(trans)->hook_list);
			} else {
				trans->ctx.table->use++;
				nft_clear(trans->ctx.net, nft_trans_flowtable(trans));
			}
			nft_trans_destroy(trans);
			break;
		}
	}

	nft_set_abort_update(&set_update_list);

	synchronize_rcu();

	list_for_each_entry_safe_reverse(trans, next,
					 &nft_net->commit_list, list) {
		nft_trans_list_del(trans);
		nf_tables_abort_release(trans);
	}

	if (action == NFNL_ABORT_AUTOLOAD)
		nf_tables_module_autoload(net);
	else
		nf_tables_module_autoload_cleanup(net);

	return 0;
}

static int nf_tables_abort(struct net *net, struct sk_buff *skb,
			   enum nfnl_abort_action action)
{
	struct nftables_pernet *nft_net = nft_pernet(net);
	int ret = __nf_tables_abort(net, action);

	mutex_unlock(&nft_net->commit_mutex);

	return ret;
}

static bool nf_tables_valid_genid(struct net *net, u32 genid)
{
	struct nftables_pernet *nft_net = nft_pernet(net);
	bool genid_ok;

	mutex_lock(&nft_net->commit_mutex);

	genid_ok = genid == 0 || nft_net->base_seq == genid;
	if (!genid_ok)
		mutex_unlock(&nft_net->commit_mutex);

	/* else, commit mutex has to be released by commit or abort function */
	return genid_ok;
}

static const struct nfnetlink_subsystem nf_tables_subsys = {
	.name		= "nf_tables",
	.subsys_id	= NFNL_SUBSYS_NFTABLES,
	.cb_count	= NFT_MSG_MAX,
	.cb		= nf_tables_cb,
	.commit		= nf_tables_commit,
	.abort		= nf_tables_abort,
	.valid_genid	= nf_tables_valid_genid,
	.owner		= THIS_MODULE,
};

int nft_chain_validate_dependency(const struct nft_chain *chain,
				  enum nft_chain_types type)
{
	const struct nft_base_chain *basechain;

	if (nft_is_base_chain(chain)) {
		basechain = nft_base_chain(chain);
		if (basechain->type->type != type)
			return -EOPNOTSUPP;
	}
	return 0;
}
EXPORT_SYMBOL_GPL(nft_chain_validate_dependency);

int nft_chain_validate_hooks(const struct nft_chain *chain,
			     unsigned int hook_flags)
{
	struct nft_base_chain *basechain;

	if (nft_is_base_chain(chain)) {
		basechain = nft_base_chain(chain);

		if ((1 << basechain->ops.hooknum) & hook_flags)
			return 0;

		return -EOPNOTSUPP;
	}

	return 0;
}
EXPORT_SYMBOL_GPL(nft_chain_validate_hooks);

/*
 * Loop detection - walk through the ruleset beginning at the destination chain
 * of a new jump until either the source chain is reached (loop) or all
 * reachable chains have been traversed.
 *
 * The loop check is performed whenever a new jump verdict is added to an
 * expression or verdict map or a verdict map is bound to a new chain.
 */

static int nf_tables_check_loops(const struct nft_ctx *ctx,
				 const struct nft_chain *chain);

static int nft_check_loops(const struct nft_ctx *ctx,
			   const struct nft_set_ext *ext)
{
	const struct nft_data *data;
	int ret;

	data = nft_set_ext_data(ext);
	switch (data->verdict.code) {
	case NFT_JUMP:
	case NFT_GOTO:
		ret = nf_tables_check_loops(ctx, data->verdict.chain);
		break;
	default:
		ret = 0;
		break;
	}

	return ret;
}

static int nf_tables_loop_check_setelem(const struct nft_ctx *ctx,
					struct nft_set *set,
					const struct nft_set_iter *iter,
					struct nft_set_elem *elem)
{
	const struct nft_set_ext *ext = nft_set_elem_ext(set, elem->priv);

	if (nft_set_ext_exists(ext, NFT_SET_EXT_FLAGS) &&
	    *nft_set_ext_flags(ext) & NFT_SET_ELEM_INTERVAL_END)
		return 0;

	return nft_check_loops(ctx, ext);
}

static int nft_set_catchall_loops(const struct nft_ctx *ctx,
				  struct nft_set *set)
{
	u8 genmask = nft_genmask_next(ctx->net);
	struct nft_set_elem_catchall *catchall;
	struct nft_set_ext *ext;
	int ret = 0;

	list_for_each_entry_rcu(catchall, &set->catchall_list, list) {
		ext = nft_set_elem_ext(set, catchall->elem);
		if (!nft_set_elem_active(ext, genmask))
			continue;

		ret = nft_check_loops(ctx, ext);
		if (ret < 0)
			return ret;
	}

	return ret;
}

static int nf_tables_check_loops(const struct nft_ctx *ctx,
				 const struct nft_chain *chain)
{
	const struct nft_rule *rule;
	const struct nft_expr *expr, *last;
	struct nft_set *set;
	struct nft_set_binding *binding;
	struct nft_set_iter iter;

	if (ctx->chain == chain)
		return -ELOOP;

	list_for_each_entry(rule, &chain->rules, list) {
		nft_rule_for_each_expr(expr, last, rule) {
			struct nft_immediate_expr *priv;
			const struct nft_data *data;
			int err;

			if (strcmp(expr->ops->type->name, "immediate"))
				continue;

			priv = nft_expr_priv(expr);
			if (priv->dreg != NFT_REG_VERDICT)
				continue;

			data = &priv->data;
			switch (data->verdict.code) {
			case NFT_JUMP:
			case NFT_GOTO:
				err = nf_tables_check_loops(ctx,
							data->verdict.chain);
				if (err < 0)
					return err;
				break;
			default:
				break;
			}
		}
	}

	list_for_each_entry(set, &ctx->table->sets, list) {
		if (!nft_is_active_next(ctx->net, set))
			continue;
		if (!(set->flags & NFT_SET_MAP) ||
		    set->dtype != NFT_DATA_VERDICT)
			continue;

		list_for_each_entry(binding, &set->bindings, list) {
			if (!(binding->flags & NFT_SET_MAP) ||
			    binding->chain != chain)
				continue;

			iter.genmask	= nft_genmask_next(ctx->net);
			iter.skip 	= 0;
			iter.count	= 0;
			iter.err	= 0;
			iter.fn		= nf_tables_loop_check_setelem;

			set->ops->walk(ctx, set, &iter);
			if (!iter.err)
				iter.err = nft_set_catchall_loops(ctx, set);

			if (iter.err < 0)
				return iter.err;
		}
	}

	return 0;
}

/**
 *	nft_parse_u32_check - fetch u32 attribute and check for maximum value
 *
 *	@attr: netlink attribute to fetch value from
 *	@max: maximum value to be stored in dest
 *	@dest: pointer to the variable
 *
 *	Parse, check and store a given u32 netlink attribute into variable.
 *	This function returns -ERANGE if the value goes over maximum value.
 *	Otherwise a 0 is returned and the attribute value is stored in the
 *	destination variable.
 */
int nft_parse_u32_check(const struct nlattr *attr, int max, u32 *dest)
{
	u32 val;

	val = ntohl(nla_get_be32(attr));
	if (val > max)
		return -ERANGE;

	*dest = val;
	return 0;
}
EXPORT_SYMBOL_GPL(nft_parse_u32_check);

static int nft_parse_register(const struct nlattr *attr, u32 *preg)
{
	unsigned int reg;

	reg = ntohl(nla_get_be32(attr));
	switch (reg) {
	case NFT_REG_VERDICT...NFT_REG_4:
		*preg = reg * NFT_REG_SIZE / NFT_REG32_SIZE;
		break;
	case NFT_REG32_00...NFT_REG32_15:
		*preg = reg + NFT_REG_SIZE / NFT_REG32_SIZE - NFT_REG32_00;
		break;
	default:
		return -ERANGE;
	}

	return 0;
}

/**
 *	nft_dump_register - dump a register value to a netlink attribute
 *
 *	@skb: socket buffer
 *	@attr: attribute number
 *	@reg: register number
 *
 *	Construct a netlink attribute containing the register number. For
 *	compatibility reasons, register numbers being a multiple of 4 are
 *	translated to the corresponding 128 bit register numbers.
 */
int nft_dump_register(struct sk_buff *skb, unsigned int attr, unsigned int reg)
{
	if (reg % (NFT_REG_SIZE / NFT_REG32_SIZE) == 0)
		reg = reg / (NFT_REG_SIZE / NFT_REG32_SIZE);
	else
		reg = reg - NFT_REG_SIZE / NFT_REG32_SIZE + NFT_REG32_00;

	return nla_put_be32(skb, attr, htonl(reg));
}
EXPORT_SYMBOL_GPL(nft_dump_register);

static int nft_validate_register_load(enum nft_registers reg, unsigned int len)
{
	if (reg < NFT_REG_1 * NFT_REG_SIZE / NFT_REG32_SIZE)
		return -EINVAL;
	if (len == 0)
		return -EINVAL;
	if (reg * NFT_REG32_SIZE + len > sizeof_field(struct nft_regs, data))
		return -ERANGE;

	return 0;
}

int nft_parse_register_load(const struct nlattr *attr, u8 *sreg, u32 len)
{
	u32 reg;
	int err;

	err = nft_parse_register(attr, &reg);
	if (err < 0)
		return err;

	err = nft_validate_register_load(reg, len);
	if (err < 0)
		return err;

	*sreg = reg;
	return 0;
}
EXPORT_SYMBOL_GPL(nft_parse_register_load);

static int nft_validate_register_store(const struct nft_ctx *ctx,
				       enum nft_registers reg,
				       const struct nft_data *data,
				       enum nft_data_types type,
				       unsigned int len)
{
	int err;

	switch (reg) {
	case NFT_REG_VERDICT:
		if (type != NFT_DATA_VERDICT)
			return -EINVAL;

		if (data != NULL &&
		    (data->verdict.code == NFT_GOTO ||
		     data->verdict.code == NFT_JUMP)) {
			err = nf_tables_check_loops(ctx, data->verdict.chain);
			if (err < 0)
				return err;
		}

		return 0;
	default:
		if (reg < NFT_REG_1 * NFT_REG_SIZE / NFT_REG32_SIZE)
			return -EINVAL;
		if (len == 0)
			return -EINVAL;
		if (reg * NFT_REG32_SIZE + len >
		    sizeof_field(struct nft_regs, data))
			return -ERANGE;

		if (data != NULL && type != NFT_DATA_VALUE)
			return -EINVAL;
		return 0;
	}
}

int nft_parse_register_store(const struct nft_ctx *ctx,
			     const struct nlattr *attr, u8 *dreg,
			     const struct nft_data *data,
			     enum nft_data_types type, unsigned int len)
{
	int err;
	u32 reg;

	err = nft_parse_register(attr, &reg);
	if (err < 0)
		return err;

	err = nft_validate_register_store(ctx, reg, data, type, len);
	if (err < 0)
		return err;

	*dreg = reg;
	return 0;
}
EXPORT_SYMBOL_GPL(nft_parse_register_store);

static const struct nla_policy nft_verdict_policy[NFTA_VERDICT_MAX + 1] = {
	[NFTA_VERDICT_CODE]	= { .type = NLA_U32 },
	[NFTA_VERDICT_CHAIN]	= { .type = NLA_STRING,
				    .len = NFT_CHAIN_MAXNAMELEN - 1 },
	[NFTA_VERDICT_CHAIN_ID]	= { .type = NLA_U32 },
};

static int nft_verdict_init(const struct nft_ctx *ctx, struct nft_data *data,
			    struct nft_data_desc *desc, const struct nlattr *nla)
{
	u8 genmask = nft_genmask_next(ctx->net);
	struct nlattr *tb[NFTA_VERDICT_MAX + 1];
	struct nft_chain *chain;
	int err;

	err = nla_parse_nested_deprecated(tb, NFTA_VERDICT_MAX, nla,
					  nft_verdict_policy, NULL);
	if (err < 0)
		return err;

	if (!tb[NFTA_VERDICT_CODE])
		return -EINVAL;
	data->verdict.code = ntohl(nla_get_be32(tb[NFTA_VERDICT_CODE]));

	switch (data->verdict.code) {
	default:
		switch (data->verdict.code & NF_VERDICT_MASK) {
		case NF_ACCEPT:
		case NF_DROP:
		case NF_QUEUE:
			break;
		default:
			return -EINVAL;
		}
		fallthrough;
	case NFT_CONTINUE:
	case NFT_BREAK:
	case NFT_RETURN:
		break;
	case NFT_JUMP:
	case NFT_GOTO:
		if (tb[NFTA_VERDICT_CHAIN]) {
			chain = nft_chain_lookup(ctx->net, ctx->table,
						 tb[NFTA_VERDICT_CHAIN],
						 genmask);
		} else if (tb[NFTA_VERDICT_CHAIN_ID]) {
			chain = nft_chain_lookup_byid(ctx->net, ctx->table,
						      tb[NFTA_VERDICT_CHAIN_ID],
						      genmask);
			if (IS_ERR(chain))
				return PTR_ERR(chain);
		} else {
			return -EINVAL;
		}

		if (IS_ERR(chain))
			return PTR_ERR(chain);
		if (nft_is_base_chain(chain))
			return -EOPNOTSUPP;
		if (nft_chain_is_bound(chain))
			return -EINVAL;
		if (desc->flags & NFT_DATA_DESC_SETELEM &&
		    chain->flags & NFT_CHAIN_BINDING)
			return -EINVAL;

		chain->use++;
		data->verdict.chain = chain;
		break;
	}

	desc->len = sizeof(data->verdict);

	return 0;
}

static void nft_verdict_uninit(const struct nft_data *data)
{
	struct nft_chain *chain;

	switch (data->verdict.code) {
	case NFT_JUMP:
	case NFT_GOTO:
		chain = data->verdict.chain;
		chain->use--;
		break;
	}
}

int nft_verdict_dump(struct sk_buff *skb, int type, const struct nft_verdict *v)
{
	struct nlattr *nest;

	nest = nla_nest_start_noflag(skb, type);
	if (!nest)
		goto nla_put_failure;

	if (nla_put_be32(skb, NFTA_VERDICT_CODE, htonl(v->code)))
		goto nla_put_failure;

	switch (v->code) {
	case NFT_JUMP:
	case NFT_GOTO:
		if (nla_put_string(skb, NFTA_VERDICT_CHAIN,
				   v->chain->name))
			goto nla_put_failure;
	}
	nla_nest_end(skb, nest);
	return 0;

nla_put_failure:
	return -1;
}

static int nft_value_init(const struct nft_ctx *ctx,
			  struct nft_data *data, struct nft_data_desc *desc,
			  const struct nlattr *nla)
{
	unsigned int len;

	len = nla_len(nla);
	if (len == 0)
		return -EINVAL;
	if (len > desc->size)
		return -EOVERFLOW;
	if (desc->len) {
		if (len != desc->len)
			return -EINVAL;
	} else {
		desc->len = len;
	}

	nla_memcpy(data->data, nla, len);

	return 0;
}

static int nft_value_dump(struct sk_buff *skb, const struct nft_data *data,
			  unsigned int len)
{
	return nla_put(skb, NFTA_DATA_VALUE, len, data->data);
}

static const struct nla_policy nft_data_policy[NFTA_DATA_MAX + 1] = {
	[NFTA_DATA_VALUE]	= { .type = NLA_BINARY },
	[NFTA_DATA_VERDICT]	= { .type = NLA_NESTED },
};

/**
 *	nft_data_init - parse nf_tables data netlink attributes
 *
 *	@ctx: context of the expression using the data
 *	@data: destination struct nft_data
 *	@desc: data description
 *	@nla: netlink attribute containing data
 *
 *	Parse the netlink data attributes and initialize a struct nft_data.
 *	The type and length of data are returned in the data description.
 *
 *	The caller can indicate that it only wants to accept data of type
 *	NFT_DATA_VALUE by passing NULL for the ctx argument.
 */
int nft_data_init(const struct nft_ctx *ctx, struct nft_data *data,
		  struct nft_data_desc *desc, const struct nlattr *nla)
{
	struct nlattr *tb[NFTA_DATA_MAX + 1];
	int err;

	if (WARN_ON_ONCE(!desc->size))
		return -EINVAL;

	err = nla_parse_nested_deprecated(tb, NFTA_DATA_MAX, nla,
					  nft_data_policy, NULL);
	if (err < 0)
		return err;

	if (tb[NFTA_DATA_VALUE]) {
		if (desc->type != NFT_DATA_VALUE)
			return -EINVAL;

		err = nft_value_init(ctx, data, desc, tb[NFTA_DATA_VALUE]);
	} else if (tb[NFTA_DATA_VERDICT] && ctx != NULL) {
		if (desc->type != NFT_DATA_VERDICT)
			return -EINVAL;

		err = nft_verdict_init(ctx, data, desc, tb[NFTA_DATA_VERDICT]);
	} else {
		err = -EINVAL;
	}

	return err;
}
EXPORT_SYMBOL_GPL(nft_data_init);

/**
 *	nft_data_release - release a nft_data item
 *
 *	@data: struct nft_data to release
 *	@type: type of data
 *
 *	Release a nft_data item. NFT_DATA_VALUE types can be silently discarded,
 *	all others need to be released by calling this function.
 */
void nft_data_release(const struct nft_data *data, enum nft_data_types type)
{
	if (type < NFT_DATA_VERDICT)
		return;
	switch (type) {
	case NFT_DATA_VERDICT:
		return nft_verdict_uninit(data);
	default:
		WARN_ON(1);
	}
}
EXPORT_SYMBOL_GPL(nft_data_release);

int nft_data_dump(struct sk_buff *skb, int attr, const struct nft_data *data,
		  enum nft_data_types type, unsigned int len)
{
	struct nlattr *nest;
	int err;

	nest = nla_nest_start_noflag(skb, attr);
	if (nest == NULL)
		return -1;

	switch (type) {
	case NFT_DATA_VALUE:
		err = nft_value_dump(skb, data, len);
		break;
	case NFT_DATA_VERDICT:
		err = nft_verdict_dump(skb, NFTA_DATA_VERDICT, &data->verdict);
		break;
	default:
		err = -EINVAL;
		WARN_ON(1);
	}

	nla_nest_end(skb, nest);
	return err;
}
EXPORT_SYMBOL_GPL(nft_data_dump);

int __nft_release_basechain(struct nft_ctx *ctx)
{
	struct nft_rule *rule, *nr;

	if (WARN_ON(!nft_is_base_chain(ctx->chain)))
		return 0;

	nf_tables_unregister_hook(ctx->net, ctx->chain->table, ctx->chain);
	list_for_each_entry_safe(rule, nr, &ctx->chain->rules, list) {
		list_del(&rule->list);
		ctx->chain->use--;
		nf_tables_rule_release(ctx, rule);
	}
	nft_chain_del(ctx->chain);
	ctx->table->use--;
	nf_tables_chain_destroy(ctx);

	return 0;
}
EXPORT_SYMBOL_GPL(__nft_release_basechain);

static void __nft_release_hook(struct net *net, struct nft_table *table)
{
	struct nft_flowtable *flowtable;
	struct nft_chain *chain;

	list_for_each_entry(chain, &table->chains, list)
		__nf_tables_unregister_hook(net, table, chain, true);
	list_for_each_entry(flowtable, &table->flowtables, list)
		__nft_unregister_flowtable_net_hooks(net, &flowtable->hook_list,
						     true);
}

static void __nft_release_hooks(struct net *net)
{
	struct nftables_pernet *nft_net = nft_pernet(net);
	struct nft_table *table;

	list_for_each_entry(table, &nft_net->tables, list) {
		if (nft_table_has_owner(table))
			continue;

		__nft_release_hook(net, table);
	}
}

static void __nft_release_table(struct net *net, struct nft_table *table)
{
	struct nft_flowtable *flowtable, *nf;
	struct nft_chain *chain, *nc;
	struct nft_object *obj, *ne;
	struct nft_rule *rule, *nr;
	struct nft_set *set, *ns;
	struct nft_ctx ctx = {
		.net	= net,
		.family	= NFPROTO_NETDEV,
	};

	ctx.family = table->family;
	ctx.table = table;
	list_for_each_entry(chain, &table->chains, list) {
		ctx.chain = chain;
		list_for_each_entry_safe(rule, nr, &chain->rules, list) {
			list_del(&rule->list);
			chain->use--;
			nf_tables_rule_release(&ctx, rule);
		}
	}
	list_for_each_entry_safe(flowtable, nf, &table->flowtables, list) {
		list_del(&flowtable->list);
		table->use--;
		nf_tables_flowtable_destroy(flowtable);
	}
	list_for_each_entry_safe(set, ns, &table->sets, list) {
		list_del(&set->list);
		table->use--;
		if (set->flags & (NFT_SET_MAP | NFT_SET_OBJECT))
			nft_map_deactivate(&ctx, set);

		nft_set_destroy(&ctx, set);
	}
	list_for_each_entry_safe(obj, ne, &table->objects, list) {
		nft_obj_del(obj);
		table->use--;
		nft_obj_destroy(&ctx, obj);
	}
	list_for_each_entry_safe(chain, nc, &table->chains, list) {
		ctx.chain = chain;
		nft_chain_del(chain);
		table->use--;
		nf_tables_chain_destroy(&ctx);
	}
	nf_tables_table_destroy(&ctx);
}

static void __nft_release_tables(struct net *net)
{
	struct nftables_pernet *nft_net = nft_pernet(net);
	struct nft_table *table, *nt;

	list_for_each_entry_safe(table, nt, &nft_net->tables, list) {
		if (nft_table_has_owner(table))
			continue;

		list_del(&table->list);

		__nft_release_table(net, table);
	}
}

static int nft_rcv_nl_event(struct notifier_block *this, unsigned long event,
			    void *ptr)
{
	struct nft_table *table, *to_delete[8];
	struct nftables_pernet *nft_net;
	struct netlink_notify *n = ptr;
	struct net *net = n->net;
	unsigned int deleted;
	bool restart = false;

	if (event != NETLINK_URELEASE || n->protocol != NETLINK_NETFILTER)
		return NOTIFY_DONE;

	nft_net = nft_pernet(net);
	deleted = 0;
	mutex_lock(&nft_net->commit_mutex);
	if (!list_empty(&nf_tables_destroy_list))
		rcu_barrier();
again:
	list_for_each_entry(table, &nft_net->tables, list) {
		if (nft_table_has_owner(table) &&
		    n->portid == table->nlpid) {
			__nft_release_hook(net, table);
			list_del_rcu(&table->list);
			to_delete[deleted++] = table;
			if (deleted >= ARRAY_SIZE(to_delete))
				break;
		}
	}
	if (deleted) {
		restart = deleted >= ARRAY_SIZE(to_delete);
		synchronize_rcu();
		while (deleted)
			__nft_release_table(net, to_delete[--deleted]);

		if (restart)
			goto again;
	}
	mutex_unlock(&nft_net->commit_mutex);

	return NOTIFY_DONE;
}

static struct notifier_block nft_nl_notifier = {
	.notifier_call  = nft_rcv_nl_event,
};

static int __net_init nf_tables_init_net(struct net *net)
{
	struct nftables_pernet *nft_net = nft_pernet(net);

	INIT_LIST_HEAD(&nft_net->tables);
	INIT_LIST_HEAD(&nft_net->commit_list);
	INIT_LIST_HEAD(&nft_net->binding_list);
	INIT_LIST_HEAD(&nft_net->module_list);
	INIT_LIST_HEAD(&nft_net->notify_list);
	mutex_init(&nft_net->commit_mutex);
	nft_net->base_seq = 1;
	nft_net->validate_state = NFT_VALIDATE_SKIP;

	return 0;
}

static void __net_exit nf_tables_pre_exit_net(struct net *net)
{
	struct nftables_pernet *nft_net = nft_pernet(net);

	mutex_lock(&nft_net->commit_mutex);
	__nft_release_hooks(net);
	mutex_unlock(&nft_net->commit_mutex);
}

static void __net_exit nf_tables_exit_net(struct net *net)
{
	struct nftables_pernet *nft_net = nft_pernet(net);

	mutex_lock(&nft_net->commit_mutex);
	if (!list_empty(&nft_net->commit_list) ||
	    !list_empty(&nft_net->module_list))
		__nf_tables_abort(net, NFNL_ABORT_NONE);
	__nft_release_tables(net);
	mutex_unlock(&nft_net->commit_mutex);
	WARN_ON_ONCE(!list_empty(&nft_net->tables));
	WARN_ON_ONCE(!list_empty(&nft_net->module_list));
	WARN_ON_ONCE(!list_empty(&nft_net->notify_list));
}

static struct pernet_operations nf_tables_net_ops = {
	.init		= nf_tables_init_net,
	.pre_exit	= nf_tables_pre_exit_net,
	.exit		= nf_tables_exit_net,
	.id		= &nf_tables_net_id,
	.size		= sizeof(struct nftables_pernet),
};

static int __init nf_tables_module_init(void)
{
	int err;

	err = register_pernet_subsys(&nf_tables_net_ops);
	if (err < 0)
		return err;

	err = nft_chain_filter_init();
	if (err < 0)
		goto err_chain_filter;

	err = nf_tables_core_module_init();
	if (err < 0)
		goto err_core_module;

	err = register_netdevice_notifier(&nf_tables_flowtable_notifier);
	if (err < 0)
		goto err_netdev_notifier;

	err = rhltable_init(&nft_objname_ht, &nft_objname_ht_params);
	if (err < 0)
		goto err_rht_objname;

	err = nft_offload_init();
	if (err < 0)
		goto err_offload;

	err = netlink_register_notifier(&nft_nl_notifier);
	if (err < 0)
		goto err_netlink_notifier;

	/* must be last */
	err = nfnetlink_subsys_register(&nf_tables_subsys);
	if (err < 0)
		goto err_nfnl_subsys;

	nft_chain_route_init();

	return err;

err_nfnl_subsys:
	netlink_unregister_notifier(&nft_nl_notifier);
err_netlink_notifier:
	nft_offload_exit();
err_offload:
	rhltable_destroy(&nft_objname_ht);
err_rht_objname:
	unregister_netdevice_notifier(&nf_tables_flowtable_notifier);
err_netdev_notifier:
	nf_tables_core_module_exit();
err_core_module:
	nft_chain_filter_fini();
err_chain_filter:
	unregister_pernet_subsys(&nf_tables_net_ops);
	return err;
}

static void __exit nf_tables_module_exit(void)
{
	nfnetlink_subsys_unregister(&nf_tables_subsys);
	netlink_unregister_notifier(&nft_nl_notifier);
	nft_offload_exit();
	unregister_netdevice_notifier(&nf_tables_flowtable_notifier);
	nft_chain_filter_fini();
	nft_chain_route_fini();
	unregister_pernet_subsys(&nf_tables_net_ops);
	cancel_work_sync(&trans_destroy_work);
	rcu_barrier();
	rhltable_destroy(&nft_objname_ht);
	nf_tables_core_module_exit();
}

module_init(nf_tables_module_init);
module_exit(nf_tables_module_exit);

MODULE_LICENSE("GPL");
MODULE_AUTHOR("Patrick McHardy <kaber@trash.net>");
MODULE_ALIAS_NFNL_SUBSYS(NFNL_SUBSYS_NFTABLES);<|MERGE_RESOLUTION|>--- conflicted
+++ resolved
@@ -238,35 +238,10 @@
 	}
 }
 
-<<<<<<< HEAD
 static void nft_chain_trans_bind(const struct nft_ctx *ctx,
 				 struct nft_chain *chain)
 {
 	__nft_chain_trans_bind(ctx, chain, true);
-=======
-static void nft_chain_trans_bind(const struct nft_ctx *ctx, struct nft_chain *chain)
-{
-	struct nftables_pernet *nft_net;
-	struct net *net = ctx->net;
-	struct nft_trans *trans;
-
-	if (!nft_chain_binding(chain))
-		return;
-
-	nft_net = nft_pernet(net);
-	list_for_each_entry_reverse(trans, &nft_net->commit_list, list) {
-		switch (trans->msg_type) {
-		case NFT_MSG_NEWCHAIN:
-			if (nft_trans_chain(trans) == chain)
-				nft_trans_chain_bound(trans) = true;
-			break;
-		case NFT_MSG_NEWRULE:
-			if (trans->ctx.chain == chain)
-				nft_trans_rule_bound(trans) = true;
-			break;
-		}
-	}
->>>>>>> 95e03075
 }
 
 int nf_tables_bind_chain(const struct nft_ctx *ctx, struct nft_chain *chain)
@@ -287,14 +262,11 @@
 	return 0;
 }
 
-<<<<<<< HEAD
 void nf_tables_unbind_chain(const struct nft_ctx *ctx, struct nft_chain *chain)
 {
 	__nft_chain_trans_bind(ctx, chain, false);
 }
 
-=======
->>>>>>> 95e03075
 static int nft_netdev_register_hooks(struct net *net,
 				     struct list_head *hook_list)
 {
@@ -3735,11 +3707,7 @@
 	if (flow)
 		nft_flow_rule_destroy(flow);
 err_release_rule:
-<<<<<<< HEAD
 	nft_rule_expr_deactivate(&ctx, rule, NFT_TRANS_PREPARE_ERROR);
-=======
-	nft_rule_expr_deactivate(&ctx, rule, NFT_TRANS_PREPARE);
->>>>>>> 95e03075
 	nf_tables_rule_destroy(&ctx, rule);
 err_release_expr:
 	for (i = 0; i < n; i++) {
