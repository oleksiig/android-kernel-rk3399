// SPDX-License-Identifier: GPL-2.0-only
/*
 *
 * Copyright (C) 2011 Novell Inc.
 */

#include <linux/fs.h>
#include <linux/slab.h>
#include <linux/cred.h>
#include <linux/xattr.h>
#include <linux/posix_acl.h>
#include <linux/ratelimit.h>
#include <linux/fiemap.h>
#include <linux/fileattr.h>
#include <linux/security.h>
#include <linux/namei.h>
#include "overlayfs.h"


int ovl_setattr(struct user_namespace *mnt_userns, struct dentry *dentry,
		struct iattr *attr)
{
	int err;
	struct ovl_fs *ofs = OVL_FS(dentry->d_sb);
	bool full_copy_up = false;
	struct dentry *upperdentry;
	const struct cred *old_cred;

	err = setattr_prepare(&init_user_ns, dentry, attr);
	if (err)
		return err;

	err = ovl_want_write(dentry);
	if (err)
		goto out;

	if (attr->ia_valid & ATTR_SIZE) {
		/* Truncate should trigger data copy up as well */
		full_copy_up = true;
	}

	if (!full_copy_up)
		err = ovl_copy_up(dentry);
	else
		err = ovl_copy_up_with_data(dentry);
	if (!err) {
		struct inode *winode = NULL;

		upperdentry = ovl_dentry_upper(dentry);

		if (attr->ia_valid & ATTR_SIZE) {
			winode = d_inode(upperdentry);
			err = get_write_access(winode);
			if (err)
				goto out_drop_write;
		}

		if (attr->ia_valid & (ATTR_KILL_SUID|ATTR_KILL_SGID))
			attr->ia_valid &= ~ATTR_MODE;

		/*
		 * We might have to translate ovl file into real file object
		 * once use cases emerge.  For now, simply don't let underlying
		 * filesystem rely on attr->ia_file
		 */
		attr->ia_valid &= ~ATTR_FILE;

		/*
		 * If open(O_TRUNC) is done, VFS calls ->setattr with ATTR_OPEN
		 * set.  Overlayfs does not pass O_TRUNC flag to underlying
		 * filesystem during open -> do not pass ATTR_OPEN.  This
		 * disables optimization in fuse which assumes open(O_TRUNC)
		 * already set file size to 0.  But we never passed O_TRUNC to
		 * fuse.  So by clearing ATTR_OPEN, fuse will be forced to send
		 * setattr request to server.
		 */
		attr->ia_valid &= ~ATTR_OPEN;

		inode_lock(upperdentry->d_inode);
		old_cred = ovl_override_creds(dentry->d_sb);
		err = ovl_do_notify_change(ofs, upperdentry, attr);
		ovl_revert_creds(dentry->d_sb, old_cred);
		if (!err)
			ovl_copyattr(dentry->d_inode);
		inode_unlock(upperdentry->d_inode);

		if (winode)
			put_write_access(winode);
	}
out_drop_write:
	ovl_drop_write(dentry);
out:
	return err;
}

static void ovl_map_dev_ino(struct dentry *dentry, struct kstat *stat, int fsid)
{
	bool samefs = ovl_same_fs(dentry->d_sb);
	unsigned int xinobits = ovl_xino_bits(dentry->d_sb);
	unsigned int xinoshift = 64 - xinobits;

	if (samefs) {
		/*
		 * When all layers are on the same fs, all real inode
		 * number are unique, so we use the overlay st_dev,
		 * which is friendly to du -x.
		 */
		stat->dev = dentry->d_sb->s_dev;
		return;
	} else if (xinobits) {
		/*
		 * All inode numbers of underlying fs should not be using the
		 * high xinobits, so we use high xinobits to partition the
		 * overlay st_ino address space. The high bits holds the fsid
		 * (upper fsid is 0). The lowest xinobit is reserved for mapping
		 * the non-persistent inode numbers range in case of overflow.
		 * This way all overlay inode numbers are unique and use the
		 * overlay st_dev.
		 */
		if (likely(!(stat->ino >> xinoshift))) {
			stat->ino |= ((u64)fsid) << (xinoshift + 1);
			stat->dev = dentry->d_sb->s_dev;
			return;
		} else if (ovl_xino_warn(dentry->d_sb)) {
			pr_warn_ratelimited("inode number too big (%pd2, ino=%llu, xinobits=%d)\n",
					    dentry, stat->ino, xinobits);
		}
	}

	/* The inode could not be mapped to a unified st_ino address space */
	if (S_ISDIR(dentry->d_inode->i_mode)) {
		/*
		 * Always use the overlay st_dev for directories, so 'find
		 * -xdev' will scan the entire overlay mount and won't cross the
		 * overlay mount boundaries.
		 *
		 * If not all layers are on the same fs the pair {real st_ino;
		 * overlay st_dev} is not unique, so use the non persistent
		 * overlay st_ino for directories.
		 */
		stat->dev = dentry->d_sb->s_dev;
		stat->ino = dentry->d_inode->i_ino;
	} else {
		/*
		 * For non-samefs setup, if we cannot map all layers st_ino
		 * to a unified address space, we need to make sure that st_dev
		 * is unique per underlying fs, so we use the unique anonymous
		 * bdev assigned to the underlying fs.
		 */
		stat->dev = OVL_FS(dentry->d_sb)->fs[fsid].pseudo_dev;
	}
}

int ovl_getattr(struct user_namespace *mnt_userns, const struct path *path,
		struct kstat *stat, u32 request_mask, unsigned int flags)
{
	struct dentry *dentry = path->dentry;
	enum ovl_path_type type;
	struct path realpath;
	const struct cred *old_cred;
	struct inode *inode = d_inode(dentry);
	bool is_dir = S_ISDIR(inode->i_mode);
	int fsid = 0;
	int err;
	bool metacopy_blocks = false;

	metacopy_blocks = ovl_is_metacopy_dentry(dentry);

	type = ovl_path_real(dentry, &realpath);
	old_cred = ovl_override_creds(dentry->d_sb);
	err = vfs_getattr(&realpath, stat, request_mask, flags);
	if (err)
		goto out;

	/* Report the effective immutable/append-only STATX flags */
	generic_fill_statx_attr(inode, stat);

	/*
	 * For non-dir or same fs, we use st_ino of the copy up origin.
	 * This guaranties constant st_dev/st_ino across copy up.
	 * With xino feature and non-samefs, we use st_ino of the copy up
	 * origin masked with high bits that represent the layer id.
	 *
	 * If lower filesystem supports NFS file handles, this also guaranties
	 * persistent st_ino across mount cycle.
	 */
	if (!is_dir || ovl_same_dev(dentry->d_sb)) {
		if (!OVL_TYPE_UPPER(type)) {
			fsid = ovl_layer_lower(dentry)->fsid;
		} else if (OVL_TYPE_ORIGIN(type)) {
			struct kstat lowerstat;
			u32 lowermask = STATX_INO | STATX_BLOCKS |
					(!is_dir ? STATX_NLINK : 0);

			ovl_path_lower(dentry, &realpath);
			err = vfs_getattr(&realpath, &lowerstat,
					  lowermask, flags);
			if (err)
				goto out;

			/*
			 * Lower hardlinks may be broken on copy up to different
			 * upper files, so we cannot use the lower origin st_ino
			 * for those different files, even for the same fs case.
			 *
			 * Similarly, several redirected dirs can point to the
			 * same dir on a lower layer. With the "verify_lower"
			 * feature, we do not use the lower origin st_ino, if
			 * we haven't verified that this redirect is unique.
			 *
			 * With inodes index enabled, it is safe to use st_ino
			 * of an indexed origin. The index validates that the
			 * upper hardlink is not broken and that a redirected
			 * dir is the only redirect to that origin.
			 */
			if (ovl_test_flag(OVL_INDEX, d_inode(dentry)) ||
			    (!ovl_verify_lower(dentry->d_sb) &&
			     (is_dir || lowerstat.nlink == 1))) {
				fsid = ovl_layer_lower(dentry)->fsid;
				stat->ino = lowerstat.ino;
			}

			/*
			 * If we are querying a metacopy dentry and lower
			 * dentry is data dentry, then use the blocks we
			 * queried just now. We don't have to do additional
			 * vfs_getattr(). If lower itself is metacopy, then
			 * additional vfs_getattr() is unavoidable.
			 */
			if (metacopy_blocks &&
			    realpath.dentry == ovl_dentry_lowerdata(dentry)) {
				stat->blocks = lowerstat.blocks;
				metacopy_blocks = false;
			}
		}

		if (metacopy_blocks) {
			/*
			 * If lower is not same as lowerdata or if there was
			 * no origin on upper, we can end up here.
			 */
			struct kstat lowerdatastat;
			u32 lowermask = STATX_BLOCKS;

			ovl_path_lowerdata(dentry, &realpath);
			err = vfs_getattr(&realpath, &lowerdatastat,
					  lowermask, flags);
			if (err)
				goto out;
			stat->blocks = lowerdatastat.blocks;
		}
	}

	ovl_map_dev_ino(dentry, stat, fsid);

	/*
	 * It's probably not worth it to count subdirs to get the
	 * correct link count.  nlink=1 seems to pacify 'find' and
	 * other utilities.
	 */
	if (is_dir && OVL_TYPE_MERGE(type))
		stat->nlink = 1;

	/*
	 * Return the overlay inode nlinks for indexed upper inodes.
	 * Overlay inode nlink counts the union of the upper hardlinks
	 * and non-covered lower hardlinks. It does not include the upper
	 * index hardlink.
	 */
	if (!is_dir && ovl_test_flag(OVL_INDEX, d_inode(dentry)))
		stat->nlink = dentry->d_inode->i_nlink;

out:
	ovl_revert_creds(dentry->d_sb, old_cred);

	return err;
}

int ovl_permission(struct user_namespace *mnt_userns,
		   struct inode *inode, int mask)
{
	struct inode *upperinode = ovl_inode_upper(inode);
	struct inode *realinode;
	struct path realpath;
	const struct cred *old_cred;
	int err;

	/* Careful in RCU walk mode */
	ovl_i_path_real(inode, &realpath);
	if (!realpath.dentry) {
		WARN_ON(!(mask & MAY_NOT_BLOCK));
		return -ECHILD;
	}

	/*
	 * Check overlay inode with the creds of task and underlying inode
	 * with creds of mounter
	 */
	err = generic_permission(&init_user_ns, inode, mask);
	if (err)
		return err;

	realinode = d_inode(realpath.dentry);
	old_cred = ovl_override_creds(inode->i_sb);
	if (!upperinode &&
	    !special_file(realinode->i_mode) && mask & MAY_WRITE) {
		mask &= ~(MAY_WRITE | MAY_APPEND);
		/* Make sure mounter can read file for copy up later */
		mask |= MAY_READ;
	}
	err = inode_permission(mnt_user_ns(realpath.mnt), realinode, mask);
	ovl_revert_creds(inode->i_sb, old_cred);

	return err;
}

static const char *ovl_get_link(struct dentry *dentry,
				struct inode *inode,
				struct delayed_call *done)
{
	const struct cred *old_cred;
	const char *p;

	if (!dentry)
		return ERR_PTR(-ECHILD);

	old_cred = ovl_override_creds(dentry->d_sb);
	p = vfs_get_link(ovl_dentry_real(dentry), done);
	ovl_revert_creds(dentry->d_sb, old_cred);
	return p;
}

bool ovl_is_private_xattr(struct super_block *sb, const char *name)
{
	struct ovl_fs *ofs = sb->s_fs_info;

	if (ofs->config.userxattr)
		return strncmp(name, OVL_XATTR_USER_PREFIX,
			       sizeof(OVL_XATTR_USER_PREFIX) - 1) == 0;
	else
		return strncmp(name, OVL_XATTR_TRUSTED_PREFIX,
			       sizeof(OVL_XATTR_TRUSTED_PREFIX) - 1) == 0;
}

int ovl_xattr_set(struct dentry *dentry, struct inode *inode, const char *name,
		  const void *value, size_t size, int flags)
{
	int err;
	struct ovl_fs *ofs = OVL_FS(dentry->d_sb);
	struct dentry *upperdentry = ovl_i_dentry_upper(inode);
	struct dentry *realdentry = upperdentry ?: ovl_dentry_lower(dentry);
	struct path realpath;
	const struct cred *old_cred;

	err = ovl_want_write(dentry);
	if (err)
		goto out;

	if (!value && !upperdentry) {
		ovl_path_lower(dentry, &realpath);
		old_cred = ovl_override_creds(dentry->d_sb);
		err = vfs_getxattr(mnt_user_ns(realpath.mnt), realdentry, name, NULL, 0);
		ovl_revert_creds(dentry->d_sb, old_cred);
		if (err < 0)
			goto out_drop_write;
	}

	if (!upperdentry) {
		err = ovl_copy_up(dentry);
		if (err)
			goto out_drop_write;

		realdentry = ovl_dentry_upper(dentry);
	}

	old_cred = ovl_override_creds(dentry->d_sb);
	if (value) {
		err = ovl_do_setxattr(ofs, realdentry, name, value, size,
				      flags);
	} else {
		WARN_ON(flags != XATTR_REPLACE);
		err = ovl_do_removexattr(ofs, realdentry, name);
	}
	ovl_revert_creds(dentry->d_sb, old_cred);

	/* copy c/mtime */
	ovl_copyattr(inode);

out_drop_write:
	ovl_drop_write(dentry);
out:
	return err;
}

int ovl_xattr_get(struct dentry *dentry, struct inode *inode, const char *name,
		  void *value, size_t size)
{
	ssize_t res;
	const struct cred *old_cred;
	struct path realpath;

	ovl_i_path_real(inode, &realpath);
	old_cred = ovl_override_creds(dentry->d_sb);
	res = vfs_getxattr(mnt_user_ns(realpath.mnt), realpath.dentry, name, value, size);
	ovl_revert_creds(dentry->d_sb, old_cred);
	return res;
}

static bool ovl_can_list(struct super_block *sb, const char *s)
{
	/* Never list private (.overlay) */
	if (ovl_is_private_xattr(sb, s))
		return false;

	/* List all non-trusted xattrs */
	if (strncmp(s, XATTR_TRUSTED_PREFIX, XATTR_TRUSTED_PREFIX_LEN) != 0)
		return true;

	/* list other trusted for superuser only */
	return ns_capable_noaudit(&init_user_ns, CAP_SYS_ADMIN);
}

ssize_t ovl_listxattr(struct dentry *dentry, char *list, size_t size)
{
	struct dentry *realdentry = ovl_dentry_real(dentry);
	ssize_t res;
	size_t len;
	char *s;
	const struct cred *old_cred;

	old_cred = ovl_override_creds(dentry->d_sb);
	res = vfs_listxattr(realdentry, list, size);
	ovl_revert_creds(dentry->d_sb, old_cred);
	if (res <= 0 || size == 0)
		return res;

	/* filter out private xattrs */
	for (s = list, len = res; len;) {
		size_t slen = strnlen(s, len) + 1;

		/* underlying fs providing us with an broken xattr list? */
		if (WARN_ON(slen > len))
			return -EIO;

		len -= slen;
		if (!ovl_can_list(dentry->d_sb, s)) {
			res -= slen;
			memmove(s, s + slen, len);
		} else {
			s += slen;
		}
	}

	return res;
}

/*
 * Apply the idmapping of the layer to POSIX ACLs. The caller must pass a clone
 * of the POSIX ACLs retrieved from the lower layer to this function to not
 * alter the POSIX ACLs for the underlying filesystem.
 */
static void ovl_idmap_posix_acl(struct user_namespace *mnt_userns,
				struct posix_acl *acl)
{
	for (unsigned int i = 0; i < acl->a_count; i++) {
		vfsuid_t vfsuid;
		vfsgid_t vfsgid;

		struct posix_acl_entry *e = &acl->a_entries[i];
		switch (e->e_tag) {
		case ACL_USER:
			vfsuid = make_vfsuid(mnt_userns, &init_user_ns, e->e_uid);
			e->e_uid = vfsuid_into_kuid(vfsuid);
			break;
		case ACL_GROUP:
			vfsgid = make_vfsgid(mnt_userns, &init_user_ns, e->e_gid);
			e->e_gid = vfsgid_into_kgid(vfsgid);
			break;
		}
	}
}

/*
 * When the relevant layer is an idmapped mount we need to take the idmapping
 * of the layer into account and translate any ACL_{GROUP,USER} values
 * according to the idmapped mount.
 *
 * We cannot alter the ACLs returned from the relevant layer as that would
 * alter the cached values filesystem wide for the lower filesystem. Instead we
 * can clone the ACLs and then apply the relevant idmapping of the layer.
 *
 * This is obviously only relevant when idmapped layers are used.
 */
struct posix_acl *ovl_get_acl(struct inode *inode, int type, bool rcu)
{
	struct inode *realinode = ovl_inode_real(inode);
	struct posix_acl *acl, *clone;
	struct path realpath;

	if (!IS_ENABLED(CONFIG_FS_POSIX_ACL) || !IS_POSIXACL(realinode))
		return NULL;

	/* Careful in RCU walk mode */
	ovl_i_path_real(inode, &realpath);
	if (!realpath.dentry) {
		WARN_ON(!rcu);
		return ERR_PTR(-ECHILD);
	}

<<<<<<< HEAD
	old_cred = ovl_override_creds(inode->i_sb);
	acl = get_acl(realinode, type);
	ovl_revert_creds(inode->i_sb, old_cred);
=======
	if (rcu) {
		acl = get_cached_acl_rcu(realinode, type);
	} else {
		const struct cred *old_cred;

		old_cred = ovl_override_creds(inode->i_sb);
		acl = get_acl(realinode, type);
		revert_creds(old_cred);
	}
	/*
	 * If there are no POSIX ACLs, or we encountered an error,
	 * or the layer isn't idmapped we don't need to do anything.
	 */
	if (!is_idmapped_mnt(realpath.mnt) || IS_ERR_OR_NULL(acl))
		return acl;
>>>>>>> 0fac198d

	/*
	 * We only get here if the layer is idmapped. So drop out of RCU path
	 * walk so we can clone the ACLs. There's no need to release the ACLs
	 * since get_cached_acl_rcu() doesn't take a reference on the ACLs.
	 */
	if (rcu)
		return ERR_PTR(-ECHILD);

	clone = posix_acl_clone(acl, GFP_KERNEL);
	if (!clone)
		clone = ERR_PTR(-ENOMEM);
	else
		ovl_idmap_posix_acl(mnt_user_ns(realpath.mnt), clone);
	/*
	 * Since we're not in RCU path walk we always need to release the
	 * original ACLs.
	 */
	posix_acl_release(acl);
	return clone;
}

int ovl_update_time(struct inode *inode, struct timespec64 *ts, int flags)
{
	if (flags & S_ATIME) {
		struct ovl_fs *ofs = inode->i_sb->s_fs_info;
		struct path upperpath = {
			.mnt = ovl_upper_mnt(ofs),
			.dentry = ovl_upperdentry_dereference(OVL_I(inode)),
		};

		if (upperpath.dentry) {
			touch_atime(&upperpath);
			inode->i_atime = d_inode(upperpath.dentry)->i_atime;
		}
	}
	return 0;
}

static int ovl_fiemap(struct inode *inode, struct fiemap_extent_info *fieinfo,
		      u64 start, u64 len)
{
	int err;
	struct inode *realinode = ovl_inode_realdata(inode);
	const struct cred *old_cred;

	if (!realinode->i_op->fiemap)
		return -EOPNOTSUPP;

	old_cred = ovl_override_creds(inode->i_sb);
	err = realinode->i_op->fiemap(realinode, fieinfo, start, len);
	ovl_revert_creds(inode->i_sb, old_cred);

	return err;
}

/*
 * Work around the fact that security_file_ioctl() takes a file argument.
 * Introducing security_inode_fileattr_get/set() hooks would solve this issue
 * properly.
 */
static int ovl_security_fileattr(struct path *realpath, struct fileattr *fa,
				 bool set)
{
	struct file *file;
	unsigned int cmd;
	int err;

	file = dentry_open(realpath, O_RDONLY, current_cred());
	if (IS_ERR(file))
		return PTR_ERR(file);

	if (set)
		cmd = fa->fsx_valid ? FS_IOC_FSSETXATTR : FS_IOC_SETFLAGS;
	else
		cmd = fa->fsx_valid ? FS_IOC_FSGETXATTR : FS_IOC_GETFLAGS;

	err = security_file_ioctl(file, cmd, 0);
	fput(file);

	return err;
}

int ovl_real_fileattr_set(struct path *realpath, struct fileattr *fa)
{
	int err;

	err = ovl_security_fileattr(realpath, fa, true);
	if (err)
		return err;

	return vfs_fileattr_set(mnt_user_ns(realpath->mnt), realpath->dentry, fa);
}

int ovl_fileattr_set(struct user_namespace *mnt_userns,
		     struct dentry *dentry, struct fileattr *fa)
{
	struct inode *inode = d_inode(dentry);
	struct path upperpath;
	const struct cred *old_cred;
	unsigned int flags;
	int err;

	err = ovl_want_write(dentry);
	if (err)
		goto out;

	err = ovl_copy_up(dentry);
	if (!err) {
		ovl_path_real(dentry, &upperpath);

		old_cred = ovl_override_creds(inode->i_sb);
		/*
		 * Store immutable/append-only flags in xattr and clear them
		 * in upper fileattr (in case they were set by older kernel)
		 * so children of "ovl-immutable" directories lower aliases of
		 * "ovl-immutable" hardlinks could be copied up.
		 * Clear xattr when flags are cleared.
		 */
		err = ovl_set_protattr(inode, upperpath.dentry, fa);
		if (!err)
			err = ovl_real_fileattr_set(&upperpath, fa);
		ovl_revert_creds(inode->i_sb, old_cred);

		/*
		 * Merge real inode flags with inode flags read from
		 * overlay.protattr xattr
		 */
		flags = ovl_inode_real(inode)->i_flags & OVL_COPY_I_FLAGS_MASK;

		BUILD_BUG_ON(OVL_PROT_I_FLAGS_MASK & ~OVL_COPY_I_FLAGS_MASK);
		flags |= inode->i_flags & OVL_PROT_I_FLAGS_MASK;
		inode_set_flags(inode, flags, OVL_COPY_I_FLAGS_MASK);

		/* Update ctime */
		ovl_copyattr(inode);
	}
	ovl_drop_write(dentry);
out:
	return err;
}

/* Convert inode protection flags to fileattr flags */
static void ovl_fileattr_prot_flags(struct inode *inode, struct fileattr *fa)
{
	BUILD_BUG_ON(OVL_PROT_FS_FLAGS_MASK & ~FS_COMMON_FL);
	BUILD_BUG_ON(OVL_PROT_FSX_FLAGS_MASK & ~FS_XFLAG_COMMON);

	if (inode->i_flags & S_APPEND) {
		fa->flags |= FS_APPEND_FL;
		fa->fsx_xflags |= FS_XFLAG_APPEND;
	}
	if (inode->i_flags & S_IMMUTABLE) {
		fa->flags |= FS_IMMUTABLE_FL;
		fa->fsx_xflags |= FS_XFLAG_IMMUTABLE;
	}
}

int ovl_real_fileattr_get(struct path *realpath, struct fileattr *fa)
{
	int err;

	err = ovl_security_fileattr(realpath, fa, false);
	if (err)
		return err;

	err = vfs_fileattr_get(realpath->dentry, fa);
	if (err == -ENOIOCTLCMD)
		err = -ENOTTY;
	return err;
}

int ovl_fileattr_get(struct dentry *dentry, struct fileattr *fa)
{
	struct inode *inode = d_inode(dentry);
	struct path realpath;
	const struct cred *old_cred;
	int err;

	ovl_path_real(dentry, &realpath);

	old_cred = ovl_override_creds(inode->i_sb);
	err = ovl_real_fileattr_get(&realpath, fa);
	ovl_fileattr_prot_flags(inode, fa);
	ovl_revert_creds(inode->i_sb, old_cred);

	return err;
}

static const struct inode_operations ovl_file_inode_operations = {
	.setattr	= ovl_setattr,
	.permission	= ovl_permission,
	.getattr	= ovl_getattr,
	.listxattr	= ovl_listxattr,
	.get_acl	= ovl_get_acl,
	.update_time	= ovl_update_time,
	.fiemap		= ovl_fiemap,
	.fileattr_get	= ovl_fileattr_get,
	.fileattr_set	= ovl_fileattr_set,
};

static const struct inode_operations ovl_symlink_inode_operations = {
	.setattr	= ovl_setattr,
	.get_link	= ovl_get_link,
	.getattr	= ovl_getattr,
	.listxattr	= ovl_listxattr,
	.update_time	= ovl_update_time,
};

static const struct inode_operations ovl_special_inode_operations = {
	.setattr	= ovl_setattr,
	.permission	= ovl_permission,
	.getattr	= ovl_getattr,
	.listxattr	= ovl_listxattr,
	.get_acl	= ovl_get_acl,
	.update_time	= ovl_update_time,
};

static const struct address_space_operations ovl_aops = {
	/* For O_DIRECT dentry_open() checks f_mapping->a_ops->direct_IO */
	.direct_IO		= noop_direct_IO,
};

/*
 * It is possible to stack overlayfs instance on top of another
 * overlayfs instance as lower layer. We need to annotate the
 * stackable i_mutex locks according to stack level of the super
 * block instance. An overlayfs instance can never be in stack
 * depth 0 (there is always a real fs below it).  An overlayfs
 * inode lock will use the lockdep annotation ovl_i_mutex_key[depth].
 *
 * For example, here is a snip from /proc/lockdep_chains after
 * dir_iterate of nested overlayfs:
 *
 * [...] &ovl_i_mutex_dir_key[depth]   (stack_depth=2)
 * [...] &ovl_i_mutex_dir_key[depth]#2 (stack_depth=1)
 * [...] &type->i_mutex_dir_key        (stack_depth=0)
 *
 * Locking order w.r.t ovl_want_write() is important for nested overlayfs.
 *
 * This chain is valid:
 * - inode->i_rwsem			(inode_lock[2])
 * - upper_mnt->mnt_sb->s_writers	(ovl_want_write[0])
 * - OVL_I(inode)->lock			(ovl_inode_lock[2])
 * - OVL_I(lowerinode)->lock		(ovl_inode_lock[1])
 *
 * And this chain is valid:
 * - inode->i_rwsem			(inode_lock[2])
 * - OVL_I(inode)->lock			(ovl_inode_lock[2])
 * - lowerinode->i_rwsem		(inode_lock[1])
 * - OVL_I(lowerinode)->lock		(ovl_inode_lock[1])
 *
 * But lowerinode->i_rwsem SHOULD NOT be acquired while ovl_want_write() is
 * held, because it is in reverse order of the non-nested case using the same
 * upper fs:
 * - inode->i_rwsem			(inode_lock[1])
 * - upper_mnt->mnt_sb->s_writers	(ovl_want_write[0])
 * - OVL_I(inode)->lock			(ovl_inode_lock[1])
 */
#define OVL_MAX_NESTING FILESYSTEM_MAX_STACK_DEPTH

static inline void ovl_lockdep_annotate_inode_mutex_key(struct inode *inode)
{
#ifdef CONFIG_LOCKDEP
	static struct lock_class_key ovl_i_mutex_key[OVL_MAX_NESTING];
	static struct lock_class_key ovl_i_mutex_dir_key[OVL_MAX_NESTING];
	static struct lock_class_key ovl_i_lock_key[OVL_MAX_NESTING];

	int depth = inode->i_sb->s_stack_depth - 1;

	if (WARN_ON_ONCE(depth < 0 || depth >= OVL_MAX_NESTING))
		depth = 0;

	if (S_ISDIR(inode->i_mode))
		lockdep_set_class(&inode->i_rwsem, &ovl_i_mutex_dir_key[depth]);
	else
		lockdep_set_class(&inode->i_rwsem, &ovl_i_mutex_key[depth]);

	lockdep_set_class(&OVL_I(inode)->lock, &ovl_i_lock_key[depth]);
#endif
}

static void ovl_next_ino(struct inode *inode)
{
	struct ovl_fs *ofs = inode->i_sb->s_fs_info;

	inode->i_ino = atomic_long_inc_return(&ofs->last_ino);
	if (unlikely(!inode->i_ino))
		inode->i_ino = atomic_long_inc_return(&ofs->last_ino);
}

static void ovl_map_ino(struct inode *inode, unsigned long ino, int fsid)
{
	int xinobits = ovl_xino_bits(inode->i_sb);
	unsigned int xinoshift = 64 - xinobits;

	/*
	 * When d_ino is consistent with st_ino (samefs or i_ino has enough
	 * bits to encode layer), set the same value used for st_ino to i_ino,
	 * so inode number exposed via /proc/locks and a like will be
	 * consistent with d_ino and st_ino values. An i_ino value inconsistent
	 * with d_ino also causes nfsd readdirplus to fail.
	 */
	inode->i_ino = ino;
	if (ovl_same_fs(inode->i_sb)) {
		return;
	} else if (xinobits && likely(!(ino >> xinoshift))) {
		inode->i_ino |= (unsigned long)fsid << (xinoshift + 1);
		return;
	}

	/*
	 * For directory inodes on non-samefs with xino disabled or xino
	 * overflow, we allocate a non-persistent inode number, to be used for
	 * resolving st_ino collisions in ovl_map_dev_ino().
	 *
	 * To avoid ino collision with legitimate xino values from upper
	 * layer (fsid 0), use the lowest xinobit to map the non
	 * persistent inode numbers to the unified st_ino address space.
	 */
	if (S_ISDIR(inode->i_mode)) {
		ovl_next_ino(inode);
		if (xinobits) {
			inode->i_ino &= ~0UL >> xinobits;
			inode->i_ino |= 1UL << xinoshift;
		}
	}
}

void ovl_inode_init(struct inode *inode, struct ovl_inode_params *oip,
		    unsigned long ino, int fsid)
{
	struct inode *realinode;
	struct ovl_inode *oi = OVL_I(inode);

	if (oip->upperdentry)
		oi->__upperdentry = oip->upperdentry;
	if (oip->lowerpath && oip->lowerpath->dentry) {
		oi->lowerpath.dentry = dget(oip->lowerpath->dentry);
		oi->lowerpath.layer = oip->lowerpath->layer;
	}
	if (oip->lowerdata)
		oi->lowerdata = igrab(d_inode(oip->lowerdata));

	realinode = ovl_inode_real(inode);
	ovl_copyattr(inode);
	ovl_copyflags(realinode, inode);
	ovl_map_ino(inode, ino, fsid);
}

static void ovl_fill_inode(struct inode *inode, umode_t mode, dev_t rdev)
{
	inode->i_mode = mode;
	inode->i_flags |= S_NOCMTIME;
#ifdef CONFIG_FS_POSIX_ACL
	inode->i_acl = inode->i_default_acl = ACL_DONT_CACHE;
#endif

	ovl_lockdep_annotate_inode_mutex_key(inode);

	switch (mode & S_IFMT) {
	case S_IFREG:
		inode->i_op = &ovl_file_inode_operations;
		inode->i_fop = &ovl_file_operations;
		inode->i_mapping->a_ops = &ovl_aops;
		break;

	case S_IFDIR:
		inode->i_op = &ovl_dir_inode_operations;
		inode->i_fop = &ovl_dir_operations;
		break;

	case S_IFLNK:
		inode->i_op = &ovl_symlink_inode_operations;
		break;

	default:
		inode->i_op = &ovl_special_inode_operations;
		init_special_inode(inode, mode, rdev);
		break;
	}
}

/*
 * With inodes index enabled, an overlay inode nlink counts the union of upper
 * hardlinks and non-covered lower hardlinks. During the lifetime of a non-pure
 * upper inode, the following nlink modifying operations can happen:
 *
 * 1. Lower hardlink copy up
 * 2. Upper hardlink created, unlinked or renamed over
 * 3. Lower hardlink whiteout or renamed over
 *
 * For the first, copy up case, the union nlink does not change, whether the
 * operation succeeds or fails, but the upper inode nlink may change.
 * Therefore, before copy up, we store the union nlink value relative to the
 * lower inode nlink in the index inode xattr .overlay.nlink.
 *
 * For the second, upper hardlink case, the union nlink should be incremented
 * or decremented IFF the operation succeeds, aligned with nlink change of the
 * upper inode. Therefore, before link/unlink/rename, we store the union nlink
 * value relative to the upper inode nlink in the index inode.
 *
 * For the last, lower cover up case, we simplify things by preceding the
 * whiteout or cover up with copy up. This makes sure that there is an index
 * upper inode where the nlink xattr can be stored before the copied up upper
 * entry is unlink.
 */
#define OVL_NLINK_ADD_UPPER	(1 << 0)

/*
 * On-disk format for indexed nlink:
 *
 * nlink relative to the upper inode - "U[+-]NUM"
 * nlink relative to the lower inode - "L[+-]NUM"
 */

static int ovl_set_nlink_common(struct dentry *dentry,
				struct dentry *realdentry, const char *format)
{
	struct inode *inode = d_inode(dentry);
	struct inode *realinode = d_inode(realdentry);
	char buf[13];
	int len;

	len = snprintf(buf, sizeof(buf), format,
		       (int) (inode->i_nlink - realinode->i_nlink));

	if (WARN_ON(len >= sizeof(buf)))
		return -EIO;

	return ovl_setxattr(OVL_FS(inode->i_sb), ovl_dentry_upper(dentry),
			    OVL_XATTR_NLINK, buf, len);
}

int ovl_set_nlink_upper(struct dentry *dentry)
{
	return ovl_set_nlink_common(dentry, ovl_dentry_upper(dentry), "U%+i");
}

int ovl_set_nlink_lower(struct dentry *dentry)
{
	return ovl_set_nlink_common(dentry, ovl_dentry_lower(dentry), "L%+i");
}

unsigned int ovl_get_nlink(struct ovl_fs *ofs, struct dentry *lowerdentry,
			   struct dentry *upperdentry,
			   unsigned int fallback)
{
	int nlink_diff;
	int nlink;
	char buf[13];
	int err;

	if (!lowerdentry || !upperdentry || d_inode(lowerdentry)->i_nlink == 1)
		return fallback;

	err = ovl_getxattr_upper(ofs, upperdentry, OVL_XATTR_NLINK,
				 &buf, sizeof(buf) - 1);
	if (err < 0)
		goto fail;

	buf[err] = '\0';
	if ((buf[0] != 'L' && buf[0] != 'U') ||
	    (buf[1] != '+' && buf[1] != '-'))
		goto fail;

	err = kstrtoint(buf + 1, 10, &nlink_diff);
	if (err < 0)
		goto fail;

	nlink = d_inode(buf[0] == 'L' ? lowerdentry : upperdentry)->i_nlink;
	nlink += nlink_diff;

	if (nlink <= 0)
		goto fail;

	return nlink;

fail:
	pr_warn_ratelimited("failed to get index nlink (%pd2, err=%i)\n",
			    upperdentry, err);
	return fallback;
}

struct inode *ovl_new_inode(struct super_block *sb, umode_t mode, dev_t rdev)
{
	struct inode *inode;

	inode = new_inode(sb);
	if (inode)
		ovl_fill_inode(inode, mode, rdev);

	return inode;
}

static int ovl_inode_test(struct inode *inode, void *data)
{
	return inode->i_private == data;
}

static int ovl_inode_set(struct inode *inode, void *data)
{
	inode->i_private = data;
	return 0;
}

static bool ovl_verify_inode(struct inode *inode, struct dentry *lowerdentry,
			     struct dentry *upperdentry, bool strict)
{
	/*
	 * For directories, @strict verify from lookup path performs consistency
	 * checks, so NULL lower/upper in dentry must match NULL lower/upper in
	 * inode. Non @strict verify from NFS handle decode path passes NULL for
	 * 'unknown' lower/upper.
	 */
	if (S_ISDIR(inode->i_mode) && strict) {
		/* Real lower dir moved to upper layer under us? */
		if (!lowerdentry && ovl_inode_lower(inode))
			return false;

		/* Lookup of an uncovered redirect origin? */
		if (!upperdentry && ovl_inode_upper(inode))
			return false;
	}

	/*
	 * Allow non-NULL lower inode in ovl_inode even if lowerdentry is NULL.
	 * This happens when finding a copied up overlay inode for a renamed
	 * or hardlinked overlay dentry and lower dentry cannot be followed
	 * by origin because lower fs does not support file handles.
	 */
	if (lowerdentry && ovl_inode_lower(inode) != d_inode(lowerdentry))
		return false;

	/*
	 * Allow non-NULL __upperdentry in inode even if upperdentry is NULL.
	 * This happens when finding a lower alias for a copied up hard link.
	 */
	if (upperdentry && ovl_inode_upper(inode) != d_inode(upperdentry))
		return false;

	return true;
}

struct inode *ovl_lookup_inode(struct super_block *sb, struct dentry *real,
			       bool is_upper)
{
	struct inode *inode, *key = d_inode(real);

	inode = ilookup5(sb, (unsigned long) key, ovl_inode_test, key);
	if (!inode)
		return NULL;

	if (!ovl_verify_inode(inode, is_upper ? NULL : real,
			      is_upper ? real : NULL, false)) {
		iput(inode);
		return ERR_PTR(-ESTALE);
	}

	return inode;
}

bool ovl_lookup_trap_inode(struct super_block *sb, struct dentry *dir)
{
	struct inode *key = d_inode(dir);
	struct inode *trap;
	bool res;

	trap = ilookup5(sb, (unsigned long) key, ovl_inode_test, key);
	if (!trap)
		return false;

	res = IS_DEADDIR(trap) && !ovl_inode_upper(trap) &&
				  !ovl_inode_lower(trap);

	iput(trap);
	return res;
}

/*
 * Create an inode cache entry for layer root dir, that will intentionally
 * fail ovl_verify_inode(), so any lookup that will find some layer root
 * will fail.
 */
struct inode *ovl_get_trap_inode(struct super_block *sb, struct dentry *dir)
{
	struct inode *key = d_inode(dir);
	struct inode *trap;

	if (!d_is_dir(dir))
		return ERR_PTR(-ENOTDIR);

	trap = iget5_locked(sb, (unsigned long) key, ovl_inode_test,
			    ovl_inode_set, key);
	if (!trap)
		return ERR_PTR(-ENOMEM);

	if (!(trap->i_state & I_NEW)) {
		/* Conflicting layer roots? */
		iput(trap);
		return ERR_PTR(-ELOOP);
	}

	trap->i_mode = S_IFDIR;
	trap->i_flags = S_DEAD;
	unlock_new_inode(trap);

	return trap;
}

/*
 * Does overlay inode need to be hashed by lower inode?
 */
static bool ovl_hash_bylower(struct super_block *sb, struct dentry *upper,
			     struct dentry *lower, bool index)
{
	struct ovl_fs *ofs = sb->s_fs_info;

	/* No, if pure upper */
	if (!lower)
		return false;

	/* Yes, if already indexed */
	if (index)
		return true;

	/* Yes, if won't be copied up */
	if (!ovl_upper_mnt(ofs))
		return true;

	/* No, if lower hardlink is or will be broken on copy up */
	if ((upper || !ovl_indexdir(sb)) &&
	    !d_is_dir(lower) && d_inode(lower)->i_nlink > 1)
		return false;

	/* No, if non-indexed upper with NFS export */
	if (sb->s_export_op && upper)
		return false;

	/* Otherwise, hash by lower inode for fsnotify */
	return true;
}

static struct inode *ovl_iget5(struct super_block *sb, struct inode *newinode,
			       struct inode *key)
{
	return newinode ? inode_insert5(newinode, (unsigned long) key,
					 ovl_inode_test, ovl_inode_set, key) :
			  iget5_locked(sb, (unsigned long) key,
				       ovl_inode_test, ovl_inode_set, key);
}

struct inode *ovl_get_inode(struct super_block *sb,
			    struct ovl_inode_params *oip)
{
	struct ovl_fs *ofs = OVL_FS(sb);
	struct dentry *upperdentry = oip->upperdentry;
	struct ovl_path *lowerpath = oip->lowerpath;
	struct inode *realinode = upperdentry ? d_inode(upperdentry) : NULL;
	struct inode *inode;
	struct dentry *lowerdentry = lowerpath ? lowerpath->dentry : NULL;
	struct path realpath = {
		.dentry = upperdentry ?: lowerdentry,
		.mnt = upperdentry ? ovl_upper_mnt(ofs) : lowerpath->layer->mnt,
	};
	bool bylower = ovl_hash_bylower(sb, upperdentry, lowerdentry,
					oip->index);
	int fsid = bylower ? lowerpath->layer->fsid : 0;
	bool is_dir;
	unsigned long ino = 0;
	int err = oip->newinode ? -EEXIST : -ENOMEM;

	if (!realinode)
		realinode = d_inode(lowerdentry);

	/*
	 * Copy up origin (lower) may exist for non-indexed upper, but we must
	 * not use lower as hash key if this is a broken hardlink.
	 */
	is_dir = S_ISDIR(realinode->i_mode);
	if (upperdentry || bylower) {
		struct inode *key = d_inode(bylower ? lowerdentry :
						      upperdentry);
		unsigned int nlink = is_dir ? 1 : realinode->i_nlink;

		inode = ovl_iget5(sb, oip->newinode, key);
		if (!inode)
			goto out_err;
		if (!(inode->i_state & I_NEW)) {
			/*
			 * Verify that the underlying files stored in the inode
			 * match those in the dentry.
			 */
			if (!ovl_verify_inode(inode, lowerdentry, upperdentry,
					      true)) {
				iput(inode);
				err = -ESTALE;
				goto out_err;
			}

			dput(upperdentry);
			kfree(oip->redirect);
			goto out;
		}

		/* Recalculate nlink for non-dir due to indexing */
		if (!is_dir)
			nlink = ovl_get_nlink(ofs, lowerdentry, upperdentry,
					      nlink);
		set_nlink(inode, nlink);
		ino = key->i_ino;
	} else {
		/* Lower hardlink that will be broken on copy up */
		inode = new_inode(sb);
		if (!inode) {
			err = -ENOMEM;
			goto out_err;
		}
		ino = realinode->i_ino;
		fsid = lowerpath->layer->fsid;
	}
	ovl_fill_inode(inode, realinode->i_mode, realinode->i_rdev);
	ovl_inode_init(inode, oip, ino, fsid);

	if (upperdentry && ovl_is_impuredir(sb, upperdentry))
		ovl_set_flag(OVL_IMPURE, inode);

	if (oip->index)
		ovl_set_flag(OVL_INDEX, inode);

	OVL_I(inode)->redirect = oip->redirect;

	if (bylower)
		ovl_set_flag(OVL_CONST_INO, inode);

	/* Check for non-merge dir that may have whiteouts */
	if (is_dir) {
		if (((upperdentry && lowerdentry) || oip->numlower > 1) ||
		    ovl_path_check_origin_xattr(ofs, &realpath)) {
			ovl_set_flag(OVL_WHITEOUTS, inode);
		}
	}

	/* Check for immutable/append-only inode flags in xattr */
	if (upperdentry)
		ovl_check_protattr(inode, upperdentry);

	if (inode->i_state & I_NEW)
		unlock_new_inode(inode);
out:
	return inode;

out_err:
	pr_warn_ratelimited("failed to get inode (%i)\n", err);
	inode = ERR_PTR(err);
	goto out;
}<|MERGE_RESOLUTION|>--- conflicted
+++ resolved
@@ -507,11 +507,6 @@
 		return ERR_PTR(-ECHILD);
 	}
 
-<<<<<<< HEAD
-	old_cred = ovl_override_creds(inode->i_sb);
-	acl = get_acl(realinode, type);
-	ovl_revert_creds(inode->i_sb, old_cred);
-=======
 	if (rcu) {
 		acl = get_cached_acl_rcu(realinode, type);
 	} else {
@@ -519,7 +514,7 @@
 
 		old_cred = ovl_override_creds(inode->i_sb);
 		acl = get_acl(realinode, type);
-		revert_creds(old_cred);
+		ovl_revert_creds(inode->i_sb, old_cred);
 	}
 	/*
 	 * If there are no POSIX ACLs, or we encountered an error,
@@ -527,7 +522,6 @@
 	 */
 	if (!is_idmapped_mnt(realpath.mnt) || IS_ERR_OR_NULL(acl))
 		return acl;
->>>>>>> 0fac198d
 
 	/*
 	 * We only get here if the layer is idmapped. So drop out of RCU path
