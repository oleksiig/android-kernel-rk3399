// SPDX-License-Identifier: GPL-2.0
/*
 * Filesystem-level keyring for fscrypt
 *
 * Copyright 2019 Google LLC
 */

/*
 * This file implements management of fscrypt master keys in the
 * filesystem-level keyring, including the ioctls:
 *
 * - FS_IOC_ADD_ENCRYPTION_KEY
 * - FS_IOC_REMOVE_ENCRYPTION_KEY
 * - FS_IOC_REMOVE_ENCRYPTION_KEY_ALL_USERS
 * - FS_IOC_GET_ENCRYPTION_KEY_STATUS
 *
 * See the "User API" section of Documentation/filesystems/fscrypt.rst for more
 * information about these ioctls.
 */

#include <asm/unaligned.h>
#include <crypto/skcipher.h>
#include <linux/key-type.h>
#include <linux/random.h>
#include <linux/seq_file.h>

#include "fscrypt_private.h"

/* The master encryption keys for a filesystem (->s_master_keys) */
struct fscrypt_keyring {
	/*
	 * Lock that protects ->key_hashtable.  It does *not* protect the
	 * fscrypt_master_key structs themselves.
	 */
	spinlock_t lock;

	/* Hash table that maps fscrypt_key_specifier to fscrypt_master_key */
	struct hlist_head key_hashtable[128];
};

static void wipe_master_key_secret(struct fscrypt_master_key_secret *secret)
{
	fscrypt_destroy_hkdf(&secret->hkdf);
	memzero_explicit(secret, sizeof(*secret));
}

static void move_master_key_secret(struct fscrypt_master_key_secret *dst,
				   struct fscrypt_master_key_secret *src)
{
	memcpy(dst, src, sizeof(*dst));
	memzero_explicit(src, sizeof(*src));
}

static void fscrypt_free_master_key(struct rcu_head *head)
<<<<<<< HEAD
{
	struct fscrypt_master_key *mk =
		container_of(head, struct fscrypt_master_key, mk_rcu_head);
	/*
	 * The master key secret and any embedded subkeys should have already
	 * been wiped when the last active reference to the fscrypt_master_key
	 * struct was dropped; doing it here would be unnecessarily late.
	 * Nevertheless, use kfree_sensitive() in case anything was missed.
	 */
	kfree_sensitive(mk);
=======
{
	struct fscrypt_master_key *mk =
		container_of(head, struct fscrypt_master_key, mk_rcu_head);
	/*
	 * The master key secret and any embedded subkeys should have already
	 * been wiped when the last active reference to the fscrypt_master_key
	 * struct was dropped; doing it here would be unnecessarily late.
	 * Nevertheless, use kfree_sensitive() in case anything was missed.
	 */
	kfree_sensitive(mk);
}

void fscrypt_put_master_key(struct fscrypt_master_key *mk)
{
	if (!refcount_dec_and_test(&mk->mk_struct_refs))
		return;
	/*
	 * No structural references left, so free ->mk_users, and also free the
	 * fscrypt_master_key struct itself after an RCU grace period ensures
	 * that concurrent keyring lookups can no longer find it.
	 */
	WARN_ON(refcount_read(&mk->mk_active_refs) != 0);
	key_put(mk->mk_users);
	mk->mk_users = NULL;
	call_rcu(&mk->mk_rcu_head, fscrypt_free_master_key);
}

void fscrypt_put_master_key_activeref(struct fscrypt_master_key *mk)
{
	struct super_block *sb = mk->mk_sb;
	struct fscrypt_keyring *keyring = sb->s_master_keys;
	size_t i;

	if (!refcount_dec_and_test(&mk->mk_active_refs))
		return;
	/*
	 * No active references left, so complete the full removal of this
	 * fscrypt_master_key struct by removing it from the keyring and
	 * destroying any subkeys embedded in it.
	 */

	spin_lock(&keyring->lock);
	hlist_del_rcu(&mk->mk_node);
	spin_unlock(&keyring->lock);

	/*
	 * ->mk_active_refs == 0 implies that ->mk_secret is not present and
	 * that ->mk_decrypted_inodes is empty.
	 */
	WARN_ON(is_master_key_secret_present(&mk->mk_secret));
	WARN_ON(!list_empty(&mk->mk_decrypted_inodes));

	for (i = 0; i <= FSCRYPT_MODE_MAX; i++) {
		fscrypt_destroy_prepared_key(&mk->mk_direct_keys[i]);
		fscrypt_destroy_prepared_key(&mk->mk_iv_ino_lblk_64_keys[i]);
		fscrypt_destroy_prepared_key(&mk->mk_iv_ino_lblk_32_keys[i]);
	}
	memzero_explicit(&mk->mk_ino_hash_key,
			 sizeof(mk->mk_ino_hash_key));
	mk->mk_ino_hash_key_initialized = false;

	/* Drop the structural ref associated with the active refs. */
	fscrypt_put_master_key(mk);
>>>>>>> 509a3276
}

void fscrypt_put_master_key(struct fscrypt_master_key *mk)
{
	if (!refcount_dec_and_test(&mk->mk_struct_refs))
		return;
	/*
	 * No structural references left, so free ->mk_users, and also free the
	 * fscrypt_master_key struct itself after an RCU grace period ensures
	 * that concurrent keyring lookups can no longer find it.
	 */
	WARN_ON(refcount_read(&mk->mk_active_refs) != 0);
	key_put(mk->mk_users);
	mk->mk_users = NULL;
	call_rcu(&mk->mk_rcu_head, fscrypt_free_master_key);
}

<<<<<<< HEAD
void fscrypt_put_master_key_activeref(struct fscrypt_master_key *mk)
{
	struct super_block *sb = mk->mk_sb;
	struct fscrypt_keyring *keyring = sb->s_master_keys;
	size_t i;

	if (!refcount_dec_and_test(&mk->mk_active_refs))
		return;
	/*
	 * No active references left, so complete the full removal of this
	 * fscrypt_master_key struct by removing it from the keyring and
	 * destroying any subkeys embedded in it.
	 */

	spin_lock(&keyring->lock);
	hlist_del_rcu(&mk->mk_node);
	spin_unlock(&keyring->lock);

	/*
	 * ->mk_active_refs == 0 implies that ->mk_secret is not present and
	 * that ->mk_decrypted_inodes is empty.
	 */
	WARN_ON(is_master_key_secret_present(&mk->mk_secret));
	WARN_ON(!list_empty(&mk->mk_decrypted_inodes));

	for (i = 0; i <= FSCRYPT_MODE_MAX; i++) {
		fscrypt_destroy_prepared_key(
				sb, &mk->mk_direct_keys[i]);
		fscrypt_destroy_prepared_key(
				sb, &mk->mk_iv_ino_lblk_64_keys[i]);
		fscrypt_destroy_prepared_key(
				sb, &mk->mk_iv_ino_lblk_32_keys[i]);
	}
	memzero_explicit(&mk->mk_ino_hash_key,
			 sizeof(mk->mk_ino_hash_key));
	mk->mk_ino_hash_key_initialized = false;

	/* Drop the structural ref associated with the active refs. */
	fscrypt_put_master_key(mk);
}

static inline bool valid_key_spec(const struct fscrypt_key_specifier *spec)
{
	if (spec->__reserved)
		return false;
	return master_key_spec_len(spec) != 0;
}

=======
>>>>>>> 509a3276
static int fscrypt_user_key_instantiate(struct key *key,
					struct key_preparsed_payload *prep)
{
	/*
	 * We just charge FSCRYPT_MAX_STANDARD_KEY_SIZE bytes to the user's key
	 * quota for each key, regardless of the exact key size.  The amount of
	 * memory actually used is greater than the size of the raw key anyway.
	 */
	return key_payload_reserve(key, FSCRYPT_MAX_STANDARD_KEY_SIZE);
}

static void fscrypt_user_key_describe(const struct key *key, struct seq_file *m)
{
	seq_puts(m, key->description);
}

/*
 * Type of key in ->mk_users.  Each key of this type represents a particular
 * user who has added a particular master key.
 *
 * Note that the name of this key type really should be something like
 * ".fscrypt-user" instead of simply ".fscrypt".  But the shorter name is chosen
 * mainly for simplicity of presentation in /proc/keys when read by a non-root
 * user.  And it is expected to be rare that a key is actually added by multiple
 * users, since users should keep their encryption keys confidential.
 */
static struct key_type key_type_fscrypt_user = {
	.name			= ".fscrypt",
	.instantiate		= fscrypt_user_key_instantiate,
	.describe		= fscrypt_user_key_describe,
};

#define FSCRYPT_MK_USERS_DESCRIPTION_SIZE	\
	(CONST_STRLEN("fscrypt-") + 2 * FSCRYPT_KEY_IDENTIFIER_SIZE + \
	 CONST_STRLEN("-users") + 1)

#define FSCRYPT_MK_USER_DESCRIPTION_SIZE	\
	(2 * FSCRYPT_KEY_IDENTIFIER_SIZE + CONST_STRLEN(".uid.") + 10 + 1)

static void format_mk_users_keyring_description(
			char description[FSCRYPT_MK_USERS_DESCRIPTION_SIZE],
			const u8 mk_identifier[FSCRYPT_KEY_IDENTIFIER_SIZE])
{
	sprintf(description, "fscrypt-%*phN-users",
		FSCRYPT_KEY_IDENTIFIER_SIZE, mk_identifier);
}

static void format_mk_user_description(
			char description[FSCRYPT_MK_USER_DESCRIPTION_SIZE],
			const u8 mk_identifier[FSCRYPT_KEY_IDENTIFIER_SIZE])
{

	sprintf(description, "%*phN.uid.%u", FSCRYPT_KEY_IDENTIFIER_SIZE,
		mk_identifier, __kuid_val(current_fsuid()));
}

/* Create ->s_master_keys if needed.  Synchronized by fscrypt_add_key_mutex. */
static int allocate_filesystem_keyring(struct super_block *sb)
{
	struct fscrypt_keyring *keyring;

	if (sb->s_master_keys)
		return 0;

	keyring = kzalloc(sizeof(*keyring), GFP_KERNEL);
	if (!keyring)
		return -ENOMEM;
	spin_lock_init(&keyring->lock);
	/*
	 * Pairs with the smp_load_acquire() in fscrypt_find_master_key().
	 * I.e., here we publish ->s_master_keys with a RELEASE barrier so that
	 * concurrent tasks can ACQUIRE it.
	 */
	smp_store_release(&sb->s_master_keys, keyring);
	return 0;
}

/*
<<<<<<< HEAD
 * This is called at unmount time to release all encryption keys that have been
 * added to the filesystem, along with the keyring that contains them.
 *
 * Note that besides clearing and freeing memory, this might need to evict keys
 * from the keyslots of an inline crypto engine.  Therefore, this must be called
 * while the filesystem's underlying block device(s) are still available.
 */
void fscrypt_sb_delete(struct super_block *sb)
=======
 * Release all encryption keys that have been added to the filesystem, along
 * with the keyring that contains them.
 *
 * This is called at unmount time.  The filesystem's underlying block device(s)
 * are still available at this time; this is important because after user file
 * accesses have been allowed, this function may need to evict keys from the
 * keyslots of an inline crypto engine, which requires the block device(s).
 *
 * This is also called when the super_block is being freed.  This is needed to
 * avoid a memory leak if mounting fails after the "test_dummy_encryption"
 * option was processed, as in that case the unmount-time call isn't made.
 */
void fscrypt_destroy_keyring(struct super_block *sb)
>>>>>>> 509a3276
{
	struct fscrypt_keyring *keyring = sb->s_master_keys;
	size_t i;

	if (!keyring)
		return;

	for (i = 0; i < ARRAY_SIZE(keyring->key_hashtable); i++) {
		struct hlist_head *bucket = &keyring->key_hashtable[i];
		struct fscrypt_master_key *mk;
		struct hlist_node *tmp;

		hlist_for_each_entry_safe(mk, tmp, bucket, mk_node) {
			/*
			 * Since all inodes were already evicted, every key
			 * remaining in the keyring should have an empty inode
			 * list, and should only still be in the keyring due to
			 * the single active ref associated with ->mk_secret.
			 * There should be no structural refs beyond the one
			 * associated with the active ref.
			 */
			WARN_ON(refcount_read(&mk->mk_active_refs) != 1);
			WARN_ON(refcount_read(&mk->mk_struct_refs) != 1);
			WARN_ON(!is_master_key_secret_present(&mk->mk_secret));
			wipe_master_key_secret(&mk->mk_secret);
			fscrypt_put_master_key_activeref(mk);
		}
	}
	kfree_sensitive(keyring);
	sb->s_master_keys = NULL;
}

static struct hlist_head *
fscrypt_mk_hash_bucket(struct fscrypt_keyring *keyring,
		       const struct fscrypt_key_specifier *mk_spec)
{
	/*
	 * Since key specifiers should be "random" values, it is sufficient to
	 * use a trivial hash function that just takes the first several bits of
	 * the key specifier.
	 */
	unsigned long i = get_unaligned((unsigned long *)&mk_spec->u);

	return &keyring->key_hashtable[i % ARRAY_SIZE(keyring->key_hashtable)];
}

/*
 * Find the specified master key struct in ->s_master_keys and take a structural
 * ref to it.  The structural ref guarantees that the key struct continues to
 * exist, but it does *not* guarantee that ->s_master_keys continues to contain
 * the key struct.  The structural ref needs to be dropped by
 * fscrypt_put_master_key().  Returns NULL if the key struct is not found.
 */
struct fscrypt_master_key *
fscrypt_find_master_key(struct super_block *sb,
			const struct fscrypt_key_specifier *mk_spec)
{
	struct fscrypt_keyring *keyring;
	struct hlist_head *bucket;
	struct fscrypt_master_key *mk;

	/*
	 * Pairs with the smp_store_release() in allocate_filesystem_keyring().
	 * I.e., another task can publish ->s_master_keys concurrently,
	 * executing a RELEASE barrier.  We need to use smp_load_acquire() here
	 * to safely ACQUIRE the memory the other task published.
	 */
	keyring = smp_load_acquire(&sb->s_master_keys);
	if (keyring == NULL)
		return NULL; /* No keyring yet, so no keys yet. */

	bucket = fscrypt_mk_hash_bucket(keyring, mk_spec);
	rcu_read_lock();
	switch (mk_spec->type) {
	case FSCRYPT_KEY_SPEC_TYPE_DESCRIPTOR:
		hlist_for_each_entry_rcu(mk, bucket, mk_node) {
			if (mk->mk_spec.type ==
				FSCRYPT_KEY_SPEC_TYPE_DESCRIPTOR &&
			    memcmp(mk->mk_spec.u.descriptor,
				   mk_spec->u.descriptor,
				   FSCRYPT_KEY_DESCRIPTOR_SIZE) == 0 &&
			    refcount_inc_not_zero(&mk->mk_struct_refs))
				goto out;
		}
		break;
	case FSCRYPT_KEY_SPEC_TYPE_IDENTIFIER:
		hlist_for_each_entry_rcu(mk, bucket, mk_node) {
			if (mk->mk_spec.type ==
				FSCRYPT_KEY_SPEC_TYPE_IDENTIFIER &&
			    memcmp(mk->mk_spec.u.identifier,
				   mk_spec->u.identifier,
				   FSCRYPT_KEY_IDENTIFIER_SIZE) == 0 &&
			    refcount_inc_not_zero(&mk->mk_struct_refs))
				goto out;
		}
		break;
	}
	mk = NULL;
out:
	rcu_read_unlock();
	return mk;
}

static int allocate_master_key_users_keyring(struct fscrypt_master_key *mk)
{
	char description[FSCRYPT_MK_USERS_DESCRIPTION_SIZE];
	struct key *keyring;

	format_mk_users_keyring_description(description,
					    mk->mk_spec.u.identifier);
	keyring = keyring_alloc(description, GLOBAL_ROOT_UID, GLOBAL_ROOT_GID,
				current_cred(), KEY_POS_SEARCH |
				  KEY_USR_SEARCH | KEY_USR_READ | KEY_USR_VIEW,
				KEY_ALLOC_NOT_IN_QUOTA, NULL, NULL);
	if (IS_ERR(keyring))
		return PTR_ERR(keyring);

	mk->mk_users = keyring;
	return 0;
}

/*
 * Find the current user's "key" in the master key's ->mk_users.
 * Returns ERR_PTR(-ENOKEY) if not found.
 */
static struct key *find_master_key_user(struct fscrypt_master_key *mk)
{
	char description[FSCRYPT_MK_USER_DESCRIPTION_SIZE];
	key_ref_t keyref;

	format_mk_user_description(description, mk->mk_spec.u.identifier);

	/*
	 * We need to mark the keyring reference as "possessed" so that we
	 * acquire permission to search it, via the KEY_POS_SEARCH permission.
	 */
	keyref = keyring_search(make_key_ref(mk->mk_users, true /*possessed*/),
				&key_type_fscrypt_user, description, false);
	if (IS_ERR(keyref)) {
		if (PTR_ERR(keyref) == -EAGAIN || /* not found */
		    PTR_ERR(keyref) == -EKEYREVOKED) /* recently invalidated */
			keyref = ERR_PTR(-ENOKEY);
		return ERR_CAST(keyref);
	}
	return key_ref_to_ptr(keyref);
}

/*
 * Give the current user a "key" in ->mk_users.  This charges the user's quota
 * and marks the master key as added by the current user, so that it cannot be
 * removed by another user with the key.  Either ->mk_sem must be held for
 * write, or the master key must be still undergoing initialization.
 */
static int add_master_key_user(struct fscrypt_master_key *mk)
{
	char description[FSCRYPT_MK_USER_DESCRIPTION_SIZE];
	struct key *mk_user;
	int err;

	format_mk_user_description(description, mk->mk_spec.u.identifier);
	mk_user = key_alloc(&key_type_fscrypt_user, description,
			    current_fsuid(), current_gid(), current_cred(),
			    KEY_POS_SEARCH | KEY_USR_VIEW, 0, NULL);
	if (IS_ERR(mk_user))
		return PTR_ERR(mk_user);

	err = key_instantiate_and_link(mk_user, NULL, 0, mk->mk_users, NULL);
	key_put(mk_user);
	return err;
}

/*
 * Remove the current user's "key" from ->mk_users.
 * ->mk_sem must be held for write.
 *
 * Returns 0 if removed, -ENOKEY if not found, or another -errno code.
 */
static int remove_master_key_user(struct fscrypt_master_key *mk)
{
	struct key *mk_user;
	int err;

	mk_user = find_master_key_user(mk);
	if (IS_ERR(mk_user))
		return PTR_ERR(mk_user);
	err = key_unlink(mk->mk_users, mk_user);
	key_put(mk_user);
	return err;
}

/*
 * Allocate a new fscrypt_master_key, transfer the given secret over to it, and
 * insert it into sb->s_master_keys.
 */
static int add_new_master_key(struct super_block *sb,
			      struct fscrypt_master_key_secret *secret,
			      const struct fscrypt_key_specifier *mk_spec)
{
	struct fscrypt_keyring *keyring = sb->s_master_keys;
	struct fscrypt_master_key *mk;
	int err;

	mk = kzalloc(sizeof(*mk), GFP_KERNEL);
	if (!mk)
		return -ENOMEM;

	mk->mk_sb = sb;
	init_rwsem(&mk->mk_sem);
	refcount_set(&mk->mk_struct_refs, 1);
	mk->mk_spec = *mk_spec;

	INIT_LIST_HEAD(&mk->mk_decrypted_inodes);
	spin_lock_init(&mk->mk_decrypted_inodes_lock);

	if (mk_spec->type == FSCRYPT_KEY_SPEC_TYPE_IDENTIFIER) {
		err = allocate_master_key_users_keyring(mk);
		if (err)
			goto out_put;
		err = add_master_key_user(mk);
		if (err)
			goto out_put;
	}

	move_master_key_secret(&mk->mk_secret, secret);
	refcount_set(&mk->mk_active_refs, 1); /* ->mk_secret is present */

	spin_lock(&keyring->lock);
	hlist_add_head_rcu(&mk->mk_node,
			   fscrypt_mk_hash_bucket(keyring, mk_spec));
	spin_unlock(&keyring->lock);
	return 0;

out_put:
	fscrypt_put_master_key(mk);
	return err;
}

#define KEY_DEAD	1

static int add_existing_master_key(struct fscrypt_master_key *mk,
				   struct fscrypt_master_key_secret *secret)
{
	int err;

	/*
	 * If the current user is already in ->mk_users, then there's nothing to
	 * do.  Otherwise, we need to add the user to ->mk_users.  (Neither is
	 * applicable for v1 policy keys, which have NULL ->mk_users.)
	 */
	if (mk->mk_users) {
		struct key *mk_user = find_master_key_user(mk);

		if (mk_user != ERR_PTR(-ENOKEY)) {
			if (IS_ERR(mk_user))
				return PTR_ERR(mk_user);
			key_put(mk_user);
			return 0;
		}
		err = add_master_key_user(mk);
		if (err)
			return err;
	}

	/* Re-add the secret if needed. */
	if (!is_master_key_secret_present(&mk->mk_secret)) {
		if (!refcount_inc_not_zero(&mk->mk_active_refs))
			return KEY_DEAD;
		move_master_key_secret(&mk->mk_secret, secret);
	}

	return 0;
}

static int do_add_master_key(struct super_block *sb,
			     struct fscrypt_master_key_secret *secret,
			     const struct fscrypt_key_specifier *mk_spec)
{
	static DEFINE_MUTEX(fscrypt_add_key_mutex);
	struct fscrypt_master_key *mk;
	int err;

	mutex_lock(&fscrypt_add_key_mutex); /* serialize find + link */

	mk = fscrypt_find_master_key(sb, mk_spec);
	if (!mk) {
		/* Didn't find the key in ->s_master_keys.  Add it. */
		err = allocate_filesystem_keyring(sb);
		if (!err)
			err = add_new_master_key(sb, secret, mk_spec);
	} else {
		/*
		 * Found the key in ->s_master_keys.  Re-add the secret if
		 * needed, and add the user to ->mk_users if needed.
		 */
		down_write(&mk->mk_sem);
		err = add_existing_master_key(mk, secret);
		up_write(&mk->mk_sem);
		if (err == KEY_DEAD) {
			/*
			 * We found a key struct, but it's already been fully
			 * removed.  Ignore the old struct and add a new one.
			 * fscrypt_add_key_mutex means we don't need to worry
			 * about concurrent adds.
			 */
			err = add_new_master_key(sb, secret, mk_spec);
		}
		fscrypt_put_master_key(mk);
	}
	mutex_unlock(&fscrypt_add_key_mutex);
	return err;
}

static int add_master_key(struct super_block *sb,
			  struct fscrypt_master_key_secret *secret,
			  struct fscrypt_key_specifier *key_spec)
{
	int err;

	if (key_spec->type == FSCRYPT_KEY_SPEC_TYPE_IDENTIFIER) {
		u8 sw_secret[BLK_CRYPTO_SW_SECRET_SIZE];
		u8 *kdf_key = secret->raw;
		unsigned int kdf_key_size = secret->size;
		u8 keyid_kdf_ctx = HKDF_CONTEXT_KEY_IDENTIFIER;

		/*
		 * For standard keys, the fscrypt master key is used directly as
		 * the fscrypt KDF key.  For hardware-wrapped keys, we have to
		 * pass the master key to the hardware to derive the KDF key,
		 * which is then only used to derive non-file-contents subkeys.
		 */
		if (secret->is_hw_wrapped) {
			err = fscrypt_derive_sw_secret(sb, secret->raw,
						       secret->size, sw_secret);
			if (err)
				return err;
			kdf_key = sw_secret;
			kdf_key_size = sizeof(sw_secret);
		}
		err = fscrypt_init_hkdf(&secret->hkdf, kdf_key, kdf_key_size);
		/*
		 * Now that the KDF context is initialized, the raw KDF key is
		 * no longer needed.
		 */
		memzero_explicit(kdf_key, kdf_key_size);
		if (err)
			return err;

		/* Calculate the key identifier */
		err = fscrypt_hkdf_expand(&secret->hkdf, keyid_kdf_ctx, NULL, 0,
					  key_spec->u.identifier,
					  FSCRYPT_KEY_IDENTIFIER_SIZE);
		if (err)
			return err;
	}
	return do_add_master_key(sb, secret, key_spec);
}

static int fscrypt_provisioning_key_preparse(struct key_preparsed_payload *prep)
{
	const struct fscrypt_provisioning_key_payload *payload = prep->data;

	if (prep->datalen < sizeof(*payload) + FSCRYPT_MIN_KEY_SIZE ||
	    prep->datalen > sizeof(*payload) + FSCRYPT_MAX_ANY_KEY_SIZE)
		return -EINVAL;

	if (payload->type != FSCRYPT_KEY_SPEC_TYPE_DESCRIPTOR &&
	    payload->type != FSCRYPT_KEY_SPEC_TYPE_IDENTIFIER)
		return -EINVAL;

	if (payload->__reserved)
		return -EINVAL;

	prep->payload.data[0] = kmemdup(payload, prep->datalen, GFP_KERNEL);
	if (!prep->payload.data[0])
		return -ENOMEM;

	prep->quotalen = prep->datalen;
	return 0;
}

static void fscrypt_provisioning_key_free_preparse(
					struct key_preparsed_payload *prep)
{
	kfree_sensitive(prep->payload.data[0]);
}

static void fscrypt_provisioning_key_describe(const struct key *key,
					      struct seq_file *m)
{
	seq_puts(m, key->description);
	if (key_is_positive(key)) {
		const struct fscrypt_provisioning_key_payload *payload =
			key->payload.data[0];

		seq_printf(m, ": %u [%u]", key->datalen, payload->type);
	}
}

static void fscrypt_provisioning_key_destroy(struct key *key)
{
	kfree_sensitive(key->payload.data[0]);
}

static struct key_type key_type_fscrypt_provisioning = {
	.name			= "fscrypt-provisioning",
	.preparse		= fscrypt_provisioning_key_preparse,
	.free_preparse		= fscrypt_provisioning_key_free_preparse,
	.instantiate		= generic_key_instantiate,
	.describe		= fscrypt_provisioning_key_describe,
	.destroy		= fscrypt_provisioning_key_destroy,
};

/*
 * Retrieve the raw key from the Linux keyring key specified by 'key_id', and
 * store it into 'secret'.
 *
 * The key must be of type "fscrypt-provisioning" and must have the field
 * fscrypt_provisioning_key_payload::type set to 'type', indicating that it's
 * only usable with fscrypt with the particular KDF version identified by
 * 'type'.  We don't use the "logon" key type because there's no way to
 * completely restrict the use of such keys; they can be used by any kernel API
 * that accepts "logon" keys and doesn't require a specific service prefix.
 *
 * The ability to specify the key via Linux keyring key is intended for cases
 * where userspace needs to re-add keys after the filesystem is unmounted and
 * re-mounted.  Most users should just provide the raw key directly instead.
 */
static int get_keyring_key(u32 key_id, u32 type,
			   struct fscrypt_master_key_secret *secret)
{
	key_ref_t ref;
	struct key *key;
	const struct fscrypt_provisioning_key_payload *payload;
	int err;

	ref = lookup_user_key(key_id, 0, KEY_NEED_SEARCH);
	if (IS_ERR(ref))
		return PTR_ERR(ref);
	key = key_ref_to_ptr(ref);

	if (key->type != &key_type_fscrypt_provisioning)
		goto bad_key;
	payload = key->payload.data[0];

	/* Don't allow fscrypt v1 keys to be used as v2 keys and vice versa. */
	if (payload->type != type)
		goto bad_key;

	secret->size = key->datalen - sizeof(*payload);
	memcpy(secret->raw, payload->raw, secret->size);
	err = 0;
	goto out_put;

bad_key:
	err = -EKEYREJECTED;
out_put:
	key_ref_put(ref);
	return err;
}

/*
 * Add a master encryption key to the filesystem, causing all files which were
 * encrypted with it to appear "unlocked" (decrypted) when accessed.
 *
 * When adding a key for use by v1 encryption policies, this ioctl is
 * privileged, and userspace must provide the 'key_descriptor'.
 *
 * When adding a key for use by v2+ encryption policies, this ioctl is
 * unprivileged.  This is needed, in general, to allow non-root users to use
 * encryption without encountering the visibility problems of process-subscribed
 * keyrings and the inability to properly remove keys.  This works by having
 * each key identified by its cryptographically secure hash --- the
 * 'key_identifier'.  The cryptographic hash ensures that a malicious user
 * cannot add the wrong key for a given identifier.  Furthermore, each added key
 * is charged to the appropriate user's quota for the keyrings service, which
 * prevents a malicious user from adding too many keys.  Finally, we forbid a
 * user from removing a key while other users have added it too, which prevents
 * a user who knows another user's key from causing a denial-of-service by
 * removing it at an inopportune time.  (We tolerate that a user who knows a key
 * can prevent other users from removing it.)
 *
 * For more details, see the "FS_IOC_ADD_ENCRYPTION_KEY" section of
 * Documentation/filesystems/fscrypt.rst.
 */
int fscrypt_ioctl_add_key(struct file *filp, void __user *_uarg)
{
	struct super_block *sb = file_inode(filp)->i_sb;
	struct fscrypt_add_key_arg __user *uarg = _uarg;
	struct fscrypt_add_key_arg arg;
	struct fscrypt_master_key_secret secret;
	int err;

	if (copy_from_user(&arg, uarg, sizeof(arg)))
		return -EFAULT;

	if (!valid_key_spec(&arg.key_spec))
		return -EINVAL;

	if (memchr_inv(arg.__reserved, 0, sizeof(arg.__reserved)))
		return -EINVAL;

	/*
	 * Only root can add keys that are identified by an arbitrary descriptor
	 * rather than by a cryptographic hash --- since otherwise a malicious
	 * user could add the wrong key.
	 */
	if (arg.key_spec.type == FSCRYPT_KEY_SPEC_TYPE_DESCRIPTOR &&
	    !capable(CAP_SYS_ADMIN))
		return -EACCES;

	memset(&secret, 0, sizeof(secret));

	if (arg.__flags) {
		if (arg.__flags & ~__FSCRYPT_ADD_KEY_FLAG_HW_WRAPPED)
			return -EINVAL;
		if (arg.key_spec.type != FSCRYPT_KEY_SPEC_TYPE_IDENTIFIER)
			return -EINVAL;
		secret.is_hw_wrapped = true;
	}

	if (arg.key_id) {
		if (arg.raw_size != 0)
			return -EINVAL;
		err = get_keyring_key(arg.key_id, arg.key_spec.type, &secret);
		if (err)
			goto out_wipe_secret;
		err = -EINVAL;
		if (secret.size > FSCRYPT_MAX_STANDARD_KEY_SIZE &&
		    !secret.is_hw_wrapped)
			goto out_wipe_secret;
	} else {
		if (arg.raw_size < FSCRYPT_MIN_KEY_SIZE ||
		    arg.raw_size > (secret.is_hw_wrapped ?
				    FSCRYPT_MAX_HW_WRAPPED_KEY_SIZE :
				    FSCRYPT_MAX_STANDARD_KEY_SIZE))
			return -EINVAL;
		secret.size = arg.raw_size;
		err = -EFAULT;
		if (copy_from_user(secret.raw, uarg->raw, secret.size))
			goto out_wipe_secret;
	}

	err = add_master_key(sb, &secret, &arg.key_spec);
	if (err)
		goto out_wipe_secret;

	/* Return the key identifier to userspace, if applicable */
	err = -EFAULT;
	if (arg.key_spec.type == FSCRYPT_KEY_SPEC_TYPE_IDENTIFIER &&
	    copy_to_user(uarg->key_spec.u.identifier, arg.key_spec.u.identifier,
			 FSCRYPT_KEY_IDENTIFIER_SIZE))
		goto out_wipe_secret;
	err = 0;
out_wipe_secret:
	wipe_master_key_secret(&secret);
	return err;
}
EXPORT_SYMBOL_GPL(fscrypt_ioctl_add_key);

static void
fscrypt_get_test_dummy_secret(struct fscrypt_master_key_secret *secret)
{
	static u8 test_key[FSCRYPT_MAX_STANDARD_KEY_SIZE];

	get_random_once(test_key, FSCRYPT_MAX_STANDARD_KEY_SIZE);

	memset(secret, 0, sizeof(*secret));
	secret->size = FSCRYPT_MAX_STANDARD_KEY_SIZE;
	memcpy(secret->raw, test_key, FSCRYPT_MAX_STANDARD_KEY_SIZE);
}

int fscrypt_get_test_dummy_key_identifier(
				u8 key_identifier[FSCRYPT_KEY_IDENTIFIER_SIZE])
{
	struct fscrypt_master_key_secret secret;
	int err;

	fscrypt_get_test_dummy_secret(&secret);

	err = fscrypt_init_hkdf(&secret.hkdf, secret.raw, secret.size);
	if (err)
		goto out;
	err = fscrypt_hkdf_expand(&secret.hkdf, HKDF_CONTEXT_KEY_IDENTIFIER,
				  NULL, 0, key_identifier,
				  FSCRYPT_KEY_IDENTIFIER_SIZE);
out:
	wipe_master_key_secret(&secret);
	return err;
}

/**
 * fscrypt_add_test_dummy_key() - add the test dummy encryption key
 * @sb: the filesystem instance to add the key to
 * @dummy_policy: the encryption policy for test_dummy_encryption
 *
 * If needed, add the key for the test_dummy_encryption mount option to the
 * filesystem.  To prevent misuse of this mount option, a per-boot random key is
 * used instead of a hardcoded one.  This makes it so that any encrypted files
 * created using this option won't be accessible after a reboot.
 *
 * Return: 0 on success, -errno on failure
 */
int fscrypt_add_test_dummy_key(struct super_block *sb,
			       const struct fscrypt_dummy_policy *dummy_policy)
{
	const union fscrypt_policy *policy = dummy_policy->policy;
	struct fscrypt_key_specifier key_spec;
	struct fscrypt_master_key_secret secret;
	int err;

	if (!policy)
		return 0;
	err = fscrypt_policy_to_key_spec(policy, &key_spec);
	if (err)
		return err;
	fscrypt_get_test_dummy_secret(&secret);
	err = add_master_key(sb, &secret, &key_spec);
	wipe_master_key_secret(&secret);
	return err;
}
EXPORT_SYMBOL_GPL(fscrypt_add_test_dummy_key);

/*
 * Verify that the current user has added a master key with the given identifier
 * (returns -ENOKEY if not).  This is needed to prevent a user from encrypting
 * their files using some other user's key which they don't actually know.
 * Cryptographically this isn't much of a problem, but the semantics of this
 * would be a bit weird, so it's best to just forbid it.
 *
 * The system administrator (CAP_FOWNER) can override this, which should be
 * enough for any use cases where encryption policies are being set using keys
 * that were chosen ahead of time but aren't available at the moment.
 *
 * Note that the key may have already removed by the time this returns, but
 * that's okay; we just care whether the key was there at some point.
 *
 * Return: 0 if the key is added, -ENOKEY if it isn't, or another -errno code
 */
int fscrypt_verify_key_added(struct super_block *sb,
			     const u8 identifier[FSCRYPT_KEY_IDENTIFIER_SIZE])
{
	struct fscrypt_key_specifier mk_spec;
	struct fscrypt_master_key *mk;
	struct key *mk_user;
	int err;

	mk_spec.type = FSCRYPT_KEY_SPEC_TYPE_IDENTIFIER;
	memcpy(mk_spec.u.identifier, identifier, FSCRYPT_KEY_IDENTIFIER_SIZE);

	mk = fscrypt_find_master_key(sb, &mk_spec);
	if (!mk) {
		err = -ENOKEY;
		goto out;
	}
	down_read(&mk->mk_sem);
	mk_user = find_master_key_user(mk);
	if (IS_ERR(mk_user)) {
		err = PTR_ERR(mk_user);
	} else {
		key_put(mk_user);
		err = 0;
	}
	up_read(&mk->mk_sem);
	fscrypt_put_master_key(mk);
out:
	if (err == -ENOKEY && capable(CAP_FOWNER))
		err = 0;
	return err;
}

/*
 * Try to evict the inode's dentries from the dentry cache.  If the inode is a
 * directory, then it can have at most one dentry; however, that dentry may be
 * pinned by child dentries, so first try to evict the children too.
 */
static void shrink_dcache_inode(struct inode *inode)
{
	struct dentry *dentry;

	if (S_ISDIR(inode->i_mode)) {
		dentry = d_find_any_alias(inode);
		if (dentry) {
			shrink_dcache_parent(dentry);
			dput(dentry);
		}
	}
	d_prune_aliases(inode);
}

static void evict_dentries_for_decrypted_inodes(struct fscrypt_master_key *mk)
{
	struct fscrypt_info *ci;
	struct inode *inode;
	struct inode *toput_inode = NULL;

	spin_lock(&mk->mk_decrypted_inodes_lock);

	list_for_each_entry(ci, &mk->mk_decrypted_inodes, ci_master_key_link) {
		inode = ci->ci_inode;
		spin_lock(&inode->i_lock);
		if (inode->i_state & (I_FREEING | I_WILL_FREE | I_NEW)) {
			spin_unlock(&inode->i_lock);
			continue;
		}
		__iget(inode);
		spin_unlock(&inode->i_lock);
		spin_unlock(&mk->mk_decrypted_inodes_lock);

		shrink_dcache_inode(inode);
		iput(toput_inode);
		toput_inode = inode;

		spin_lock(&mk->mk_decrypted_inodes_lock);
	}

	spin_unlock(&mk->mk_decrypted_inodes_lock);
	iput(toput_inode);
}

static int check_for_busy_inodes(struct super_block *sb,
				 struct fscrypt_master_key *mk)
{
	struct list_head *pos;
	size_t busy_count = 0;
	unsigned long ino;
	char ino_str[50] = "";

	spin_lock(&mk->mk_decrypted_inodes_lock);

	list_for_each(pos, &mk->mk_decrypted_inodes)
		busy_count++;

	if (busy_count == 0) {
		spin_unlock(&mk->mk_decrypted_inodes_lock);
		return 0;
	}

	{
		/* select an example file to show for debugging purposes */
		struct inode *inode =
			list_first_entry(&mk->mk_decrypted_inodes,
					 struct fscrypt_info,
					 ci_master_key_link)->ci_inode;
		ino = inode->i_ino;
	}
	spin_unlock(&mk->mk_decrypted_inodes_lock);

	/* If the inode is currently being created, ino may still be 0. */
	if (ino)
		snprintf(ino_str, sizeof(ino_str), ", including ino %lu", ino);

	fscrypt_warn(NULL,
		     "%s: %zu inode(s) still busy after removing key with %s %*phN%s",
		     sb->s_id, busy_count, master_key_spec_type(&mk->mk_spec),
		     master_key_spec_len(&mk->mk_spec), (u8 *)&mk->mk_spec.u,
		     ino_str);
	return -EBUSY;
}

static int try_to_lock_encrypted_files(struct super_block *sb,
				       struct fscrypt_master_key *mk)
{
	int err1;
	int err2;

	/*
	 * An inode can't be evicted while it is dirty or has dirty pages.
	 * Thus, we first have to clean the inodes in ->mk_decrypted_inodes.
	 *
	 * Just do it the easy way: call sync_filesystem().  It's overkill, but
	 * it works, and it's more important to minimize the amount of caches we
	 * drop than the amount of data we sync.  Also, unprivileged users can
	 * already call sync_filesystem() via sys_syncfs() or sys_sync().
	 */
	down_read(&sb->s_umount);
	err1 = sync_filesystem(sb);
	up_read(&sb->s_umount);
	/* If a sync error occurs, still try to evict as much as possible. */

	/*
	 * Inodes are pinned by their dentries, so we have to evict their
	 * dentries.  shrink_dcache_sb() would suffice, but would be overkill
	 * and inappropriate for use by unprivileged users.  So instead go
	 * through the inodes' alias lists and try to evict each dentry.
	 */
	evict_dentries_for_decrypted_inodes(mk);

	/*
	 * evict_dentries_for_decrypted_inodes() already iput() each inode in
	 * the list; any inodes for which that dropped the last reference will
	 * have been evicted due to fscrypt_drop_inode() detecting the key
	 * removal and telling the VFS to evict the inode.  So to finish, we
	 * just need to check whether any inodes couldn't be evicted.
	 */
	err2 = check_for_busy_inodes(sb, mk);

	return err1 ?: err2;
}

/*
 * Try to remove an fscrypt master encryption key.
 *
 * FS_IOC_REMOVE_ENCRYPTION_KEY (all_users=false) removes the current user's
 * claim to the key, then removes the key itself if no other users have claims.
 * FS_IOC_REMOVE_ENCRYPTION_KEY_ALL_USERS (all_users=true) always removes the
 * key itself.
 *
 * To "remove the key itself", first we wipe the actual master key secret, so
 * that no more inodes can be unlocked with it.  Then we try to evict all cached
 * inodes that had been unlocked with the key.
 *
 * If all inodes were evicted, then we unlink the fscrypt_master_key from the
 * keyring.  Otherwise it remains in the keyring in the "incompletely removed"
 * state (without the actual secret key) where it tracks the list of remaining
 * inodes.  Userspace can execute the ioctl again later to retry eviction, or
 * alternatively can re-add the secret key again.
 *
 * For more details, see the "Removing keys" section of
 * Documentation/filesystems/fscrypt.rst.
 */
static int do_remove_key(struct file *filp, void __user *_uarg, bool all_users)
{
	struct super_block *sb = file_inode(filp)->i_sb;
	struct fscrypt_remove_key_arg __user *uarg = _uarg;
	struct fscrypt_remove_key_arg arg;
	struct fscrypt_master_key *mk;
	u32 status_flags = 0;
	int err;
	bool inodes_remain;

	if (copy_from_user(&arg, uarg, sizeof(arg)))
		return -EFAULT;

	if (!valid_key_spec(&arg.key_spec))
		return -EINVAL;

	if (memchr_inv(arg.__reserved, 0, sizeof(arg.__reserved)))
		return -EINVAL;

	/*
	 * Only root can add and remove keys that are identified by an arbitrary
	 * descriptor rather than by a cryptographic hash.
	 */
	if (arg.key_spec.type == FSCRYPT_KEY_SPEC_TYPE_DESCRIPTOR &&
	    !capable(CAP_SYS_ADMIN))
		return -EACCES;

	/* Find the key being removed. */
	mk = fscrypt_find_master_key(sb, &arg.key_spec);
	if (!mk)
		return -ENOKEY;
	down_write(&mk->mk_sem);

	/* If relevant, remove current user's (or all users) claim to the key */
	if (mk->mk_users && mk->mk_users->keys.nr_leaves_on_tree != 0) {
		if (all_users)
			err = keyring_clear(mk->mk_users);
		else
			err = remove_master_key_user(mk);
		if (err) {
			up_write(&mk->mk_sem);
			goto out_put_key;
		}
		if (mk->mk_users->keys.nr_leaves_on_tree != 0) {
			/*
			 * Other users have still added the key too.  We removed
			 * the current user's claim to the key, but we still
			 * can't remove the key itself.
			 */
			status_flags |=
				FSCRYPT_KEY_REMOVAL_STATUS_FLAG_OTHER_USERS;
			err = 0;
			up_write(&mk->mk_sem);
			goto out_put_key;
		}
	}

	/* No user claims remaining.  Go ahead and wipe the secret. */
	err = -ENOKEY;
	if (is_master_key_secret_present(&mk->mk_secret)) {
		wipe_master_key_secret(&mk->mk_secret);
		fscrypt_put_master_key_activeref(mk);
		err = 0;
	}
	inodes_remain = refcount_read(&mk->mk_active_refs) > 0;
	up_write(&mk->mk_sem);

	if (inodes_remain) {
		/* Some inodes still reference this key; try to evict them. */
		err = try_to_lock_encrypted_files(sb, mk);
		if (err == -EBUSY) {
			status_flags |=
				FSCRYPT_KEY_REMOVAL_STATUS_FLAG_FILES_BUSY;
			err = 0;
		}
	}
	/*
	 * We return 0 if we successfully did something: removed a claim to the
	 * key, wiped the secret, or tried locking the files again.  Users need
	 * to check the informational status flags if they care whether the key
	 * has been fully removed including all files locked.
	 */
out_put_key:
	fscrypt_put_master_key(mk);
	if (err == 0)
		err = put_user(status_flags, &uarg->removal_status_flags);
	return err;
}

int fscrypt_ioctl_remove_key(struct file *filp, void __user *uarg)
{
	return do_remove_key(filp, uarg, false);
}
EXPORT_SYMBOL_GPL(fscrypt_ioctl_remove_key);

int fscrypt_ioctl_remove_key_all_users(struct file *filp, void __user *uarg)
{
	if (!capable(CAP_SYS_ADMIN))
		return -EACCES;
	return do_remove_key(filp, uarg, true);
}
EXPORT_SYMBOL_GPL(fscrypt_ioctl_remove_key_all_users);

/*
 * Retrieve the status of an fscrypt master encryption key.
 *
 * We set ->status to indicate whether the key is absent, present, or
 * incompletely removed.  "Incompletely removed" means that the master key
 * secret has been removed, but some files which had been unlocked with it are
 * still in use.  This field allows applications to easily determine the state
 * of an encrypted directory without using a hack such as trying to open a
 * regular file in it (which can confuse the "incompletely removed" state with
 * absent or present).
 *
 * In addition, for v2 policy keys we allow applications to determine, via
 * ->status_flags and ->user_count, whether the key has been added by the
 * current user, by other users, or by both.  Most applications should not need
 * this, since ordinarily only one user should know a given key.  However, if a
 * secret key is shared by multiple users, applications may wish to add an
 * already-present key to prevent other users from removing it.  This ioctl can
 * be used to check whether that really is the case before the work is done to
 * add the key --- which might e.g. require prompting the user for a passphrase.
 *
 * For more details, see the "FS_IOC_GET_ENCRYPTION_KEY_STATUS" section of
 * Documentation/filesystems/fscrypt.rst.
 */
int fscrypt_ioctl_get_key_status(struct file *filp, void __user *uarg)
{
	struct super_block *sb = file_inode(filp)->i_sb;
	struct fscrypt_get_key_status_arg arg;
	struct fscrypt_master_key *mk;
	int err;

	if (copy_from_user(&arg, uarg, sizeof(arg)))
		return -EFAULT;

	if (!valid_key_spec(&arg.key_spec))
		return -EINVAL;

	if (memchr_inv(arg.__reserved, 0, sizeof(arg.__reserved)))
		return -EINVAL;

	arg.status_flags = 0;
	arg.user_count = 0;
	memset(arg.__out_reserved, 0, sizeof(arg.__out_reserved));

	mk = fscrypt_find_master_key(sb, &arg.key_spec);
	if (!mk) {
		arg.status = FSCRYPT_KEY_STATUS_ABSENT;
		err = 0;
		goto out;
	}
	down_read(&mk->mk_sem);

	if (!is_master_key_secret_present(&mk->mk_secret)) {
		arg.status = refcount_read(&mk->mk_active_refs) > 0 ?
			FSCRYPT_KEY_STATUS_INCOMPLETELY_REMOVED :
			FSCRYPT_KEY_STATUS_ABSENT /* raced with full removal */;
		err = 0;
		goto out_release_key;
	}

	arg.status = FSCRYPT_KEY_STATUS_PRESENT;
	if (mk->mk_users) {
		struct key *mk_user;

		arg.user_count = mk->mk_users->keys.nr_leaves_on_tree;
		mk_user = find_master_key_user(mk);
		if (!IS_ERR(mk_user)) {
			arg.status_flags |=
				FSCRYPT_KEY_STATUS_FLAG_ADDED_BY_SELF;
			key_put(mk_user);
		} else if (mk_user != ERR_PTR(-ENOKEY)) {
			err = PTR_ERR(mk_user);
			goto out_release_key;
		}
	}
	err = 0;
out_release_key:
	up_read(&mk->mk_sem);
	fscrypt_put_master_key(mk);
out:
	if (!err && copy_to_user(uarg, &arg, sizeof(arg)))
		err = -EFAULT;
	return err;
}
EXPORT_SYMBOL_GPL(fscrypt_ioctl_get_key_status);

int __init fscrypt_init_keyring(void)
{
	int err;

	err = register_key_type(&key_type_fscrypt_user);
	if (err)
		return err;

	err = register_key_type(&key_type_fscrypt_provisioning);
	if (err)
		goto err_unregister_fscrypt_user;

	return 0;

err_unregister_fscrypt_user:
	unregister_key_type(&key_type_fscrypt_user);
	return err;
}<|MERGE_RESOLUTION|>--- conflicted
+++ resolved
@@ -52,7 +52,6 @@
 }
 
 static void fscrypt_free_master_key(struct rcu_head *head)
-<<<<<<< HEAD
 {
 	struct fscrypt_master_key *mk =
 		container_of(head, struct fscrypt_master_key, mk_rcu_head);
@@ -63,17 +62,6 @@
 	 * Nevertheless, use kfree_sensitive() in case anything was missed.
 	 */
 	kfree_sensitive(mk);
-=======
-{
-	struct fscrypt_master_key *mk =
-		container_of(head, struct fscrypt_master_key, mk_rcu_head);
-	/*
-	 * The master key secret and any embedded subkeys should have already
-	 * been wiped when the last active reference to the fscrypt_master_key
-	 * struct was dropped; doing it here would be unnecessarily late.
-	 * Nevertheless, use kfree_sensitive() in case anything was missed.
-	 */
-	kfree_sensitive(mk);
 }
 
 void fscrypt_put_master_key(struct fscrypt_master_key *mk)
@@ -91,61 +79,6 @@
 	call_rcu(&mk->mk_rcu_head, fscrypt_free_master_key);
 }
 
-void fscrypt_put_master_key_activeref(struct fscrypt_master_key *mk)
-{
-	struct super_block *sb = mk->mk_sb;
-	struct fscrypt_keyring *keyring = sb->s_master_keys;
-	size_t i;
-
-	if (!refcount_dec_and_test(&mk->mk_active_refs))
-		return;
-	/*
-	 * No active references left, so complete the full removal of this
-	 * fscrypt_master_key struct by removing it from the keyring and
-	 * destroying any subkeys embedded in it.
-	 */
-
-	spin_lock(&keyring->lock);
-	hlist_del_rcu(&mk->mk_node);
-	spin_unlock(&keyring->lock);
-
-	/*
-	 * ->mk_active_refs == 0 implies that ->mk_secret is not present and
-	 * that ->mk_decrypted_inodes is empty.
-	 */
-	WARN_ON(is_master_key_secret_present(&mk->mk_secret));
-	WARN_ON(!list_empty(&mk->mk_decrypted_inodes));
-
-	for (i = 0; i <= FSCRYPT_MODE_MAX; i++) {
-		fscrypt_destroy_prepared_key(&mk->mk_direct_keys[i]);
-		fscrypt_destroy_prepared_key(&mk->mk_iv_ino_lblk_64_keys[i]);
-		fscrypt_destroy_prepared_key(&mk->mk_iv_ino_lblk_32_keys[i]);
-	}
-	memzero_explicit(&mk->mk_ino_hash_key,
-			 sizeof(mk->mk_ino_hash_key));
-	mk->mk_ino_hash_key_initialized = false;
-
-	/* Drop the structural ref associated with the active refs. */
-	fscrypt_put_master_key(mk);
->>>>>>> 509a3276
-}
-
-void fscrypt_put_master_key(struct fscrypt_master_key *mk)
-{
-	if (!refcount_dec_and_test(&mk->mk_struct_refs))
-		return;
-	/*
-	 * No structural references left, so free ->mk_users, and also free the
-	 * fscrypt_master_key struct itself after an RCU grace period ensures
-	 * that concurrent keyring lookups can no longer find it.
-	 */
-	WARN_ON(refcount_read(&mk->mk_active_refs) != 0);
-	key_put(mk->mk_users);
-	mk->mk_users = NULL;
-	call_rcu(&mk->mk_rcu_head, fscrypt_free_master_key);
-}
-
-<<<<<<< HEAD
 void fscrypt_put_master_key_activeref(struct fscrypt_master_key *mk)
 {
 	struct super_block *sb = mk->mk_sb;
@@ -194,8 +127,6 @@
 	return master_key_spec_len(spec) != 0;
 }
 
-=======
->>>>>>> 509a3276
 static int fscrypt_user_key_instantiate(struct key *key,
 					struct key_preparsed_payload *prep)
 {
@@ -274,16 +205,6 @@
 }
 
 /*
-<<<<<<< HEAD
- * This is called at unmount time to release all encryption keys that have been
- * added to the filesystem, along with the keyring that contains them.
- *
- * Note that besides clearing and freeing memory, this might need to evict keys
- * from the keyslots of an inline crypto engine.  Therefore, this must be called
- * while the filesystem's underlying block device(s) are still available.
- */
-void fscrypt_sb_delete(struct super_block *sb)
-=======
  * Release all encryption keys that have been added to the filesystem, along
  * with the keyring that contains them.
  *
@@ -297,7 +218,6 @@
  * option was processed, as in that case the unmount-time call isn't made.
  */
 void fscrypt_destroy_keyring(struct super_block *sb)
->>>>>>> 509a3276
 {
 	struct fscrypt_keyring *keyring = sb->s_master_keys;
 	size_t i;
