// SPDX-License-Identifier: GPL-2.0
/*
 * Key setup facility for FS encryption support.
 *
 * Copyright (C) 2015, Google, Inc.
 *
 * Originally written by Michael Halcrow, Ildar Muslukhov, and Uday Savagaonkar.
 * Heavily modified since then.
 */

#include <crypto/skcipher.h>
#include <linux/key.h>

#include "fscrypt_private.h"

struct fscrypt_mode fscrypt_modes[] = {
	[FSCRYPT_MODE_AES_256_XTS] = {
		.friendly_name = "AES-256-XTS",
		.cipher_str = "xts(aes)",
		.keysize = 64,
		.ivsize = 16,
		.blk_crypto_mode = BLK_ENCRYPTION_MODE_AES_256_XTS,
	},
	[FSCRYPT_MODE_AES_256_CTS] = {
		.friendly_name = "AES-256-CTS-CBC",
		.cipher_str = "cts(cbc(aes))",
		.keysize = 32,
		.ivsize = 16,
	},
	[FSCRYPT_MODE_AES_128_CBC] = {
		.friendly_name = "AES-128-CBC-ESSIV",
		.cipher_str = "essiv(cbc(aes),sha256)",
		.keysize = 16,
		.ivsize = 16,
		.blk_crypto_mode = BLK_ENCRYPTION_MODE_AES_128_CBC_ESSIV,
	},
	[FSCRYPT_MODE_AES_128_CTS] = {
		.friendly_name = "AES-128-CTS-CBC",
		.cipher_str = "cts(cbc(aes))",
		.keysize = 16,
		.ivsize = 16,
	},
	[FSCRYPT_MODE_ADIANTUM] = {
		.friendly_name = "Adiantum",
		.cipher_str = "adiantum(xchacha12,aes)",
		.keysize = 32,
		.ivsize = 32,
		.blk_crypto_mode = BLK_ENCRYPTION_MODE_ADIANTUM,
	},
};

static struct fscrypt_mode *
select_encryption_mode(const union fscrypt_policy *policy,
		       const struct inode *inode)
{
	if (S_ISREG(inode->i_mode))
		return &fscrypt_modes[fscrypt_policy_contents_mode(policy)];

	if (S_ISDIR(inode->i_mode) || S_ISLNK(inode->i_mode))
		return &fscrypt_modes[fscrypt_policy_fnames_mode(policy)];

	WARN_ONCE(1, "fscrypt: filesystem tried to load encryption info for inode %lu, which is not encryptable (file type %d)\n",
		  inode->i_ino, (inode->i_mode & S_IFMT));
	return ERR_PTR(-EINVAL);
}

/* Create a symmetric cipher object for the given encryption mode and key */
static struct crypto_skcipher *
fscrypt_allocate_skcipher(struct fscrypt_mode *mode, const u8 *raw_key,
			  const struct inode *inode)
{
	struct crypto_skcipher *tfm;
	int err;

	tfm = crypto_alloc_skcipher(mode->cipher_str, 0, 0);
	if (IS_ERR(tfm)) {
		if (PTR_ERR(tfm) == -ENOENT) {
			fscrypt_warn(inode,
				     "Missing crypto API support for %s (API name: \"%s\")",
				     mode->friendly_name, mode->cipher_str);
			return ERR_PTR(-ENOPKG);
		}
		fscrypt_err(inode, "Error allocating '%s' transform: %ld",
			    mode->cipher_str, PTR_ERR(tfm));
		return tfm;
	}
	if (!xchg(&mode->logged_impl_name, 1)) {
		/*
		 * fscrypt performance can vary greatly depending on which
		 * crypto algorithm implementation is used.  Help people debug
		 * performance problems by logging the ->cra_driver_name the
		 * first time a mode is used.
		 */
		pr_info("fscrypt: %s using implementation \"%s\"\n",
			mode->friendly_name, crypto_skcipher_driver_name(tfm));
	}
	if (WARN_ON(crypto_skcipher_ivsize(tfm) != mode->ivsize)) {
		err = -EINVAL;
		goto err_free_tfm;
	}
	crypto_skcipher_set_flags(tfm, CRYPTO_TFM_REQ_FORBID_WEAK_KEYS);
	err = crypto_skcipher_setkey(tfm, raw_key, mode->keysize);
	if (err)
		goto err_free_tfm;

	return tfm;

err_free_tfm:
	crypto_free_skcipher(tfm);
	return ERR_PTR(err);
}

<<<<<<< HEAD
/*
 * Prepare the crypto transform object or blk-crypto key in @prep_key, given the
 * raw key, encryption mode, and flag indicating which encryption implementation
 * (fs-layer or blk-crypto) will be used.
 */
int fscrypt_prepare_key(struct fscrypt_prepared_key *prep_key,
			const u8 *raw_key, unsigned int raw_key_size,
			const struct fscrypt_info *ci)
{
	struct crypto_skcipher *tfm;

	if (fscrypt_using_inline_encryption(ci))
		return fscrypt_prepare_inline_crypt_key(prep_key,
				raw_key, raw_key_size, ci);

	if (WARN_ON(raw_key_size != ci->ci_mode->keysize))
		return -EINVAL;

=======
/* Given a per-file encryption key, set up the file's crypto transform object */
int fscrypt_set_per_file_enc_key(struct fscrypt_info *ci, const u8 *raw_key)
{
	struct crypto_skcipher *tfm;

>>>>>>> 25f32073
	tfm = fscrypt_allocate_skcipher(ci->ci_mode, raw_key, ci->ci_inode);
	if (IS_ERR(tfm))
		return PTR_ERR(tfm);
	/*
	 * Pairs with READ_ONCE() in fscrypt_is_key_prepared().  (Only matters
	 * for the per-mode keys, which are shared by multiple inodes.)
	 */
	smp_store_release(&prep_key->tfm, tfm);
	return 0;
}

/* Destroy a crypto transform object and/or blk-crypto key. */
void fscrypt_destroy_prepared_key(struct fscrypt_prepared_key *prep_key)
{
	crypto_free_skcipher(prep_key->tfm);
	fscrypt_destroy_inline_crypt_key(prep_key);
}

/* Given the per-file key, set up the file's crypto transform object */
int fscrypt_set_derived_key(struct fscrypt_info *ci, const u8 *derived_key)
{
	ci->ci_owns_key = true;
	return fscrypt_prepare_key(&ci->ci_key, derived_key,
				   ci->ci_mode->keysize, ci);
}

<<<<<<< HEAD
static int setup_per_mode_key(struct fscrypt_info *ci,
			      struct fscrypt_master_key *mk,
			      struct fscrypt_prepared_key *keys,
			      u8 hkdf_context, bool include_fs_uuid)
=======
static int setup_per_mode_enc_key(struct fscrypt_info *ci,
				  struct fscrypt_master_key *mk,
				  struct crypto_skcipher **tfms,
				  u8 hkdf_context, bool include_fs_uuid)
>>>>>>> 25f32073
{
	static DEFINE_MUTEX(mode_key_setup_mutex);
	const struct inode *inode = ci->ci_inode;
	const struct super_block *sb = inode->i_sb;
	struct fscrypt_mode *mode = ci->ci_mode;
	const u8 mode_num = mode - fscrypt_modes;
<<<<<<< HEAD
	struct fscrypt_prepared_key *prep_key;
=======
	struct crypto_skcipher *tfm, *prev_tfm;
>>>>>>> 25f32073
	u8 mode_key[FSCRYPT_MAX_KEY_SIZE];
	u8 hkdf_info[sizeof(mode_num) + sizeof(sb->s_uuid)];
	unsigned int hkdf_infolen = 0;
	int err;

	if (WARN_ON(mode_num > __FSCRYPT_MODE_MAX))
		return -EINVAL;

	prep_key = &keys[mode_num];
	if (fscrypt_is_key_prepared(prep_key, ci)) {
		ci->ci_key = *prep_key;
		return 0;
	}

	mutex_lock(&mode_key_setup_mutex);

	if (fscrypt_is_key_prepared(prep_key, ci))
		goto done_unlock;

	if (mk->mk_secret.is_hw_wrapped && S_ISREG(inode->i_mode)) {
		int i;

		if (!fscrypt_using_inline_encryption(ci)) {
			fscrypt_warn(ci->ci_inode,
				     "Hardware-wrapped keys require inline encryption (-o inlinecrypt)");
			err = -EINVAL;
			goto out_unlock;
		}
		for (i = 0; i <= __FSCRYPT_MODE_MAX; i++) {
			if (fscrypt_is_key_prepared(&keys[i], ci)) {
				fscrypt_warn(ci->ci_inode,
					     "Each hardware-wrapped key can only be used with one encryption mode");
				err = -EINVAL;
				goto out_unlock;
			}
		}
		err = fscrypt_prepare_key(prep_key, mk->mk_secret.raw,
					  mk->mk_secret.size, ci);
		if (err)
			goto out_unlock;
	} else {
		BUILD_BUG_ON(sizeof(mode_num) != 1);
		BUILD_BUG_ON(sizeof(sb->s_uuid) != 16);
		BUILD_BUG_ON(sizeof(hkdf_info) != 17);
		hkdf_info[hkdf_infolen++] = mode_num;
		if (include_fs_uuid) {
			memcpy(&hkdf_info[hkdf_infolen], &sb->s_uuid,
				   sizeof(sb->s_uuid));
			hkdf_infolen += sizeof(sb->s_uuid);
		}
		err = fscrypt_hkdf_expand(&mk->mk_secret.hkdf,
					  hkdf_context, hkdf_info, hkdf_infolen,
					  mode_key, mode->keysize);
		if (err)
			goto out_unlock;
		err = fscrypt_prepare_key(prep_key, mode_key, mode->keysize,
					  ci);
		memzero_explicit(mode_key, mode->keysize);
		if (err)
			goto out_unlock;
	}
done_unlock:
	ci->ci_key = *prep_key;
	err = 0;
out_unlock:
	mutex_unlock(&mode_key_setup_mutex);
	return err;
}

int fscrypt_derive_dirhash_key(struct fscrypt_info *ci,
			       const struct fscrypt_master_key *mk)
{
	int err;

	err = fscrypt_hkdf_expand(&mk->mk_secret.hkdf, HKDF_CONTEXT_DIRHASH_KEY,
				  ci->ci_nonce, FS_KEY_DERIVATION_NONCE_SIZE,
				  (u8 *)&ci->ci_dirhash_key,
				  sizeof(ci->ci_dirhash_key));
	if (err)
		return err;
	ci->ci_dirhash_key_initialized = true;
	return 0;
}

static int fscrypt_setup_v2_file_key(struct fscrypt_info *ci,
				     struct fscrypt_master_key *mk)
{
	int err;

	if (mk->mk_secret.is_hw_wrapped &&
	    !(ci->ci_policy.v2.flags & FSCRYPT_POLICY_FLAG_IV_INO_LBLK_64)) {
		fscrypt_warn(ci->ci_inode,
			     "Hardware-wrapped keys are only supported with IV_INO_LBLK_64 policies");
		return -EINVAL;
	}

	if (ci->ci_policy.v2.flags & FSCRYPT_POLICY_FLAG_DIRECT_KEY) {
		/*
		 * DIRECT_KEY: instead of deriving per-file encryption keys, the
		 * per-file nonce will be included in all the IVs.  But unlike
		 * v1 policies, for v2 policies in this case we don't encrypt
		 * with the master key directly but rather derive a per-mode
		 * encryption key.  This ensures that the master key is
		 * consistently used only for HKDF, avoiding key reuse issues.
		 */
<<<<<<< HEAD
		if (!fscrypt_mode_supports_direct_key(ci->ci_mode)) {
			fscrypt_warn(ci->ci_inode,
				     "Direct key flag not allowed with %s",
				     ci->ci_mode->friendly_name);
			return -EINVAL;
		}
		return setup_per_mode_key(ci, mk, mk->mk_direct_keys,
					  HKDF_CONTEXT_DIRECT_KEY, false);
=======
		err = setup_per_mode_enc_key(ci, mk, mk->mk_direct_tfms,
					     HKDF_CONTEXT_DIRECT_KEY, false);
>>>>>>> 25f32073
	} else if (ci->ci_policy.v2.flags &
		   FSCRYPT_POLICY_FLAG_IV_INO_LBLK_64) {
		/*
		 * IV_INO_LBLK_64: encryption keys are derived from (master_key,
		 * mode_num, filesystem_uuid), and inode number is included in
		 * the IVs.  This format is optimized for use with inline
		 * encryption hardware compliant with the UFS or eMMC standards.
		 */
<<<<<<< HEAD
		return setup_per_mode_key(ci, mk, mk->mk_iv_ino_lblk_64_keys,
					  HKDF_CONTEXT_IV_INO_LBLK_64_KEY,
					  true);
=======
		err = setup_per_mode_enc_key(ci, mk, mk->mk_iv_ino_lblk_64_tfms,
					     HKDF_CONTEXT_IV_INO_LBLK_64_KEY,
					     true);
	} else {
		u8 derived_key[FSCRYPT_MAX_KEY_SIZE];

		err = fscrypt_hkdf_expand(&mk->mk_secret.hkdf,
					  HKDF_CONTEXT_PER_FILE_ENC_KEY,
					  ci->ci_nonce,
					  FS_KEY_DERIVATION_NONCE_SIZE,
					  derived_key, ci->ci_mode->keysize);
		if (err)
			return err;

		err = fscrypt_set_per_file_enc_key(ci, derived_key);
		memzero_explicit(derived_key, ci->ci_mode->keysize);
>>>>>>> 25f32073
	}
	if (err)
		return err;

	/* Derive a secret dirhash key for directories that need it. */
	if (S_ISDIR(ci->ci_inode->i_mode) && IS_CASEFOLDED(ci->ci_inode)) {
		err = fscrypt_derive_dirhash_key(ci, mk);
		if (err)
			return err;
	}

	return 0;
}

/*
 * Find the master key, then set up the inode's actual encryption key.
 *
 * If the master key is found in the filesystem-level keyring, then the
 * corresponding 'struct key' is returned in *master_key_ret with
 * ->mk_secret_sem read-locked.  This is needed to ensure that only one task
 * links the fscrypt_info into ->mk_decrypted_inodes (as multiple tasks may race
 * to create an fscrypt_info for the same inode), and to synchronize the master
 * key being removed with a new inode starting to use it.
 */
static int setup_file_encryption_key(struct fscrypt_info *ci,
				     struct key **master_key_ret)
{
	struct key *key;
	struct fscrypt_master_key *mk = NULL;
	struct fscrypt_key_specifier mk_spec;
	int err;

	fscrypt_select_encryption_impl(ci);

	switch (ci->ci_policy.version) {
	case FSCRYPT_POLICY_V1:
		mk_spec.type = FSCRYPT_KEY_SPEC_TYPE_DESCRIPTOR;
		memcpy(mk_spec.u.descriptor,
		       ci->ci_policy.v1.master_key_descriptor,
		       FSCRYPT_KEY_DESCRIPTOR_SIZE);
		break;
	case FSCRYPT_POLICY_V2:
		mk_spec.type = FSCRYPT_KEY_SPEC_TYPE_IDENTIFIER;
		memcpy(mk_spec.u.identifier,
		       ci->ci_policy.v2.master_key_identifier,
		       FSCRYPT_KEY_IDENTIFIER_SIZE);
		break;
	default:
		WARN_ON(1);
		return -EINVAL;
	}

	key = fscrypt_find_master_key(ci->ci_inode->i_sb, &mk_spec);
	if (IS_ERR(key)) {
		if (key != ERR_PTR(-ENOKEY) ||
		    ci->ci_policy.version != FSCRYPT_POLICY_V1)
			return PTR_ERR(key);

		/*
		 * As a legacy fallback for v1 policies, search for the key in
		 * the current task's subscribed keyrings too.  Don't move this
		 * to before the search of ->s_master_keys, since users
		 * shouldn't be able to override filesystem-level keys.
		 */
		return fscrypt_setup_v1_file_key_via_subscribed_keyrings(ci);
	}

	mk = key->payload.data[0];
	down_read(&mk->mk_secret_sem);

	/* Has the secret been removed (via FS_IOC_REMOVE_ENCRYPTION_KEY)? */
	if (!is_master_key_secret_present(&mk->mk_secret)) {
		err = -ENOKEY;
		goto out_release_key;
	}

	/*
	 * Require that the master key be at least as long as the derived key.
	 * Otherwise, the derived key cannot possibly contain as much entropy as
	 * that required by the encryption mode it will be used for.  For v1
	 * policies it's also required for the KDF to work at all.
	 */
	if (mk->mk_secret.size < ci->ci_mode->keysize) {
		fscrypt_warn(NULL,
			     "key with %s %*phN is too short (got %u bytes, need %u+ bytes)",
			     master_key_spec_type(&mk_spec),
			     master_key_spec_len(&mk_spec), (u8 *)&mk_spec.u,
			     mk->mk_secret.size, ci->ci_mode->keysize);
		err = -ENOKEY;
		goto out_release_key;
	}

	switch (ci->ci_policy.version) {
	case FSCRYPT_POLICY_V1:
		err = fscrypt_setup_v1_file_key(ci, mk->mk_secret.raw);
		break;
	case FSCRYPT_POLICY_V2:
		err = fscrypt_setup_v2_file_key(ci, mk);
		break;
	default:
		WARN_ON(1);
		err = -EINVAL;
		break;
	}
	if (err)
		goto out_release_key;

	*master_key_ret = key;
	return 0;

out_release_key:
	up_read(&mk->mk_secret_sem);
	key_put(key);
	return err;
}

static void put_crypt_info(struct fscrypt_info *ci)
{
	struct key *key;

	if (!ci)
		return;

	if (ci->ci_direct_key)
		fscrypt_put_direct_key(ci->ci_direct_key);
	else if (ci->ci_owns_key)
		fscrypt_destroy_prepared_key(&ci->ci_key);

	key = ci->ci_master_key;
	if (key) {
		struct fscrypt_master_key *mk = key->payload.data[0];

		/*
		 * Remove this inode from the list of inodes that were unlocked
		 * with the master key.
		 *
		 * In addition, if we're removing the last inode from a key that
		 * already had its secret removed, invalidate the key so that it
		 * gets removed from ->s_master_keys.
		 */
		spin_lock(&mk->mk_decrypted_inodes_lock);
		list_del(&ci->ci_master_key_link);
		spin_unlock(&mk->mk_decrypted_inodes_lock);
		if (refcount_dec_and_test(&mk->mk_refcount))
			key_invalidate(key);
		key_put(key);
	}
	memzero_explicit(ci, sizeof(*ci));
	kmem_cache_free(fscrypt_info_cachep, ci);
}

int fscrypt_get_encryption_info(struct inode *inode)
{
	struct fscrypt_info *crypt_info;
	union fscrypt_context ctx;
	struct fscrypt_mode *mode;
	struct key *master_key = NULL;
	int res;

	if (fscrypt_has_encryption_key(inode))
		return 0;

	res = fscrypt_initialize(inode->i_sb->s_cop->flags);
	if (res)
		return res;

	res = inode->i_sb->s_cop->get_context(inode, &ctx, sizeof(ctx));
	if (res < 0) {
		if (!fscrypt_dummy_context_enabled(inode) ||
		    IS_ENCRYPTED(inode)) {
			fscrypt_warn(inode,
				     "Error %d getting encryption context",
				     res);
			return res;
		}
		/* Fake up a context for an unencrypted directory */
		memset(&ctx, 0, sizeof(ctx));
		ctx.version = FSCRYPT_CONTEXT_V1;
		ctx.v1.contents_encryption_mode = FSCRYPT_MODE_AES_256_XTS;
		ctx.v1.filenames_encryption_mode = FSCRYPT_MODE_AES_256_CTS;
		memset(ctx.v1.master_key_descriptor, 0x42,
		       FSCRYPT_KEY_DESCRIPTOR_SIZE);
		res = sizeof(ctx.v1);
	}

	crypt_info = kmem_cache_zalloc(fscrypt_info_cachep, GFP_NOFS);
	if (!crypt_info)
		return -ENOMEM;

	crypt_info->ci_inode = inode;

	res = fscrypt_policy_from_context(&crypt_info->ci_policy, &ctx, res);
	if (res) {
		fscrypt_warn(inode,
			     "Unrecognized or corrupt encryption context");
		goto out;
	}

	switch (ctx.version) {
	case FSCRYPT_CONTEXT_V1:
		memcpy(crypt_info->ci_nonce, ctx.v1.nonce,
		       FS_KEY_DERIVATION_NONCE_SIZE);
		break;
	case FSCRYPT_CONTEXT_V2:
		memcpy(crypt_info->ci_nonce, ctx.v2.nonce,
		       FS_KEY_DERIVATION_NONCE_SIZE);
		break;
	default:
		WARN_ON(1);
		res = -EINVAL;
		goto out;
	}

	if (!fscrypt_supported_policy(&crypt_info->ci_policy, inode)) {
		res = -EINVAL;
		goto out;
	}

	mode = select_encryption_mode(&crypt_info->ci_policy, inode);
	if (IS_ERR(mode)) {
		res = PTR_ERR(mode);
		goto out;
	}
	WARN_ON(mode->ivsize > FSCRYPT_MAX_IV_SIZE);
	crypt_info->ci_mode = mode;

	res = setup_file_encryption_key(crypt_info, &master_key);
	if (res)
		goto out;

	if (cmpxchg_release(&inode->i_crypt_info, NULL, crypt_info) == NULL) {
		if (master_key) {
			struct fscrypt_master_key *mk =
				master_key->payload.data[0];

			refcount_inc(&mk->mk_refcount);
			crypt_info->ci_master_key = key_get(master_key);
			spin_lock(&mk->mk_decrypted_inodes_lock);
			list_add(&crypt_info->ci_master_key_link,
				 &mk->mk_decrypted_inodes);
			spin_unlock(&mk->mk_decrypted_inodes_lock);
		}
		crypt_info = NULL;
	}
	res = 0;
out:
	if (master_key) {
		struct fscrypt_master_key *mk = master_key->payload.data[0];

		up_read(&mk->mk_secret_sem);
		key_put(master_key);
	}
	if (res == -ENOKEY)
		res = 0;
	put_crypt_info(crypt_info);
	return res;
}
EXPORT_SYMBOL(fscrypt_get_encryption_info);

/**
 * fscrypt_put_encryption_info - free most of an inode's fscrypt data
 *
 * Free the inode's fscrypt_info.  Filesystems must call this when the inode is
 * being evicted.  An RCU grace period need not have elapsed yet.
 */
void fscrypt_put_encryption_info(struct inode *inode)
{
	put_crypt_info(inode->i_crypt_info);
	inode->i_crypt_info = NULL;
}
EXPORT_SYMBOL(fscrypt_put_encryption_info);

/**
 * fscrypt_free_inode - free an inode's fscrypt data requiring RCU delay
 *
 * Free the inode's cached decrypted symlink target, if any.  Filesystems must
 * call this after an RCU grace period, just before they free the inode.
 */
void fscrypt_free_inode(struct inode *inode)
{
	if (IS_ENCRYPTED(inode) && S_ISLNK(inode->i_mode)) {
		kfree(inode->i_link);
		inode->i_link = NULL;
	}
}
EXPORT_SYMBOL(fscrypt_free_inode);

/**
 * fscrypt_drop_inode - check whether the inode's master key has been removed
 *
 * Filesystems supporting fscrypt must call this from their ->drop_inode()
 * method so that encrypted inodes are evicted as soon as they're no longer in
 * use and their master key has been removed.
 *
 * Return: 1 if fscrypt wants the inode to be evicted now, otherwise 0
 */
int fscrypt_drop_inode(struct inode *inode)
{
	const struct fscrypt_info *ci = READ_ONCE(inode->i_crypt_info);
	const struct fscrypt_master_key *mk;

	/*
	 * If ci is NULL, then the inode doesn't have an encryption key set up
	 * so it's irrelevant.  If ci_master_key is NULL, then the master key
	 * was provided via the legacy mechanism of the process-subscribed
	 * keyrings, so we don't know whether it's been removed or not.
	 */
	if (!ci || !ci->ci_master_key)
		return 0;
	mk = ci->ci_master_key->payload.data[0];

	/*
	 * Note: since we aren't holding ->mk_secret_sem, the result here can
	 * immediately become outdated.  But there's no correctness problem with
	 * unnecessarily evicting.  Nor is there a correctness problem with not
	 * evicting while iput() is racing with the key being removed, since
	 * then the thread removing the key will either evict the inode itself
	 * or will correctly detect that it wasn't evicted due to the race.
	 */
	return !is_master_key_secret_present(&mk->mk_secret);
}
EXPORT_SYMBOL_GPL(fscrypt_drop_inode);<|MERGE_RESOLUTION|>--- conflicted
+++ resolved
@@ -110,7 +110,6 @@
 	return ERR_PTR(err);
 }
 
-<<<<<<< HEAD
 /*
  * Prepare the crypto transform object or blk-crypto key in @prep_key, given the
  * raw key, encryption mode, and flag indicating which encryption implementation
@@ -129,13 +128,6 @@
 	if (WARN_ON(raw_key_size != ci->ci_mode->keysize))
 		return -EINVAL;
 
-=======
-/* Given a per-file encryption key, set up the file's crypto transform object */
-int fscrypt_set_per_file_enc_key(struct fscrypt_info *ci, const u8 *raw_key)
-{
-	struct crypto_skcipher *tfm;
-
->>>>>>> 25f32073
 	tfm = fscrypt_allocate_skcipher(ci->ci_mode, raw_key, ci->ci_inode);
 	if (IS_ERR(tfm))
 		return PTR_ERR(tfm);
@@ -154,36 +146,25 @@
 	fscrypt_destroy_inline_crypt_key(prep_key);
 }
 
-/* Given the per-file key, set up the file's crypto transform object */
-int fscrypt_set_derived_key(struct fscrypt_info *ci, const u8 *derived_key)
+/* Given a per-file encryption key, set up the file's crypto transform object */
+int fscrypt_set_per_file_enc_key(struct fscrypt_info *ci, const u8 *raw_key)
 {
 	ci->ci_owns_key = true;
-	return fscrypt_prepare_key(&ci->ci_key, derived_key,
+	return fscrypt_prepare_key(&ci->ci_key, raw_key,
 				   ci->ci_mode->keysize, ci);
 }
 
-<<<<<<< HEAD
-static int setup_per_mode_key(struct fscrypt_info *ci,
-			      struct fscrypt_master_key *mk,
-			      struct fscrypt_prepared_key *keys,
-			      u8 hkdf_context, bool include_fs_uuid)
-=======
 static int setup_per_mode_enc_key(struct fscrypt_info *ci,
 				  struct fscrypt_master_key *mk,
-				  struct crypto_skcipher **tfms,
+				  struct fscrypt_prepared_key *keys,
 				  u8 hkdf_context, bool include_fs_uuid)
->>>>>>> 25f32073
 {
 	static DEFINE_MUTEX(mode_key_setup_mutex);
 	const struct inode *inode = ci->ci_inode;
 	const struct super_block *sb = inode->i_sb;
 	struct fscrypt_mode *mode = ci->ci_mode;
 	const u8 mode_num = mode - fscrypt_modes;
-<<<<<<< HEAD
 	struct fscrypt_prepared_key *prep_key;
-=======
-	struct crypto_skcipher *tfm, *prev_tfm;
->>>>>>> 25f32073
 	u8 mode_key[FSCRYPT_MAX_KEY_SIZE];
 	u8 hkdf_info[sizeof(mode_num) + sizeof(sb->s_uuid)];
 	unsigned int hkdf_infolen = 0;
@@ -289,19 +270,8 @@
 		 * encryption key.  This ensures that the master key is
 		 * consistently used only for HKDF, avoiding key reuse issues.
 		 */
-<<<<<<< HEAD
-		if (!fscrypt_mode_supports_direct_key(ci->ci_mode)) {
-			fscrypt_warn(ci->ci_inode,
-				     "Direct key flag not allowed with %s",
-				     ci->ci_mode->friendly_name);
-			return -EINVAL;
-		}
-		return setup_per_mode_key(ci, mk, mk->mk_direct_keys,
-					  HKDF_CONTEXT_DIRECT_KEY, false);
-=======
-		err = setup_per_mode_enc_key(ci, mk, mk->mk_direct_tfms,
+		err = setup_per_mode_enc_key(ci, mk, mk->mk_direct_keys,
 					     HKDF_CONTEXT_DIRECT_KEY, false);
->>>>>>> 25f32073
 	} else if (ci->ci_policy.v2.flags &
 		   FSCRYPT_POLICY_FLAG_IV_INO_LBLK_64) {
 		/*
@@ -310,12 +280,7 @@
 		 * the IVs.  This format is optimized for use with inline
 		 * encryption hardware compliant with the UFS or eMMC standards.
 		 */
-<<<<<<< HEAD
-		return setup_per_mode_key(ci, mk, mk->mk_iv_ino_lblk_64_keys,
-					  HKDF_CONTEXT_IV_INO_LBLK_64_KEY,
-					  true);
-=======
-		err = setup_per_mode_enc_key(ci, mk, mk->mk_iv_ino_lblk_64_tfms,
+		err = setup_per_mode_enc_key(ci, mk, mk->mk_iv_ino_lblk_64_keys,
 					     HKDF_CONTEXT_IV_INO_LBLK_64_KEY,
 					     true);
 	} else {
@@ -331,7 +296,6 @@
 
 		err = fscrypt_set_per_file_enc_key(ci, derived_key);
 		memzero_explicit(derived_key, ci->ci_mode->keysize);
->>>>>>> 25f32073
 	}
 	if (err)
 		return err;
