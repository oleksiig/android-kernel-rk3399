# SPDX-License-Identifier: GPL-2.0
include ../../scripts/Makefile.include

FILES=                                          \
         test-all.bin                           \
         test-backtrace.bin                     \
         test-bionic.bin                        \
         test-dwarf.bin                         \
         test-dwarf_getlocations.bin            \
         test-eventfd.bin                       \
         test-fortify-source.bin                \
         test-get_current_dir_name.bin          \
         test-glibc.bin                         \
         test-gtk2.bin                          \
         test-gtk2-infobar.bin                  \
         test-hello.bin                         \
         test-libaudit.bin                      \
         test-libbfd.bin                        \
         test-libbfd-buildid.bin		\
         test-disassembler-four-args.bin        \
         test-reallocarray.bin			\
         test-libbfd-liberty.bin                \
         test-libbfd-liberty-z.bin              \
         test-cplus-demangle.bin                \
         test-libcap.bin			\
         test-libelf.bin                        \
         test-libelf-getphdrnum.bin             \
         test-libelf-gelf_getnote.bin           \
         test-libelf-getshdrstrndx.bin          \
         test-libdebuginfod.bin                 \
         test-libnuma.bin                       \
         test-numa_num_possible_cpus.bin        \
         test-libperl.bin                       \
         test-libpython.bin                     \
         test-libslang.bin                      \
         test-libslang-include-subdir.bin       \
         test-libtraceevent.bin                 \
         test-libtracefs.bin                    \
         test-libcrypto.bin                     \
         test-libunwind.bin                     \
         test-libunwind-debug-frame.bin         \
         test-libunwind-x86.bin                 \
         test-libunwind-x86_64.bin              \
         test-libunwind-arm.bin                 \
         test-libunwind-aarch64.bin             \
         test-libunwind-debug-frame-arm.bin     \
         test-libunwind-debug-frame-aarch64.bin \
         test-pthread-attr-setaffinity-np.bin   \
         test-pthread-barrier.bin		\
         test-stackprotector-all.bin            \
         test-timerfd.bin                       \
         test-libdw-dwarf-unwind.bin            \
         test-libbabeltrace.bin                 \
         test-compile-32.bin                    \
         test-compile-x32.bin                   \
         test-zlib.bin                          \
         test-lzma.bin                          \
         test-bpf.bin                           \
         test-libbpf.bin                        \
         test-libbpf-btf__load_from_kernel_by_id.bin	\
<<<<<<< HEAD
=======
         test-libbpf-bpf_prog_load.bin          \
         test-libbpf-bpf_map_create.bin		\
         test-libbpf-bpf_object__next_program.bin \
         test-libbpf-bpf_object__next_map.bin   \
         test-libbpf-btf__raw_data.bin          \
>>>>>>> 88084a3d
         test-get_cpuid.bin                     \
         test-sdt.bin                           \
         test-cxx.bin                           \
         test-gettid.bin			\
         test-jvmti.bin				\
         test-jvmti-cmlr.bin			\
         test-sched_getcpu.bin			\
         test-setns.bin				\
         test-libopencsd.bin			\
         test-clang.bin				\
         test-llvm.bin				\
         test-llvm-version.bin			\
         test-libaio.bin			\
         test-libzstd.bin			\
         test-clang-bpf-co-re.bin		\
         test-file-handle.bin			\
         test-libpfm4.bin

FILES := $(addprefix $(OUTPUT),$(FILES))

PKG_CONFIG ?= $(CROSS_COMPILE)pkg-config

all: $(FILES)

__BUILD = $(CC) $(CFLAGS) -MD -Wall -Werror -o $@ $(patsubst %.bin,%.c,$(@F)) $(LDFLAGS)
  BUILD = $(__BUILD) > $(@:.bin=.make.output) 2>&1

__BUILDXX = $(CXX) $(CXXFLAGS) -MD -Wall -Werror -o $@ $(patsubst %.bin,%.cpp,$(@F)) $(LDFLAGS)
  BUILDXX = $(__BUILDXX) > $(@:.bin=.make.output) 2>&1

###############################

$(OUTPUT)test-all.bin:
	$(BUILD) -fstack-protector-all -O2 -D_FORTIFY_SOURCE=2 -ldw -lelf -lnuma -lelf -lslang $(FLAGS_PERL_EMBED) $(FLAGS_PYTHON_EMBED) -DPACKAGE='"perf"' -lbfd -ldl -lz -llzma -lzstd -lcap

$(OUTPUT)test-hello.bin:
	$(BUILD)

$(OUTPUT)test-pthread-attr-setaffinity-np.bin:
	$(BUILD) -D_GNU_SOURCE -lpthread

$(OUTPUT)test-pthread-barrier.bin:
	$(BUILD) -lpthread

$(OUTPUT)test-stackprotector-all.bin:
	$(BUILD) -fstack-protector-all

$(OUTPUT)test-fortify-source.bin:
	$(BUILD) -O2 -D_FORTIFY_SOURCE=2

$(OUTPUT)test-bionic.bin:
	$(BUILD)

$(OUTPUT)test-libcap.bin:
	$(BUILD) -lcap

$(OUTPUT)test-libelf.bin:
	$(BUILD) -lelf

$(OUTPUT)test-eventfd.bin:
	$(BUILD)

$(OUTPUT)test-get_current_dir_name.bin:
	$(BUILD)

$(OUTPUT)test-glibc.bin:
	$(BUILD)

$(OUTPUT)test-sched_getcpu.bin:
	$(BUILD)

$(OUTPUT)test-setns.bin:
	$(BUILD)

$(OUTPUT)test-libopencsd.bin:
	$(BUILD) # -lopencsd_c_api -lopencsd provided by
		 # $(FEATURE_CHECK_LDFLAGS-libopencsd)

DWARFLIBS := -ldw
ifeq ($(findstring -static,${LDFLAGS}),-static)
DWARFLIBS += -lelf -lebl -lz -llzma -lbz2
endif

$(OUTPUT)test-dwarf.bin:
	$(BUILD) $(DWARFLIBS)

$(OUTPUT)test-dwarf_getlocations.bin:
	$(BUILD) $(DWARFLIBS)

$(OUTPUT)test-libelf-getphdrnum.bin:
	$(BUILD) -lelf

$(OUTPUT)test-libelf-gelf_getnote.bin:
	$(BUILD) -lelf

$(OUTPUT)test-libelf-getshdrstrndx.bin:
	$(BUILD) -lelf

$(OUTPUT)test-libdebuginfod.bin:
	$(BUILD) -ldebuginfod

$(OUTPUT)test-libnuma.bin:
	$(BUILD) -lnuma

$(OUTPUT)test-numa_num_possible_cpus.bin:
	$(BUILD) -lnuma

$(OUTPUT)test-libunwind.bin:
	$(BUILD) -lelf

$(OUTPUT)test-libunwind-debug-frame.bin:
	$(BUILD) -lelf
$(OUTPUT)test-libunwind-x86.bin:
	$(BUILD) -lelf -lunwind-x86

$(OUTPUT)test-libunwind-x86_64.bin:
	$(BUILD) -lelf -lunwind-x86_64

$(OUTPUT)test-libunwind-arm.bin:
	$(BUILD) -lelf -lunwind-arm

$(OUTPUT)test-libunwind-aarch64.bin:
	$(BUILD) -lelf -lunwind-aarch64

$(OUTPUT)test-libunwind-debug-frame-arm.bin:
	$(BUILD) -lelf -lunwind-arm

$(OUTPUT)test-libunwind-debug-frame-aarch64.bin:
	$(BUILD) -lelf -lunwind-aarch64

$(OUTPUT)test-libaudit.bin:
	$(BUILD) -laudit

$(OUTPUT)test-libslang.bin:
	$(BUILD) -lslang

$(OUTPUT)test-libslang-include-subdir.bin:
	$(BUILD) -lslang

$(OUTPUT)test-libtraceevent.bin:
	$(BUILD) -ltraceevent

$(OUTPUT)test-libtracefs.bin:
	$(BUILD) -ltracefs

$(OUTPUT)test-libcrypto.bin:
	$(BUILD) -lcrypto

$(OUTPUT)test-gtk2.bin:
	$(BUILD) $(shell $(PKG_CONFIG) --libs --cflags gtk+-2.0 2>/dev/null) -Wno-deprecated-declarations

$(OUTPUT)test-gtk2-infobar.bin:
	$(BUILD) $(shell $(PKG_CONFIG) --libs --cflags gtk+-2.0 2>/dev/null)

grep-libs  = $(filter -l%,$(1))
strip-libs = $(filter-out -l%,$(1))

PERL_EMBED_LDOPTS = $(shell perl -MExtUtils::Embed -e ldopts 2>/dev/null)
PERL_EMBED_LDFLAGS = $(call strip-libs,$(PERL_EMBED_LDOPTS))
PERL_EMBED_LIBADD = $(call grep-libs,$(PERL_EMBED_LDOPTS))
PERL_EMBED_CCOPTS = $(shell perl -MExtUtils::Embed -e ccopts 2>/dev/null)
FLAGS_PERL_EMBED=$(PERL_EMBED_CCOPTS) $(PERL_EMBED_LDOPTS)

ifeq ($(CC_NO_CLANG), 0)
  PERL_EMBED_LDOPTS := $(filter-out -specs=%,$(PERL_EMBED_LDOPTS))
  PERL_EMBED_CCOPTS := $(filter-out -flto=auto -ffat-lto-objects, $(PERL_EMBED_CCOPTS))
  PERL_EMBED_CCOPTS := $(filter-out -specs=%,$(PERL_EMBED_CCOPTS))
  FLAGS_PERL_EMBED += -Wno-compound-token-split-by-macro
endif

$(OUTPUT)test-libperl.bin:
	$(BUILD) $(FLAGS_PERL_EMBED)

$(OUTPUT)test-libpython.bin:
	$(BUILD) $(FLAGS_PYTHON_EMBED)

$(OUTPUT)test-libbfd.bin:
	$(BUILD) -DPACKAGE='"perf"' -lbfd -ldl

$(OUTPUT)test-libbfd-buildid.bin:
	$(BUILD) -DPACKAGE='"perf"' -lbfd -ldl

$(OUTPUT)test-disassembler-four-args.bin:
	$(BUILD) -DPACKAGE='"perf"' -lbfd -lopcodes

$(OUTPUT)test-reallocarray.bin:
	$(BUILD)

$(OUTPUT)test-libbfd-liberty.bin:
	$(CC) $(CFLAGS) -Wall -Werror -o $@ test-libbfd.c -DPACKAGE='"perf"' $(LDFLAGS) -lbfd -ldl -liberty

$(OUTPUT)test-libbfd-liberty-z.bin:
	$(CC) $(CFLAGS) -Wall -Werror -o $@ test-libbfd.c -DPACKAGE='"perf"' $(LDFLAGS) -lbfd -ldl -liberty -lz

$(OUTPUT)test-cplus-demangle.bin:
	$(BUILD) -liberty

$(OUTPUT)test-backtrace.bin:
	$(BUILD)

$(OUTPUT)test-timerfd.bin:
	$(BUILD)

$(OUTPUT)test-libdw-dwarf-unwind.bin:
	$(BUILD) # -ldw provided by $(FEATURE_CHECK_LDFLAGS-libdw-dwarf-unwind)

$(OUTPUT)test-libbabeltrace.bin:
	$(BUILD) # -lbabeltrace provided by $(FEATURE_CHECK_LDFLAGS-libbabeltrace)

$(OUTPUT)test-compile-32.bin:
	$(CC) -m32 -o $@ test-compile.c

$(OUTPUT)test-compile-x32.bin:
	$(CC) -mx32 -o $@ test-compile.c

$(OUTPUT)test-zlib.bin:
	$(BUILD) -lz

$(OUTPUT)test-lzma.bin:
	$(BUILD) -llzma

$(OUTPUT)test-get_cpuid.bin:
	$(BUILD)

$(OUTPUT)test-bpf.bin:
	$(BUILD)

$(OUTPUT)test-libbpf.bin:
	$(BUILD) -lbpf

$(OUTPUT)test-libbpf-btf__load_from_kernel_by_id.bin:
	$(BUILD) -lbpf

<<<<<<< HEAD
=======
$(OUTPUT)test-libbpf-bpf_prog_load.bin:
	$(BUILD) -lbpf

$(OUTPUT)test-libbpf-bpf_map_create.bin:
	$(BUILD) -lbpf

$(OUTPUT)test-libbpf-bpf_object__next_program.bin:
	$(BUILD) -lbpf

$(OUTPUT)test-libbpf-bpf_object__next_map.bin:
	$(BUILD) -lbpf

$(OUTPUT)test-libbpf-btf__raw_data.bin:
	$(BUILD) -lbpf

>>>>>>> 88084a3d
$(OUTPUT)test-sdt.bin:
	$(BUILD)

$(OUTPUT)test-cxx.bin:
	$(BUILDXX) -std=gnu++11

$(OUTPUT)test-gettid.bin:
	$(BUILD)

$(OUTPUT)test-jvmti.bin:
	$(BUILD)

$(OUTPUT)test-jvmti-cmlr.bin:
	$(BUILD)

$(OUTPUT)test-llvm.bin:
	$(BUILDXX) -std=gnu++14 				\
		-I$(shell $(LLVM_CONFIG) --includedir) 		\
		-L$(shell $(LLVM_CONFIG) --libdir)		\
		$(shell $(LLVM_CONFIG) --libs Core BPF)		\
		$(shell $(LLVM_CONFIG) --system-libs)		\
		> $(@:.bin=.make.output) 2>&1

$(OUTPUT)test-llvm-version.bin:
	$(BUILDXX) -std=gnu++14					\
		-I$(shell $(LLVM_CONFIG) --includedir)		\
		> $(@:.bin=.make.output) 2>&1

$(OUTPUT)test-clang.bin:
	$(BUILDXX) -std=gnu++14					\
		-I$(shell $(LLVM_CONFIG) --includedir) 		\
		-L$(shell $(LLVM_CONFIG) --libdir)		\
		-Wl,--start-group -lclangBasic -lclangDriver	\
		  -lclangFrontend -lclangEdit -lclangLex	\
		  -lclangAST -Wl,--end-group 			\
		$(shell $(LLVM_CONFIG) --libs Core option)	\
		$(shell $(LLVM_CONFIG) --system-libs)		\
		> $(@:.bin=.make.output) 2>&1

-include $(OUTPUT)*.d

$(OUTPUT)test-libaio.bin:
	$(BUILD) -lrt

$(OUTPUT)test-libzstd.bin:
	$(BUILD) -lzstd

$(OUTPUT)test-clang-bpf-co-re.bin:
	$(CLANG) -S -g -target bpf -o - $(patsubst %.bin,%.c,$(@F)) |	\
		grep BTF_KIND_VAR

$(OUTPUT)test-file-handle.bin:
	$(BUILD)

$(OUTPUT)test-libpfm4.bin:
	$(BUILD) -lpfm

###############################

clean:
	rm -f $(FILES) $(OUTPUT)*.d $(FILES:.bin=.make.output)<|MERGE_RESOLUTION|>--- conflicted
+++ resolved
@@ -58,14 +58,11 @@
          test-bpf.bin                           \
          test-libbpf.bin                        \
          test-libbpf-btf__load_from_kernel_by_id.bin	\
-<<<<<<< HEAD
-=======
          test-libbpf-bpf_prog_load.bin          \
          test-libbpf-bpf_map_create.bin		\
          test-libbpf-bpf_object__next_program.bin \
          test-libbpf-bpf_object__next_map.bin   \
          test-libbpf-btf__raw_data.bin          \
->>>>>>> 88084a3d
          test-get_cpuid.bin                     \
          test-sdt.bin                           \
          test-cxx.bin                           \
@@ -299,8 +296,6 @@
 $(OUTPUT)test-libbpf-btf__load_from_kernel_by_id.bin:
 	$(BUILD) -lbpf
 
-<<<<<<< HEAD
-=======
 $(OUTPUT)test-libbpf-bpf_prog_load.bin:
 	$(BUILD) -lbpf
 
@@ -316,7 +311,6 @@
 $(OUTPUT)test-libbpf-btf__raw_data.bin:
 	$(BUILD) -lbpf
 
->>>>>>> 88084a3d
 $(OUTPUT)test-sdt.bin:
 	$(BUILD)
 
