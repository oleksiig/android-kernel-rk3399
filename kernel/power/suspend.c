--- conflicted
+++ resolved
@@ -139,12 +139,7 @@
 			break;
 		}
 
-<<<<<<< HEAD
-		pm_wakeup_clear(false);
 		clear_wakeup_reasons();
-
-=======
->>>>>>> a0ebea48
 		s2idle_enter();
 	}
 
