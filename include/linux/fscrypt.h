/* SPDX-License-Identifier: GPL-2.0 */
/*
 * fscrypt.h: declarations for per-file encryption
 *
 * Filesystems that implement per-file encryption must include this header
 * file.
 *
 * Copyright (C) 2015, Google, Inc.
 *
 * Written by Michael Halcrow, 2015.
 * Modified by Jaegeuk Kim, 2015.
 */
#ifndef _LINUX_FSCRYPT_H
#define _LINUX_FSCRYPT_H

#include <linux/fs.h>
#include <linux/mm.h>
#include <linux/slab.h>
#include <uapi/linux/fscrypt.h>

/*
 * The lengths of all file contents blocks must be divisible by this value.
 * This is needed to ensure that all contents encryption modes will work, as
 * some of the supported modes don't support arbitrarily byte-aligned messages.
 *
 * Since the needed alignment is 16 bytes, most filesystems will meet this
 * requirement naturally, as typical block sizes are powers of 2.  However, if a
 * filesystem can generate arbitrarily byte-aligned block lengths (e.g., via
 * compression), then it will need to pad to this alignment before encryption.
 */
#define FSCRYPT_CONTENTS_ALIGNMENT 16

union fscrypt_policy;
struct fscrypt_info;
struct fs_parameter;
struct seq_file;

struct fscrypt_str {
	unsigned char *name;
	u32 len;
};

struct fscrypt_name {
	const struct qstr *usr_fname;
	struct fscrypt_str disk_name;
	u32 hash;
	u32 minor_hash;
	struct fscrypt_str crypto_buf;
	bool is_nokey_name;
};

#define FSTR_INIT(n, l)		{ .name = n, .len = l }
#define FSTR_TO_QSTR(f)		QSTR_INIT((f)->name, (f)->len)
#define fname_name(p)		((p)->disk_name.name)
#define fname_len(p)		((p)->disk_name.len)

/* Maximum value for the third parameter of fscrypt_operations.set_context(). */
#define FSCRYPT_SET_CONTEXT_MAX_SIZE	40

#ifdef CONFIG_FS_ENCRYPTION

/*
 * If set, the fscrypt bounce page pool won't be allocated (unless another
 * filesystem needs it).  Set this if the filesystem always uses its own bounce
 * pages for writes and therefore won't need the fscrypt bounce page pool.
 */
#define FS_CFLG_OWN_PAGES (1U << 1)

/* Crypto operations for filesystems */
struct fscrypt_operations {

	/* Set of optional flags; see above for allowed flags */
	unsigned int flags;

	/*
	 * If set, this is a filesystem-specific key description prefix that
	 * will be accepted for "logon" keys for v1 fscrypt policies, in
	 * addition to the generic prefix "fscrypt:".  This functionality is
	 * deprecated, so new filesystems shouldn't set this field.
	 */
	const char *key_prefix;

	/*
	 * Get the fscrypt context of the given inode.
	 *
	 * @inode: the inode whose context to get
	 * @ctx: the buffer into which to get the context
	 * @len: length of the @ctx buffer in bytes
	 *
	 * Return: On success, returns the length of the context in bytes; this
	 *	   may be less than @len.  On failure, returns -ENODATA if the
	 *	   inode doesn't have a context, -ERANGE if the context is
	 *	   longer than @len, or another -errno code.
	 */
	int (*get_context)(struct inode *inode, void *ctx, size_t len);

	/*
	 * Set an fscrypt context on the given inode.
	 *
	 * @inode: the inode whose context to set.  The inode won't already have
	 *	   an fscrypt context.
	 * @ctx: the context to set
	 * @len: length of @ctx in bytes (at most FSCRYPT_SET_CONTEXT_MAX_SIZE)
	 * @fs_data: If called from fscrypt_set_context(), this will be the
	 *	     value the filesystem passed to fscrypt_set_context().
	 *	     Otherwise (i.e. when called from
	 *	     FS_IOC_SET_ENCRYPTION_POLICY) this will be NULL.
	 *
	 * i_rwsem will be held for write.
	 *
	 * Return: 0 on success, -errno on failure.
	 */
	int (*set_context)(struct inode *inode, const void *ctx, size_t len,
			   void *fs_data);

	/*
	 * Get the dummy fscrypt policy in use on the filesystem (if any).
	 *
	 * Filesystems only need to implement this function if they support the
	 * test_dummy_encryption mount option.
	 *
	 * Return: A pointer to the dummy fscrypt policy, if the filesystem is
	 *	   mounted with test_dummy_encryption; otherwise NULL.
	 */
	const union fscrypt_policy *(*get_dummy_policy)(struct super_block *sb);

	/*
	 * Check whether a directory is empty.  i_rwsem will be held for write.
	 */
	bool (*empty_dir)(struct inode *inode);

	/*
	 * Check whether the filesystem's inode numbers and UUID are stable,
	 * meaning that they will never be changed even by offline operations
	 * such as filesystem shrinking and therefore can be used in the
	 * encryption without the possibility of files becoming unreadable.
	 *
	 * Filesystems only need to implement this function if they want to
	 * support the FSCRYPT_POLICY_FLAG_IV_INO_LBLK_{32,64} flags.  These
	 * flags are designed to work around the limitations of UFS and eMMC
	 * inline crypto hardware, and they shouldn't be used in scenarios where
	 * such hardware isn't being used.
	 *
	 * Leaving this NULL is equivalent to always returning false.
	 */
	bool (*has_stable_inodes)(struct super_block *sb);

	/*
	 * Get the number of bits that the filesystem uses to represent inode
	 * numbers and file logical block numbers.
	 *
	 * By default, both of these are assumed to be 64-bit.  This function
	 * can be implemented to declare that either or both of these numbers is
	 * shorter, which may allow the use of the
	 * FSCRYPT_POLICY_FLAG_IV_INO_LBLK_{32,64} flags and/or the use of
	 * inline crypto hardware whose maximum DUN length is less than 64 bits
	 * (e.g., eMMC v5.2 spec compliant hardware).  This function only needs
	 * to be implemented if support for one of these features is needed.
	 */
	void (*get_ino_and_lblk_bits)(struct super_block *sb,
				      int *ino_bits_ret, int *lblk_bits_ret);

	/*
	 * Return an array of pointers to the block devices to which the
	 * filesystem may write encrypted file contents, NULL if the filesystem
	 * only has a single such block device, or an ERR_PTR() on error.
	 *
	 * On successful non-NULL return, *num_devs is set to the number of
	 * devices in the returned array.  The caller must free the returned
	 * array using kfree().
	 *
	 * If the filesystem can use multiple block devices (other than block
	 * devices that aren't used for encrypted file contents, such as
	 * external journal devices), and wants to support inline encryption,
	 * then it must implement this function.  Otherwise it's not needed.
	 */
<<<<<<< HEAD
	int (*get_num_devices)(struct super_block *sb);

	/*
	 * If ->get_num_devices() returns a value greater than 1, then this
	 * function is called to get the array of request_queues that the
	 * filesystem is using -- one per block device.  (There may be duplicate
	 * entries in this array, as block devices can share a request_queue.)
	 */
	void (*get_devices)(struct super_block *sb,
			    struct request_queue **devs);

	ANDROID_KABI_RESERVE(1);
	ANDROID_KABI_RESERVE(2);
	ANDROID_KABI_RESERVE(3);
	ANDROID_KABI_RESERVE(4);

	ANDROID_OEM_DATA_ARRAY(1, 4);
=======
	struct block_device **(*get_devices)(struct super_block *sb,
					     unsigned int *num_devs);
>>>>>>> 09e40cc2
};

static inline struct fscrypt_info *fscrypt_get_info(const struct inode *inode)
{
	/*
	 * Pairs with the cmpxchg_release() in fscrypt_setup_encryption_info().
	 * I.e., another task may publish ->i_crypt_info concurrently, executing
	 * a RELEASE barrier.  We need to use smp_load_acquire() here to safely
	 * ACQUIRE the memory the other task published.
	 */
	return smp_load_acquire(&inode->i_crypt_info);
}

/**
 * fscrypt_needs_contents_encryption() - check whether an inode needs
 *					 contents encryption
 * @inode: the inode to check
 *
 * Return: %true iff the inode is an encrypted regular file and the kernel was
 * built with fscrypt support.
 *
 * If you need to know whether the encrypt bit is set even when the kernel was
 * built without fscrypt support, you must use IS_ENCRYPTED() directly instead.
 */
static inline bool fscrypt_needs_contents_encryption(const struct inode *inode)
{
	return IS_ENCRYPTED(inode) && S_ISREG(inode->i_mode);
}

/*
 * When d_splice_alias() moves a directory's no-key alias to its plaintext alias
 * as a result of the encryption key being added, DCACHE_NOKEY_NAME must be
 * cleared.  Note that we don't have to support arbitrary moves of this flag
 * because fscrypt doesn't allow no-key names to be the source or target of a
 * rename().
 */
static inline void fscrypt_handle_d_move(struct dentry *dentry)
{
	dentry->d_flags &= ~DCACHE_NOKEY_NAME;
}

/**
 * fscrypt_is_nokey_name() - test whether a dentry is a no-key name
 * @dentry: the dentry to check
 *
 * This returns true if the dentry is a no-key dentry.  A no-key dentry is a
 * dentry that was created in an encrypted directory that hasn't had its
 * encryption key added yet.  Such dentries may be either positive or negative.
 *
 * When a filesystem is asked to create a new filename in an encrypted directory
 * and the new filename's dentry is a no-key dentry, it must fail the operation
 * with ENOKEY.  This includes ->create(), ->mkdir(), ->mknod(), ->symlink(),
 * ->rename(), and ->link().  (However, ->rename() and ->link() are already
 * handled by fscrypt_prepare_rename() and fscrypt_prepare_link().)
 *
 * This is necessary because creating a filename requires the directory's
 * encryption key, but just checking for the key on the directory inode during
 * the final filesystem operation doesn't guarantee that the key was available
 * during the preceding dentry lookup.  And the key must have already been
 * available during the dentry lookup in order for it to have been checked
 * whether the filename already exists in the directory and for the new file's
 * dentry not to be invalidated due to it incorrectly having the no-key flag.
 *
 * Return: %true if the dentry is a no-key name
 */
static inline bool fscrypt_is_nokey_name(const struct dentry *dentry)
{
	return dentry->d_flags & DCACHE_NOKEY_NAME;
}

/* crypto.c */
void fscrypt_enqueue_decrypt_work(struct work_struct *);

struct page *fscrypt_encrypt_pagecache_blocks(struct page *page,
					      unsigned int len,
					      unsigned int offs,
					      gfp_t gfp_flags);
int fscrypt_encrypt_block_inplace(const struct inode *inode, struct page *page,
				  unsigned int len, unsigned int offs,
				  u64 lblk_num, gfp_t gfp_flags);

int fscrypt_decrypt_pagecache_blocks(struct page *page, unsigned int len,
				     unsigned int offs);
int fscrypt_decrypt_block_inplace(const struct inode *inode, struct page *page,
				  unsigned int len, unsigned int offs,
				  u64 lblk_num);

static inline bool fscrypt_is_bounce_page(struct page *page)
{
	return page->mapping == NULL;
}

static inline struct page *fscrypt_pagecache_page(struct page *bounce_page)
{
	return (struct page *)page_private(bounce_page);
}

void fscrypt_free_bounce_page(struct page *bounce_page);

/* policy.c */
int fscrypt_ioctl_set_policy(struct file *filp, const void __user *arg);
int fscrypt_ioctl_get_policy(struct file *filp, void __user *arg);
int fscrypt_ioctl_get_policy_ex(struct file *filp, void __user *arg);
int fscrypt_ioctl_get_nonce(struct file *filp, void __user *arg);
int fscrypt_has_permitted_context(struct inode *parent, struct inode *child);
int fscrypt_set_context(struct inode *inode, void *fs_data);

struct fscrypt_dummy_policy {
	const union fscrypt_policy *policy;
};

int fscrypt_parse_test_dummy_encryption(const struct fs_parameter *param,
				    struct fscrypt_dummy_policy *dummy_policy);
bool fscrypt_dummy_policies_equal(const struct fscrypt_dummy_policy *p1,
				  const struct fscrypt_dummy_policy *p2);
int fscrypt_set_test_dummy_encryption(struct super_block *sb, const char *arg,
				struct fscrypt_dummy_policy *dummy_policy);
void fscrypt_show_test_dummy_encryption(struct seq_file *seq, char sep,
					struct super_block *sb);
static inline bool
fscrypt_is_dummy_policy_set(const struct fscrypt_dummy_policy *dummy_policy)
{
	return dummy_policy->policy != NULL;
}
static inline void
fscrypt_free_dummy_policy(struct fscrypt_dummy_policy *dummy_policy)
{
	kfree(dummy_policy->policy);
	dummy_policy->policy = NULL;
}

/* keyring.c */
void fscrypt_sb_delete(struct super_block *sb);
int fscrypt_ioctl_add_key(struct file *filp, void __user *arg);
int fscrypt_add_test_dummy_key(struct super_block *sb,
			       const struct fscrypt_dummy_policy *dummy_policy);
int fscrypt_ioctl_remove_key(struct file *filp, void __user *arg);
int fscrypt_ioctl_remove_key_all_users(struct file *filp, void __user *arg);
int fscrypt_ioctl_get_key_status(struct file *filp, void __user *arg);

/* keysetup.c */
int fscrypt_prepare_new_inode(struct inode *dir, struct inode *inode,
			      bool *encrypt_ret);
void fscrypt_put_encryption_info(struct inode *inode);
void fscrypt_free_inode(struct inode *inode);
int fscrypt_drop_inode(struct inode *inode);

/* fname.c */
int fscrypt_setup_filename(struct inode *inode, const struct qstr *iname,
			   int lookup, struct fscrypt_name *fname);

static inline void fscrypt_free_filename(struct fscrypt_name *fname)
{
	kfree(fname->crypto_buf.name);
}

int fscrypt_fname_alloc_buffer(u32 max_encrypted_len,
			       struct fscrypt_str *crypto_str);
void fscrypt_fname_free_buffer(struct fscrypt_str *crypto_str);
int fscrypt_fname_disk_to_usr(const struct inode *inode,
			      u32 hash, u32 minor_hash,
			      const struct fscrypt_str *iname,
			      struct fscrypt_str *oname);
bool fscrypt_match_name(const struct fscrypt_name *fname,
			const u8 *de_name, u32 de_name_len);
u64 fscrypt_fname_siphash(const struct inode *dir, const struct qstr *name);
int fscrypt_d_revalidate(struct dentry *dentry, unsigned int flags);

/* bio.c */
bool fscrypt_decrypt_bio(struct bio *bio);
int fscrypt_zeroout_range(const struct inode *inode, pgoff_t lblk,
			  sector_t pblk, unsigned int len);

/* hooks.c */
int fscrypt_file_open(struct inode *inode, struct file *filp);
int __fscrypt_prepare_link(struct inode *inode, struct inode *dir,
			   struct dentry *dentry);
int __fscrypt_prepare_rename(struct inode *old_dir, struct dentry *old_dentry,
			     struct inode *new_dir, struct dentry *new_dentry,
			     unsigned int flags);
int __fscrypt_prepare_lookup(struct inode *dir, struct dentry *dentry,
			     struct fscrypt_name *fname);
int __fscrypt_prepare_readdir(struct inode *dir);
int __fscrypt_prepare_setattr(struct dentry *dentry, struct iattr *attr);
int fscrypt_prepare_setflags(struct inode *inode,
			     unsigned int oldflags, unsigned int flags);
int fscrypt_prepare_symlink(struct inode *dir, const char *target,
			    unsigned int len, unsigned int max_len,
			    struct fscrypt_str *disk_link);
int __fscrypt_encrypt_symlink(struct inode *inode, const char *target,
			      unsigned int len, struct fscrypt_str *disk_link);
const char *fscrypt_get_symlink(struct inode *inode, const void *caddr,
				unsigned int max_size,
				struct delayed_call *done);
int fscrypt_symlink_getattr(const struct path *path, struct kstat *stat);
static inline void fscrypt_set_ops(struct super_block *sb,
				   const struct fscrypt_operations *s_cop)
{
	sb->s_cop = s_cop;
}
#else  /* !CONFIG_FS_ENCRYPTION */

static inline struct fscrypt_info *fscrypt_get_info(const struct inode *inode)
{
	return NULL;
}

static inline bool fscrypt_needs_contents_encryption(const struct inode *inode)
{
	return false;
}

static inline void fscrypt_handle_d_move(struct dentry *dentry)
{
}

static inline bool fscrypt_is_nokey_name(const struct dentry *dentry)
{
	return false;
}

/* crypto.c */
static inline void fscrypt_enqueue_decrypt_work(struct work_struct *work)
{
}

static inline struct page *fscrypt_encrypt_pagecache_blocks(struct page *page,
							    unsigned int len,
							    unsigned int offs,
							    gfp_t gfp_flags)
{
	return ERR_PTR(-EOPNOTSUPP);
}

static inline int fscrypt_encrypt_block_inplace(const struct inode *inode,
						struct page *page,
						unsigned int len,
						unsigned int offs, u64 lblk_num,
						gfp_t gfp_flags)
{
	return -EOPNOTSUPP;
}

static inline int fscrypt_decrypt_pagecache_blocks(struct page *page,
						   unsigned int len,
						   unsigned int offs)
{
	return -EOPNOTSUPP;
}

static inline int fscrypt_decrypt_block_inplace(const struct inode *inode,
						struct page *page,
						unsigned int len,
						unsigned int offs, u64 lblk_num)
{
	return -EOPNOTSUPP;
}

static inline bool fscrypt_is_bounce_page(struct page *page)
{
	return false;
}

static inline struct page *fscrypt_pagecache_page(struct page *bounce_page)
{
	WARN_ON_ONCE(1);
	return ERR_PTR(-EINVAL);
}

static inline void fscrypt_free_bounce_page(struct page *bounce_page)
{
}

/* policy.c */
static inline int fscrypt_ioctl_set_policy(struct file *filp,
					   const void __user *arg)
{
	return -EOPNOTSUPP;
}

static inline int fscrypt_ioctl_get_policy(struct file *filp, void __user *arg)
{
	return -EOPNOTSUPP;
}

static inline int fscrypt_ioctl_get_policy_ex(struct file *filp,
					      void __user *arg)
{
	return -EOPNOTSUPP;
}

static inline int fscrypt_ioctl_get_nonce(struct file *filp, void __user *arg)
{
	return -EOPNOTSUPP;
}

static inline int fscrypt_has_permitted_context(struct inode *parent,
						struct inode *child)
{
	return 0;
}

static inline int fscrypt_set_context(struct inode *inode, void *fs_data)
{
	return -EOPNOTSUPP;
}

struct fscrypt_dummy_policy {
};

static inline int
fscrypt_parse_test_dummy_encryption(const struct fs_parameter *param,
				    struct fscrypt_dummy_policy *dummy_policy)
{
	return -EINVAL;
}

static inline bool
fscrypt_dummy_policies_equal(const struct fscrypt_dummy_policy *p1,
			     const struct fscrypt_dummy_policy *p2)
{
	return true;
}

static inline void fscrypt_show_test_dummy_encryption(struct seq_file *seq,
						      char sep,
						      struct super_block *sb)
{
}

static inline bool
fscrypt_is_dummy_policy_set(const struct fscrypt_dummy_policy *dummy_policy)
{
	return false;
}

static inline void
fscrypt_free_dummy_policy(struct fscrypt_dummy_policy *dummy_policy)
{
}

/* keyring.c */
static inline void fscrypt_sb_delete(struct super_block *sb)
{
}

static inline int fscrypt_ioctl_add_key(struct file *filp, void __user *arg)
{
	return -EOPNOTSUPP;
}

static inline int
fscrypt_add_test_dummy_key(struct super_block *sb,
			   const struct fscrypt_dummy_policy *dummy_policy)
{
	return 0;
}

static inline int fscrypt_ioctl_remove_key(struct file *filp, void __user *arg)
{
	return -EOPNOTSUPP;
}

static inline int fscrypt_ioctl_remove_key_all_users(struct file *filp,
						     void __user *arg)
{
	return -EOPNOTSUPP;
}

static inline int fscrypt_ioctl_get_key_status(struct file *filp,
					       void __user *arg)
{
	return -EOPNOTSUPP;
}

/* keysetup.c */

static inline int fscrypt_prepare_new_inode(struct inode *dir,
					    struct inode *inode,
					    bool *encrypt_ret)
{
	if (IS_ENCRYPTED(dir))
		return -EOPNOTSUPP;
	return 0;
}

static inline void fscrypt_put_encryption_info(struct inode *inode)
{
	return;
}

static inline void fscrypt_free_inode(struct inode *inode)
{
}

static inline int fscrypt_drop_inode(struct inode *inode)
{
	return 0;
}

 /* fname.c */
static inline int fscrypt_setup_filename(struct inode *dir,
					 const struct qstr *iname,
					 int lookup, struct fscrypt_name *fname)
{
	if (IS_ENCRYPTED(dir))
		return -EOPNOTSUPP;

	memset(fname, 0, sizeof(*fname));
	fname->usr_fname = iname;
	fname->disk_name.name = (unsigned char *)iname->name;
	fname->disk_name.len = iname->len;
	return 0;
}

static inline void fscrypt_free_filename(struct fscrypt_name *fname)
{
	return;
}

static inline int fscrypt_fname_alloc_buffer(u32 max_encrypted_len,
					     struct fscrypt_str *crypto_str)
{
	return -EOPNOTSUPP;
}

static inline void fscrypt_fname_free_buffer(struct fscrypt_str *crypto_str)
{
	return;
}

static inline int fscrypt_fname_disk_to_usr(const struct inode *inode,
					    u32 hash, u32 minor_hash,
					    const struct fscrypt_str *iname,
					    struct fscrypt_str *oname)
{
	return -EOPNOTSUPP;
}

static inline bool fscrypt_match_name(const struct fscrypt_name *fname,
				      const u8 *de_name, u32 de_name_len)
{
	/* Encryption support disabled; use standard comparison */
	if (de_name_len != fname->disk_name.len)
		return false;
	return !memcmp(de_name, fname->disk_name.name, fname->disk_name.len);
}

static inline u64 fscrypt_fname_siphash(const struct inode *dir,
					const struct qstr *name)
{
	WARN_ON_ONCE(1);
	return 0;
}

static inline int fscrypt_d_revalidate(struct dentry *dentry,
				       unsigned int flags)
{
	return 1;
}

/* bio.c */
static inline bool fscrypt_decrypt_bio(struct bio *bio)
{
	return true;
}

static inline int fscrypt_zeroout_range(const struct inode *inode, pgoff_t lblk,
					sector_t pblk, unsigned int len)
{
	return -EOPNOTSUPP;
}

/* hooks.c */

static inline int fscrypt_file_open(struct inode *inode, struct file *filp)
{
	if (IS_ENCRYPTED(inode))
		return -EOPNOTSUPP;
	return 0;
}

static inline int __fscrypt_prepare_link(struct inode *inode, struct inode *dir,
					 struct dentry *dentry)
{
	return -EOPNOTSUPP;
}

static inline int __fscrypt_prepare_rename(struct inode *old_dir,
					   struct dentry *old_dentry,
					   struct inode *new_dir,
					   struct dentry *new_dentry,
					   unsigned int flags)
{
	return -EOPNOTSUPP;
}

static inline int __fscrypt_prepare_lookup(struct inode *dir,
					   struct dentry *dentry,
					   struct fscrypt_name *fname)
{
	return -EOPNOTSUPP;
}

static inline int __fscrypt_prepare_readdir(struct inode *dir)
{
	return -EOPNOTSUPP;
}

static inline int __fscrypt_prepare_setattr(struct dentry *dentry,
					    struct iattr *attr)
{
	return -EOPNOTSUPP;
}

static inline int fscrypt_prepare_setflags(struct inode *inode,
					   unsigned int oldflags,
					   unsigned int flags)
{
	return 0;
}

static inline int fscrypt_prepare_symlink(struct inode *dir,
					  const char *target,
					  unsigned int len,
					  unsigned int max_len,
					  struct fscrypt_str *disk_link)
{
	if (IS_ENCRYPTED(dir))
		return -EOPNOTSUPP;
	disk_link->name = (unsigned char *)target;
	disk_link->len = len + 1;
	if (disk_link->len > max_len)
		return -ENAMETOOLONG;
	return 0;
}

static inline int __fscrypt_encrypt_symlink(struct inode *inode,
					    const char *target,
					    unsigned int len,
					    struct fscrypt_str *disk_link)
{
	return -EOPNOTSUPP;
}

static inline const char *fscrypt_get_symlink(struct inode *inode,
					      const void *caddr,
					      unsigned int max_size,
					      struct delayed_call *done)
{
	return ERR_PTR(-EOPNOTSUPP);
}

static inline int fscrypt_symlink_getattr(const struct path *path,
					  struct kstat *stat)
{
	return -EOPNOTSUPP;
}

static inline void fscrypt_set_ops(struct super_block *sb,
				   const struct fscrypt_operations *s_cop)
{
}

#endif	/* !CONFIG_FS_ENCRYPTION */

/* inline_crypt.c */
#ifdef CONFIG_FS_ENCRYPTION_INLINE_CRYPT

bool __fscrypt_inode_uses_inline_crypto(const struct inode *inode);

void fscrypt_set_bio_crypt_ctx(struct bio *bio,
			       const struct inode *inode, u64 first_lblk,
			       gfp_t gfp_mask);

void fscrypt_set_bio_crypt_ctx_bh(struct bio *bio,
				  const struct buffer_head *first_bh,
				  gfp_t gfp_mask);

bool fscrypt_mergeable_bio(struct bio *bio, const struct inode *inode,
			   u64 next_lblk);

bool fscrypt_mergeable_bio_bh(struct bio *bio,
			      const struct buffer_head *next_bh);

bool fscrypt_dio_supported(struct inode *inode);

u64 fscrypt_limit_io_blocks(const struct inode *inode, u64 lblk, u64 nr_blocks);

#else /* CONFIG_FS_ENCRYPTION_INLINE_CRYPT */

static inline bool __fscrypt_inode_uses_inline_crypto(const struct inode *inode)
{
	return false;
}

static inline void fscrypt_set_bio_crypt_ctx(struct bio *bio,
					     const struct inode *inode,
					     u64 first_lblk, gfp_t gfp_mask) { }

static inline void fscrypt_set_bio_crypt_ctx_bh(
					 struct bio *bio,
					 const struct buffer_head *first_bh,
					 gfp_t gfp_mask) { }

static inline bool fscrypt_mergeable_bio(struct bio *bio,
					 const struct inode *inode,
					 u64 next_lblk)
{
	return true;
}

static inline bool fscrypt_mergeable_bio_bh(struct bio *bio,
					    const struct buffer_head *next_bh)
{
	return true;
}

static inline bool fscrypt_dio_supported(struct inode *inode)
{
	return !fscrypt_needs_contents_encryption(inode);
}

static inline u64 fscrypt_limit_io_blocks(const struct inode *inode, u64 lblk,
					  u64 nr_blocks)
{
	return nr_blocks;
}
#endif /* !CONFIG_FS_ENCRYPTION_INLINE_CRYPT */

#if IS_ENABLED(CONFIG_FS_ENCRYPTION) && IS_ENABLED(CONFIG_DM_DEFAULT_KEY)
static inline bool
fscrypt_inode_should_skip_dm_default_key(const struct inode *inode)
{
	return IS_ENCRYPTED(inode) && S_ISREG(inode->i_mode);
}
#else
static inline bool
fscrypt_inode_should_skip_dm_default_key(const struct inode *inode)
{
	return false;
}
#endif

/**
 * fscrypt_inode_uses_inline_crypto() - test whether an inode uses inline
 *					encryption
 * @inode: an inode. If encrypted, its key must be set up.
 *
 * Return: true if the inode requires file contents encryption and if the
 *	   encryption should be done in the block layer via blk-crypto rather
 *	   than in the filesystem layer.
 */
static inline bool fscrypt_inode_uses_inline_crypto(const struct inode *inode)
{
	return fscrypt_needs_contents_encryption(inode) &&
	       __fscrypt_inode_uses_inline_crypto(inode);
}

/**
 * fscrypt_inode_uses_fs_layer_crypto() - test whether an inode uses fs-layer
 *					  encryption
 * @inode: an inode. If encrypted, its key must be set up.
 *
 * Return: true if the inode requires file contents encryption and if the
 *	   encryption should be done in the filesystem layer rather than in the
 *	   block layer via blk-crypto.
 */
static inline bool fscrypt_inode_uses_fs_layer_crypto(const struct inode *inode)
{
	return fscrypt_needs_contents_encryption(inode) &&
	       !__fscrypt_inode_uses_inline_crypto(inode);
}

/**
 * fscrypt_has_encryption_key() - check whether an inode has had its key set up
 * @inode: the inode to check
 *
 * Return: %true if the inode has had its encryption key set up, else %false.
 *
 * Usually this should be preceded by fscrypt_get_encryption_info() to try to
 * set up the key first.
 */
static inline bool fscrypt_has_encryption_key(const struct inode *inode)
{
	return fscrypt_get_info(inode) != NULL;
}

/**
 * fscrypt_prepare_link() - prepare to link an inode into a possibly-encrypted
 *			    directory
 * @old_dentry: an existing dentry for the inode being linked
 * @dir: the target directory
 * @dentry: negative dentry for the target filename
 *
 * A new link can only be added to an encrypted directory if the directory's
 * encryption key is available --- since otherwise we'd have no way to encrypt
 * the filename.
 *
 * We also verify that the link will not violate the constraint that all files
 * in an encrypted directory tree use the same encryption policy.
 *
 * Return: 0 on success, -ENOKEY if the directory's encryption key is missing,
 * -EXDEV if the link would result in an inconsistent encryption policy, or
 * another -errno code.
 */
static inline int fscrypt_prepare_link(struct dentry *old_dentry,
				       struct inode *dir,
				       struct dentry *dentry)
{
	if (IS_ENCRYPTED(dir))
		return __fscrypt_prepare_link(d_inode(old_dentry), dir, dentry);
	return 0;
}

/**
 * fscrypt_prepare_rename() - prepare for a rename between possibly-encrypted
 *			      directories
 * @old_dir: source directory
 * @old_dentry: dentry for source file
 * @new_dir: target directory
 * @new_dentry: dentry for target location (may be negative unless exchanging)
 * @flags: rename flags (we care at least about %RENAME_EXCHANGE)
 *
 * Prepare for ->rename() where the source and/or target directories may be
 * encrypted.  A new link can only be added to an encrypted directory if the
 * directory's encryption key is available --- since otherwise we'd have no way
 * to encrypt the filename.  A rename to an existing name, on the other hand,
 * *is* cryptographically possible without the key.  However, we take the more
 * conservative approach and just forbid all no-key renames.
 *
 * We also verify that the rename will not violate the constraint that all files
 * in an encrypted directory tree use the same encryption policy.
 *
 * Return: 0 on success, -ENOKEY if an encryption key is missing, -EXDEV if the
 * rename would cause inconsistent encryption policies, or another -errno code.
 */
static inline int fscrypt_prepare_rename(struct inode *old_dir,
					 struct dentry *old_dentry,
					 struct inode *new_dir,
					 struct dentry *new_dentry,
					 unsigned int flags)
{
	if (IS_ENCRYPTED(old_dir) || IS_ENCRYPTED(new_dir))
		return __fscrypt_prepare_rename(old_dir, old_dentry,
						new_dir, new_dentry, flags);
	return 0;
}

/**
 * fscrypt_prepare_lookup() - prepare to lookup a name in a possibly-encrypted
 *			      directory
 * @dir: directory being searched
 * @dentry: filename being looked up
 * @fname: (output) the name to use to search the on-disk directory
 *
 * Prepare for ->lookup() in a directory which may be encrypted by determining
 * the name that will actually be used to search the directory on-disk.  If the
 * directory's encryption policy is supported by this kernel and its encryption
 * key is available, then the lookup is assumed to be by plaintext name;
 * otherwise, it is assumed to be by no-key name.
 *
 * This will set DCACHE_NOKEY_NAME on the dentry if the lookup is by no-key
 * name.  In this case the filesystem must assign the dentry a dentry_operations
 * which contains fscrypt_d_revalidate (or contains a d_revalidate method that
 * calls fscrypt_d_revalidate), so that the dentry will be invalidated if the
 * directory's encryption key is later added.
 *
 * Return: 0 on success; -ENOENT if the directory's key is unavailable but the
 * filename isn't a valid no-key name, so a negative dentry should be created;
 * or another -errno code.
 */
static inline int fscrypt_prepare_lookup(struct inode *dir,
					 struct dentry *dentry,
					 struct fscrypt_name *fname)
{
	if (IS_ENCRYPTED(dir))
		return __fscrypt_prepare_lookup(dir, dentry, fname);

	memset(fname, 0, sizeof(*fname));
	fname->usr_fname = &dentry->d_name;
	fname->disk_name.name = (unsigned char *)dentry->d_name.name;
	fname->disk_name.len = dentry->d_name.len;
	return 0;
}

/**
 * fscrypt_prepare_readdir() - prepare to read a possibly-encrypted directory
 * @dir: the directory inode
 *
 * If the directory is encrypted and it doesn't already have its encryption key
 * set up, try to set it up so that the filenames will be listed in plaintext
 * form rather than in no-key form.
 *
 * Return: 0 on success; -errno on error.  Note that the encryption key being
 *	   unavailable is not considered an error.  It is also not an error if
 *	   the encryption policy is unsupported by this kernel; that is treated
 *	   like the key being unavailable, so that files can still be deleted.
 */
static inline int fscrypt_prepare_readdir(struct inode *dir)
{
	if (IS_ENCRYPTED(dir))
		return __fscrypt_prepare_readdir(dir);
	return 0;
}

/**
 * fscrypt_prepare_setattr() - prepare to change a possibly-encrypted inode's
 *			       attributes
 * @dentry: dentry through which the inode is being changed
 * @attr: attributes to change
 *
 * Prepare for ->setattr() on a possibly-encrypted inode.  On an encrypted file,
 * most attribute changes are allowed even without the encryption key.  However,
 * without the encryption key we do have to forbid truncates.  This is needed
 * because the size being truncated to may not be a multiple of the filesystem
 * block size, and in that case we'd have to decrypt the final block, zero the
 * portion past i_size, and re-encrypt it.  (We *could* allow truncating to a
 * filesystem block boundary, but it's simpler to just forbid all truncates ---
 * and we already forbid all other contents modifications without the key.)
 *
 * Return: 0 on success, -ENOKEY if the key is missing, or another -errno code
 * if a problem occurred while setting up the encryption key.
 */
static inline int fscrypt_prepare_setattr(struct dentry *dentry,
					  struct iattr *attr)
{
	if (IS_ENCRYPTED(d_inode(dentry)))
		return __fscrypt_prepare_setattr(dentry, attr);
	return 0;
}

/**
 * fscrypt_encrypt_symlink() - encrypt the symlink target if needed
 * @inode: symlink inode
 * @target: plaintext symlink target
 * @len: length of @target excluding null terminator
 * @disk_link: (in/out) the on-disk symlink target being prepared
 *
 * If the symlink target needs to be encrypted, then this function encrypts it
 * into @disk_link->name.  fscrypt_prepare_symlink() must have been called
 * previously to compute @disk_link->len.  If the filesystem did not allocate a
 * buffer for @disk_link->name after calling fscrypt_prepare_link(), then one
 * will be kmalloc()'ed and the filesystem will be responsible for freeing it.
 *
 * Return: 0 on success, -errno on failure
 */
static inline int fscrypt_encrypt_symlink(struct inode *inode,
					  const char *target,
					  unsigned int len,
					  struct fscrypt_str *disk_link)
{
	if (IS_ENCRYPTED(inode))
		return __fscrypt_encrypt_symlink(inode, target, len, disk_link);
	return 0;
}

/* If *pagep is a bounce page, free it and set *pagep to the pagecache page */
static inline void fscrypt_finalize_bounce_page(struct page **pagep)
{
	struct page *page = *pagep;

	if (fscrypt_is_bounce_page(page)) {
		*pagep = fscrypt_pagecache_page(page);
		fscrypt_free_bounce_page(page);
	}
}

#endif	/* _LINUX_FSCRYPT_H */<|MERGE_RESOLUTION|>--- conflicted
+++ resolved
@@ -174,17 +174,8 @@
 	 * external journal devices), and wants to support inline encryption,
 	 * then it must implement this function.  Otherwise it's not needed.
 	 */
-<<<<<<< HEAD
-	int (*get_num_devices)(struct super_block *sb);
-
-	/*
-	 * If ->get_num_devices() returns a value greater than 1, then this
-	 * function is called to get the array of request_queues that the
-	 * filesystem is using -- one per block device.  (There may be duplicate
-	 * entries in this array, as block devices can share a request_queue.)
-	 */
-	void (*get_devices)(struct super_block *sb,
-			    struct request_queue **devs);
+	struct block_device **(*get_devices)(struct super_block *sb,
+					     unsigned int *num_devs);
 
 	ANDROID_KABI_RESERVE(1);
 	ANDROID_KABI_RESERVE(2);
@@ -192,10 +183,6 @@
 	ANDROID_KABI_RESERVE(4);
 
 	ANDROID_OEM_DATA_ARRAY(1, 4);
-=======
-	struct block_device **(*get_devices)(struct super_block *sb,
-					     unsigned int *num_devs);
->>>>>>> 09e40cc2
 };
 
 static inline struct fscrypt_info *fscrypt_get_info(const struct inode *inode)
