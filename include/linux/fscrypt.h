/* SPDX-License-Identifier: GPL-2.0 */
/*
 * fscrypt.h: declarations for per-file encryption
 *
 * Filesystems that implement per-file encryption must include this header
 * file.
 *
 * Copyright (C) 2015, Google, Inc.
 *
 * Written by Michael Halcrow, 2015.
 * Modified by Jaegeuk Kim, 2015.
 */
#ifndef _LINUX_FSCRYPT_H
#define _LINUX_FSCRYPT_H

#include <linux/fs.h>
#include <linux/mm.h>
#include <linux/parser.h>
#include <linux/slab.h>
#include <uapi/linux/fscrypt.h>

#define FS_CRYPTO_BLOCK_SIZE		16

union fscrypt_context;
struct fscrypt_info;
struct seq_file;

struct fscrypt_str {
	unsigned char *name;
	u32 len;
};

struct fscrypt_name {
	const struct qstr *usr_fname;
	struct fscrypt_str disk_name;
	u32 hash;
	u32 minor_hash;
	struct fscrypt_str crypto_buf;
	bool is_ciphertext_name;
};

#define FSTR_INIT(n, l)		{ .name = n, .len = l }
#define FSTR_TO_QSTR(f)		QSTR_INIT((f)->name, (f)->len)
#define fname_name(p)		((p)->disk_name.name)
#define fname_len(p)		((p)->disk_name.len)

/* Maximum value for the third parameter of fscrypt_operations.set_context(). */
#define FSCRYPT_SET_CONTEXT_MAX_SIZE	40

#ifdef CONFIG_FS_ENCRYPTION
/*
 * fscrypt superblock flags
 */
#define FS_CFLG_OWN_PAGES (1U << 1)

#ifdef FSCRYPT_NEED_OPS
/*
 * crypto operations for filesystems
 */
struct fscrypt_operations {
	unsigned int flags;
	const char *key_prefix;
	int (*get_context)(struct inode *inode, void *ctx, size_t len);
	int (*set_context)(struct inode *inode, const void *ctx, size_t len,
			   void *fs_data);
	const union fscrypt_context *(*get_dummy_context)(
		struct super_block *sb);
	bool (*empty_dir)(struct inode *inode);
	unsigned int max_namelen;
	bool (*has_stable_inodes)(struct super_block *sb);
	void (*get_ino_and_lblk_bits)(struct super_block *sb,
				      int *ino_bits_ret, int *lblk_bits_ret);
	bool (*inline_crypt_enabled)(struct super_block *sb);
	int (*get_num_devices)(struct super_block *sb);
	void (*get_devices)(struct super_block *sb,
			    struct request_queue **devs);
};
#endif

static inline bool fscrypt_has_encryption_key(const struct inode *inode)
{
	/* pairs with cmpxchg_release() in fscrypt_get_encryption_info() */
	return READ_ONCE(inode->i_crypt_info) != NULL;
}

/**
 * fscrypt_needs_contents_encryption() - check whether an inode needs
 *					 contents encryption
 * @inode: the inode to check
 *
 * Return: %true iff the inode is an encrypted regular file and the kernel was
 * built with fscrypt support.
 *
 * If you need to know whether the encrypt bit is set even when the kernel was
 * built without fscrypt support, you must use IS_ENCRYPTED() directly instead.
 */
static inline bool fscrypt_needs_contents_encryption(const struct inode *inode)
{
	return IS_ENCRYPTED(inode) && S_ISREG(inode->i_mode);
}

#ifdef FSCRYPT_NEED_OPS
static inline const union fscrypt_context *
fscrypt_get_dummy_context(struct super_block *sb)
{
	if (!sb->s_cop->get_dummy_context)
		return NULL;
	return sb->s_cop->get_dummy_context(sb);
}
#endif

/*
 * When d_splice_alias() moves a directory's encrypted alias to its decrypted
 * alias as a result of the encryption key being added, DCACHE_ENCRYPTED_NAME
 * must be cleared.  Note that we don't have to support arbitrary moves of this
 * flag because fscrypt doesn't allow encrypted aliases to be the source or
 * target of a rename().
 */
static inline void fscrypt_handle_d_move(struct dentry *dentry)
{
	dentry->d_flags &= ~DCACHE_ENCRYPTED_NAME;
}

/**
 * fscrypt_is_nokey_name() - test whether a dentry is a no-key name
 * @dentry: the dentry to check
 *
 * This returns true if the dentry is a no-key dentry.  A no-key dentry is a
 * dentry that was created in an encrypted directory that hasn't had its
 * encryption key added yet.  Such dentries may be either positive or negative.
 *
 * When a filesystem is asked to create a new filename in an encrypted directory
 * and the new filename's dentry is a no-key dentry, it must fail the operation
 * with ENOKEY.  This includes ->create(), ->mkdir(), ->mknod(), ->symlink(),
 * ->rename(), and ->link().  (However, ->rename() and ->link() are already
 * handled by fscrypt_prepare_rename() and fscrypt_prepare_link().)
 *
 * This is necessary because creating a filename requires the directory's
 * encryption key, but just checking for the key on the directory inode during
 * the final filesystem operation doesn't guarantee that the key was available
 * during the preceding dentry lookup.  And the key must have already been
 * available during the dentry lookup in order for it to have been checked
 * whether the filename already exists in the directory and for the new file's
 * dentry not to be invalidated due to it incorrectly having the no-key flag.
 *
 * Return: %true if the dentry is a no-key name
 */
static inline bool fscrypt_is_nokey_name(const struct dentry *dentry)
{
	return dentry->d_flags & DCACHE_ENCRYPTED_NAME;
}

/* crypto.c */
void fscrypt_enqueue_decrypt_work(struct work_struct *);

struct page *fscrypt_encrypt_pagecache_blocks(struct page *page,
					      unsigned int len,
					      unsigned int offs,
					      gfp_t gfp_flags);
int fscrypt_encrypt_block_inplace(const struct inode *inode, struct page *page,
				  unsigned int len, unsigned int offs,
				  u64 lblk_num, gfp_t gfp_flags);

int fscrypt_decrypt_pagecache_blocks(struct page *page, unsigned int len,
				     unsigned int offs);
int fscrypt_decrypt_block_inplace(const struct inode *inode, struct page *page,
				  unsigned int len, unsigned int offs,
				  u64 lblk_num);

static inline bool fscrypt_is_bounce_page(struct page *page)
{
	return page->mapping == NULL;
}

static inline struct page *fscrypt_pagecache_page(struct page *bounce_page)
{
	return (struct page *)page_private(bounce_page);
}

void fscrypt_free_bounce_page(struct page *bounce_page);
int fscrypt_d_revalidate(struct dentry *dentry, unsigned int flags);

/* policy.c */
int fscrypt_ioctl_set_policy(struct file *filp, const void __user *arg);
int fscrypt_ioctl_get_policy(struct file *filp, void __user *arg);
int fscrypt_ioctl_get_policy_ex(struct file *filp, void __user *arg);
int fscrypt_ioctl_get_nonce(struct file *filp, void __user *arg);
int fscrypt_has_permitted_context(struct inode *parent, struct inode *child);
int fscrypt_inherit_context(struct inode *parent, struct inode *child,
			    void *fs_data, bool preload);

struct fscrypt_dummy_context {
	const union fscrypt_context *ctx;
};

int fscrypt_set_test_dummy_encryption(struct super_block *sb,
				      const substring_t *arg,
				      struct fscrypt_dummy_context *dummy_ctx);
void fscrypt_show_test_dummy_encryption(struct seq_file *seq, char sep,
					struct super_block *sb);
static inline void
fscrypt_free_dummy_context(struct fscrypt_dummy_context *dummy_ctx)
{
	kfree(dummy_ctx->ctx);
	dummy_ctx->ctx = NULL;
}

/* keyring.c */
void fscrypt_sb_free(struct super_block *sb);
int fscrypt_ioctl_add_key(struct file *filp, void __user *arg);
int fscrypt_ioctl_remove_key(struct file *filp, void __user *arg);
int fscrypt_ioctl_remove_key_all_users(struct file *filp, void __user *arg);
int fscrypt_ioctl_get_key_status(struct file *filp, void __user *arg);

/* keysetup.c */
int fscrypt_get_encryption_info(struct inode *inode);
void fscrypt_put_encryption_info(struct inode *inode);
void fscrypt_free_inode(struct inode *inode);
int fscrypt_drop_inode(struct inode *inode);

/* fname.c */
int fscrypt_setup_filename(struct inode *inode, const struct qstr *iname,
			   int lookup, struct fscrypt_name *fname);

static inline void fscrypt_free_filename(struct fscrypt_name *fname)
{
	kfree(fname->crypto_buf.name);
}

int fscrypt_fname_alloc_buffer(const struct inode *inode, u32 max_encrypted_len,
			       struct fscrypt_str *crypto_str);
void fscrypt_fname_free_buffer(struct fscrypt_str *crypto_str);
int fscrypt_fname_disk_to_usr(const struct inode *inode,
			      u32 hash, u32 minor_hash,
			      const struct fscrypt_str *iname,
			      struct fscrypt_str *oname);
bool fscrypt_match_name(const struct fscrypt_name *fname,
			const u8 *de_name, u32 de_name_len);
u64 fscrypt_fname_siphash(const struct inode *dir, const struct qstr *name);

/* bio.c */
void fscrypt_decrypt_bio(struct bio *bio);
int fscrypt_zeroout_range(const struct inode *inode, pgoff_t lblk,
			  sector_t pblk, unsigned int len);

/* hooks.c */
<<<<<<< HEAD
int fscrypt_file_open(struct inode *inode, struct file *filp);
int __fscrypt_prepare_link(struct inode *inode, struct inode *dir,
			   struct dentry *dentry);
int __fscrypt_prepare_rename(struct inode *old_dir, struct dentry *old_dentry,
			     struct inode *new_dir, struct dentry *new_dentry,
			     unsigned int flags);
int __fscrypt_prepare_lookup(struct inode *dir, struct dentry *dentry,
			     struct fscrypt_name *fname);
int fscrypt_prepare_setflags(struct inode *inode,
			     unsigned int oldflags, unsigned int flags);
int __fscrypt_prepare_symlink(struct inode *dir, unsigned int len,
			      unsigned int max_len,
			      struct fscrypt_str *disk_link);
int __fscrypt_encrypt_symlink(struct inode *inode, const char *target,
			      unsigned int len, struct fscrypt_str *disk_link);
const char *fscrypt_get_symlink(struct inode *inode, const void *caddr,
				unsigned int max_size,
				struct delayed_call *done);
=======
extern int fscrypt_file_open(struct inode *inode, struct file *filp);
extern int __fscrypt_prepare_link(struct inode *inode, struct inode *dir,
				  struct dentry *dentry);
extern int __fscrypt_prepare_rename(struct inode *old_dir,
				    struct dentry *old_dentry,
				    struct inode *new_dir,
				    struct dentry *new_dentry,
				    unsigned int flags);
extern int __fscrypt_prepare_lookup(struct inode *dir, struct dentry *dentry,
				    struct fscrypt_name *fname);
extern int __fscrypt_prepare_symlink(struct inode *dir, unsigned int len,
				     unsigned int max_len,
				     struct fscrypt_str *disk_link);
extern int __fscrypt_encrypt_symlink(struct inode *inode, const char *target,
				     unsigned int len,
				     struct fscrypt_str *disk_link);
extern const char *fscrypt_get_symlink(struct inode *inode, const void *caddr,
				       unsigned int max_size,
				       struct delayed_call *done);
int fscrypt_symlink_getattr(const struct path *path, struct kstat *stat);
>>>>>>> a0f68fb5
static inline void fscrypt_set_ops(struct super_block *sb,
				   const struct fscrypt_operations *s_cop)
{
	sb->s_cop = s_cop;
}
#else  /* !CONFIG_FS_ENCRYPTION */

static inline bool fscrypt_has_encryption_key(const struct inode *inode)
{
	return false;
}

static inline bool fscrypt_needs_contents_encryption(const struct inode *inode)
{
	return false;
}

static inline const union fscrypt_context *
fscrypt_get_dummy_context(struct super_block *sb)
{
	return NULL;
}

static inline void fscrypt_handle_d_move(struct dentry *dentry)
{
}

static inline bool fscrypt_is_nokey_name(const struct dentry *dentry)
{
	return false;
}

/* crypto.c */
static inline void fscrypt_enqueue_decrypt_work(struct work_struct *work)
{
}

static inline struct page *fscrypt_encrypt_pagecache_blocks(struct page *page,
							    unsigned int len,
							    unsigned int offs,
							    gfp_t gfp_flags)
{
	return ERR_PTR(-EOPNOTSUPP);
}

static inline int fscrypt_encrypt_block_inplace(const struct inode *inode,
						struct page *page,
						unsigned int len,
						unsigned int offs, u64 lblk_num,
						gfp_t gfp_flags)
{
	return -EOPNOTSUPP;
}

static inline int fscrypt_decrypt_pagecache_blocks(struct page *page,
						   unsigned int len,
						   unsigned int offs)
{
	return -EOPNOTSUPP;
}

static inline int fscrypt_decrypt_block_inplace(const struct inode *inode,
						struct page *page,
						unsigned int len,
						unsigned int offs, u64 lblk_num)
{
	return -EOPNOTSUPP;
}

static inline bool fscrypt_is_bounce_page(struct page *page)
{
	return false;
}

static inline struct page *fscrypt_pagecache_page(struct page *bounce_page)
{
	WARN_ON_ONCE(1);
	return ERR_PTR(-EINVAL);
}

static inline void fscrypt_free_bounce_page(struct page *bounce_page)
{
}

/* policy.c */
static inline int fscrypt_ioctl_set_policy(struct file *filp,
					   const void __user *arg)
{
	return -EOPNOTSUPP;
}

static inline int fscrypt_ioctl_get_policy(struct file *filp, void __user *arg)
{
	return -EOPNOTSUPP;
}

static inline int fscrypt_ioctl_get_policy_ex(struct file *filp,
					      void __user *arg)
{
	return -EOPNOTSUPP;
}

static inline int fscrypt_ioctl_get_nonce(struct file *filp, void __user *arg)
{
	return -EOPNOTSUPP;
}

static inline int fscrypt_has_permitted_context(struct inode *parent,
						struct inode *child)
{
	return 0;
}

static inline int fscrypt_inherit_context(struct inode *parent,
					  struct inode *child,
					  void *fs_data, bool preload)
{
	return -EOPNOTSUPP;
}

struct fscrypt_dummy_context {
};

static inline void fscrypt_show_test_dummy_encryption(struct seq_file *seq,
						      char sep,
						      struct super_block *sb)
{
}

static inline void
fscrypt_free_dummy_context(struct fscrypt_dummy_context *dummy_ctx)
{
}

/* keyring.c */
static inline void fscrypt_sb_free(struct super_block *sb)
{
}

static inline int fscrypt_ioctl_add_key(struct file *filp, void __user *arg)
{
	return -EOPNOTSUPP;
}

static inline int fscrypt_ioctl_remove_key(struct file *filp, void __user *arg)
{
	return -EOPNOTSUPP;
}

static inline int fscrypt_ioctl_remove_key_all_users(struct file *filp,
						     void __user *arg)
{
	return -EOPNOTSUPP;
}

static inline int fscrypt_ioctl_get_key_status(struct file *filp,
					       void __user *arg)
{
	return -EOPNOTSUPP;
}

/* keysetup.c */
static inline int fscrypt_get_encryption_info(struct inode *inode)
{
	return -EOPNOTSUPP;
}

static inline void fscrypt_put_encryption_info(struct inode *inode)
{
	return;
}

static inline void fscrypt_free_inode(struct inode *inode)
{
}

static inline int fscrypt_drop_inode(struct inode *inode)
{
	return 0;
}

 /* fname.c */
static inline int fscrypt_setup_filename(struct inode *dir,
					 const struct qstr *iname,
					 int lookup, struct fscrypt_name *fname)
{
	if (IS_ENCRYPTED(dir))
		return -EOPNOTSUPP;

	memset(fname, 0, sizeof(*fname));
	fname->usr_fname = iname;
	fname->disk_name.name = (unsigned char *)iname->name;
	fname->disk_name.len = iname->len;
	return 0;
}

static inline void fscrypt_free_filename(struct fscrypt_name *fname)
{
	return;
}

static inline int fscrypt_fname_alloc_buffer(const struct inode *inode,
					     u32 max_encrypted_len,
					     struct fscrypt_str *crypto_str)
{
	return -EOPNOTSUPP;
}

static inline void fscrypt_fname_free_buffer(struct fscrypt_str *crypto_str)
{
	return;
}

static inline int fscrypt_fname_disk_to_usr(const struct inode *inode,
					    u32 hash, u32 minor_hash,
					    const struct fscrypt_str *iname,
					    struct fscrypt_str *oname)
{
	return -EOPNOTSUPP;
}

static inline bool fscrypt_match_name(const struct fscrypt_name *fname,
				      const u8 *de_name, u32 de_name_len)
{
	/* Encryption support disabled; use standard comparison */
	if (de_name_len != fname->disk_name.len)
		return false;
	return !memcmp(de_name, fname->disk_name.name, fname->disk_name.len);
}

static inline u64 fscrypt_fname_siphash(const struct inode *dir,
					const struct qstr *name)
{
	WARN_ON_ONCE(1);
	return 0;
}

/* bio.c */
static inline void fscrypt_decrypt_bio(struct bio *bio)
{
}

static inline int fscrypt_zeroout_range(const struct inode *inode, pgoff_t lblk,
					sector_t pblk, unsigned int len)
{
	return -EOPNOTSUPP;
}

/* hooks.c */

static inline int fscrypt_file_open(struct inode *inode, struct file *filp)
{
	if (IS_ENCRYPTED(inode))
		return -EOPNOTSUPP;
	return 0;
}

static inline int __fscrypt_prepare_link(struct inode *inode, struct inode *dir,
					 struct dentry *dentry)
{
	return -EOPNOTSUPP;
}

static inline int __fscrypt_prepare_rename(struct inode *old_dir,
					   struct dentry *old_dentry,
					   struct inode *new_dir,
					   struct dentry *new_dentry,
					   unsigned int flags)
{
	return -EOPNOTSUPP;
}

static inline int __fscrypt_prepare_lookup(struct inode *dir,
					   struct dentry *dentry,
					   struct fscrypt_name *fname)
{
	return -EOPNOTSUPP;
}

static inline int fscrypt_prepare_setflags(struct inode *inode,
					   unsigned int oldflags,
					   unsigned int flags)
{
	return 0;
}

static inline int __fscrypt_prepare_symlink(struct inode *dir,
					    unsigned int len,
					    unsigned int max_len,
					    struct fscrypt_str *disk_link)
{
	return -EOPNOTSUPP;
}


static inline int __fscrypt_encrypt_symlink(struct inode *inode,
					    const char *target,
					    unsigned int len,
					    struct fscrypt_str *disk_link)
{
	return -EOPNOTSUPP;
}

static inline const char *fscrypt_get_symlink(struct inode *inode,
					      const void *caddr,
					      unsigned int max_size,
					      struct delayed_call *done)
{
	return ERR_PTR(-EOPNOTSUPP);
}

static inline int fscrypt_symlink_getattr(const struct path *path,
					  struct kstat *stat)
{
	return -EOPNOTSUPP;
}

static inline void fscrypt_set_ops(struct super_block *sb,
				   const struct fscrypt_operations *s_cop)
{
}

#endif	/* !CONFIG_FS_ENCRYPTION */

/* inline_crypt.c */
#ifdef CONFIG_FS_ENCRYPTION_INLINE_CRYPT
extern bool fscrypt_inode_uses_inline_crypto(const struct inode *inode);

extern bool fscrypt_inode_uses_fs_layer_crypto(const struct inode *inode);

extern void fscrypt_set_bio_crypt_ctx(struct bio *bio,
				      const struct inode *inode,
				      u64 first_lblk, gfp_t gfp_mask);

extern void fscrypt_set_bio_crypt_ctx_bh(struct bio *bio,
					 const struct buffer_head *first_bh,
					 gfp_t gfp_mask);

extern bool fscrypt_mergeable_bio(struct bio *bio, const struct inode *inode,
				  u64 next_lblk);

extern bool fscrypt_mergeable_bio_bh(struct bio *bio,
				     const struct buffer_head *next_bh);

bool fscrypt_dio_supported(struct kiocb *iocb, struct iov_iter *iter);

int fscrypt_limit_dio_pages(const struct inode *inode, loff_t pos,
			    int nr_pages);

#else /* CONFIG_FS_ENCRYPTION_INLINE_CRYPT */
static inline bool fscrypt_inode_uses_inline_crypto(const struct inode *inode)
{
	return false;
}

static inline bool fscrypt_inode_uses_fs_layer_crypto(const struct inode *inode)
{
	return IS_ENCRYPTED(inode) && S_ISREG(inode->i_mode);
}

static inline void fscrypt_set_bio_crypt_ctx(struct bio *bio,
					     const struct inode *inode,
					     u64 first_lblk, gfp_t gfp_mask) { }

static inline void fscrypt_set_bio_crypt_ctx_bh(
					 struct bio *bio,
					 const struct buffer_head *first_bh,
					 gfp_t gfp_mask) { }

static inline bool fscrypt_mergeable_bio(struct bio *bio,
					 const struct inode *inode,
					 u64 next_lblk)
{
	return true;
}

static inline bool fscrypt_mergeable_bio_bh(struct bio *bio,
					    const struct buffer_head *next_bh)
{
	return true;
}

static inline bool fscrypt_dio_supported(struct kiocb *iocb,
					 struct iov_iter *iter)
{
	const struct inode *inode = file_inode(iocb->ki_filp);

	return !fscrypt_needs_contents_encryption(inode);
}

static inline int fscrypt_limit_dio_pages(const struct inode *inode, loff_t pos,
					  int nr_pages)
{
	return nr_pages;
}
#endif /* !CONFIG_FS_ENCRYPTION_INLINE_CRYPT */

#if IS_ENABLED(CONFIG_FS_ENCRYPTION) && IS_ENABLED(CONFIG_DM_DEFAULT_KEY)
static inline bool
fscrypt_inode_should_skip_dm_default_key(const struct inode *inode)
{
	return IS_ENCRYPTED(inode) && S_ISREG(inode->i_mode);
}
#else
static inline bool
fscrypt_inode_should_skip_dm_default_key(const struct inode *inode)
{
	return false;
}
#endif

/**
 * fscrypt_require_key() - require an inode's encryption key
 * @inode: the inode we need the key for
 *
 * If the inode is encrypted, set up its encryption key if not already done.
 * Then require that the key be present and return -ENOKEY otherwise.
 *
 * No locks are needed, and the key will live as long as the struct inode --- so
 * it won't go away from under you.
 *
 * Return: 0 on success, -ENOKEY if the key is missing, or another -errno code
 * if a problem occurred while setting up the encryption key.
 */
static inline int fscrypt_require_key(struct inode *inode)
{
	if (IS_ENCRYPTED(inode)) {
		int err = fscrypt_get_encryption_info(inode);

		if (err)
			return err;
		if (!fscrypt_has_encryption_key(inode))
			return -ENOKEY;
	}
	return 0;
}

/**
 * fscrypt_prepare_link() - prepare to link an inode into a possibly-encrypted
 *			    directory
 * @old_dentry: an existing dentry for the inode being linked
 * @dir: the target directory
 * @dentry: negative dentry for the target filename
 *
 * A new link can only be added to an encrypted directory if the directory's
 * encryption key is available --- since otherwise we'd have no way to encrypt
 * the filename.  Therefore, we first set up the directory's encryption key (if
 * not already done) and return an error if it's unavailable.
 *
 * We also verify that the link will not violate the constraint that all files
 * in an encrypted directory tree use the same encryption policy.
 *
 * Return: 0 on success, -ENOKEY if the directory's encryption key is missing,
 * -EXDEV if the link would result in an inconsistent encryption policy, or
 * another -errno code.
 */
static inline int fscrypt_prepare_link(struct dentry *old_dentry,
				       struct inode *dir,
				       struct dentry *dentry)
{
	if (IS_ENCRYPTED(dir))
		return __fscrypt_prepare_link(d_inode(old_dentry), dir, dentry);
	return 0;
}

/**
 * fscrypt_prepare_rename() - prepare for a rename between possibly-encrypted
 *			      directories
 * @old_dir: source directory
 * @old_dentry: dentry for source file
 * @new_dir: target directory
 * @new_dentry: dentry for target location (may be negative unless exchanging)
 * @flags: rename flags (we care at least about %RENAME_EXCHANGE)
 *
 * Prepare for ->rename() where the source and/or target directories may be
 * encrypted.  A new link can only be added to an encrypted directory if the
 * directory's encryption key is available --- since otherwise we'd have no way
 * to encrypt the filename.  A rename to an existing name, on the other hand,
 * *is* cryptographically possible without the key.  However, we take the more
 * conservative approach and just forbid all no-key renames.
 *
 * We also verify that the rename will not violate the constraint that all files
 * in an encrypted directory tree use the same encryption policy.
 *
 * Return: 0 on success, -ENOKEY if an encryption key is missing, -EXDEV if the
 * rename would cause inconsistent encryption policies, or another -errno code.
 */
static inline int fscrypt_prepare_rename(struct inode *old_dir,
					 struct dentry *old_dentry,
					 struct inode *new_dir,
					 struct dentry *new_dentry,
					 unsigned int flags)
{
	if (IS_ENCRYPTED(old_dir) || IS_ENCRYPTED(new_dir))
		return __fscrypt_prepare_rename(old_dir, old_dentry,
						new_dir, new_dentry, flags);
	return 0;
}

/**
 * fscrypt_prepare_lookup() - prepare to lookup a name in a possibly-encrypted
 *			      directory
 * @dir: directory being searched
 * @dentry: filename being looked up
 * @fname: (output) the name to use to search the on-disk directory
 *
 * Prepare for ->lookup() in a directory which may be encrypted by determining
 * the name that will actually be used to search the directory on-disk.  Lookups
 * can be done with or without the directory's encryption key; without the key,
 * filenames are presented in encrypted form.  Therefore, we'll try to set up
 * the directory's encryption key, but even without it the lookup can continue.
 *
 * After calling this function, a filesystem should ensure that it's dentry
 * operations contain fscrypt_d_revalidate if DCACHE_ENCRYPTED_NAME was set,
 * so that the dentry can be invalidated if the key is later added.
 *
 * Return: 0 on success; -ENOENT if key is unavailable but the filename isn't a
 * correctly formed encoded ciphertext name, so a negative dentry should be
 * created; or another -errno code.
 */
static inline int fscrypt_prepare_lookup(struct inode *dir,
					 struct dentry *dentry,
					 struct fscrypt_name *fname)
{
	if (IS_ENCRYPTED(dir))
		return __fscrypt_prepare_lookup(dir, dentry, fname);

	memset(fname, 0, sizeof(*fname));
	fname->usr_fname = &dentry->d_name;
	fname->disk_name.name = (unsigned char *)dentry->d_name.name;
	fname->disk_name.len = dentry->d_name.len;
	return 0;
}

/**
 * fscrypt_prepare_setattr() - prepare to change a possibly-encrypted inode's
 *			       attributes
 * @dentry: dentry through which the inode is being changed
 * @attr: attributes to change
 *
 * Prepare for ->setattr() on a possibly-encrypted inode.  On an encrypted file,
 * most attribute changes are allowed even without the encryption key.  However,
 * without the encryption key we do have to forbid truncates.  This is needed
 * because the size being truncated to may not be a multiple of the filesystem
 * block size, and in that case we'd have to decrypt the final block, zero the
 * portion past i_size, and re-encrypt it.  (We *could* allow truncating to a
 * filesystem block boundary, but it's simpler to just forbid all truncates ---
 * and we already forbid all other contents modifications without the key.)
 *
 * Return: 0 on success, -ENOKEY if the key is missing, or another -errno code
 * if a problem occurred while setting up the encryption key.
 */
static inline int fscrypt_prepare_setattr(struct dentry *dentry,
					  struct iattr *attr)
{
	if (attr->ia_valid & ATTR_SIZE)
		return fscrypt_require_key(d_inode(dentry));
	return 0;
}

/**
 * fscrypt_prepare_symlink() - prepare to create a possibly-encrypted symlink
 * @dir: directory in which the symlink is being created
 * @target: plaintext symlink target
 * @len: length of @target excluding null terminator
 * @max_len: space the filesystem has available to store the symlink target
 * @disk_link: (out) the on-disk symlink target being prepared
 *
 * This function computes the size the symlink target will require on-disk,
 * stores it in @disk_link->len, and validates it against @max_len.  An
 * encrypted symlink may be longer than the original.
 *
 * Additionally, @disk_link->name is set to @target if the symlink will be
 * unencrypted, but left NULL if the symlink will be encrypted.  For encrypted
 * symlinks, the filesystem must call fscrypt_encrypt_symlink() to create the
 * on-disk target later.  (The reason for the two-step process is that some
 * filesystems need to know the size of the symlink target before creating the
 * inode, e.g. to determine whether it will be a "fast" or "slow" symlink.)
 *
 * Return: 0 on success, -ENAMETOOLONG if the symlink target is too long,
 * -ENOKEY if the encryption key is missing, or another -errno code if a problem
 * occurred while setting up the encryption key.
 */
#ifdef FSCRYPT_NEED_OPS
static inline int fscrypt_prepare_symlink(struct inode *dir,
					  const char *target,
					  unsigned int len,
					  unsigned int max_len,
					  struct fscrypt_str *disk_link)
{
	if (IS_ENCRYPTED(dir) || fscrypt_get_dummy_context(dir->i_sb) != NULL)
		return __fscrypt_prepare_symlink(dir, len, max_len, disk_link);

	disk_link->name = (unsigned char *)target;
	disk_link->len = len + 1;
	if (disk_link->len > max_len)
		return -ENAMETOOLONG;
	return 0;
}
#endif

/**
 * fscrypt_encrypt_symlink() - encrypt the symlink target if needed
 * @inode: symlink inode
 * @target: plaintext symlink target
 * @len: length of @target excluding null terminator
 * @disk_link: (in/out) the on-disk symlink target being prepared
 *
 * If the symlink target needs to be encrypted, then this function encrypts it
 * into @disk_link->name.  fscrypt_prepare_symlink() must have been called
 * previously to compute @disk_link->len.  If the filesystem did not allocate a
 * buffer for @disk_link->name after calling fscrypt_prepare_link(), then one
 * will be kmalloc()'ed and the filesystem will be responsible for freeing it.
 *
 * Return: 0 on success, -errno on failure
 */
static inline int fscrypt_encrypt_symlink(struct inode *inode,
					  const char *target,
					  unsigned int len,
					  struct fscrypt_str *disk_link)
{
	if (IS_ENCRYPTED(inode))
		return __fscrypt_encrypt_symlink(inode, target, len, disk_link);
	return 0;
}

/* If *pagep is a bounce page, free it and set *pagep to the pagecache page */
static inline void fscrypt_finalize_bounce_page(struct page **pagep)
{
	struct page *page = *pagep;

	if (fscrypt_is_bounce_page(page)) {
		*pagep = fscrypt_pagecache_page(page);
		fscrypt_free_bounce_page(page);
	}
}

#endif	/* _LINUX_FSCRYPT_H */<|MERGE_RESOLUTION|>--- conflicted
+++ resolved
@@ -244,7 +244,6 @@
 			  sector_t pblk, unsigned int len);
 
 /* hooks.c */
-<<<<<<< HEAD
 int fscrypt_file_open(struct inode *inode, struct file *filp);
 int __fscrypt_prepare_link(struct inode *inode, struct inode *dir,
 			   struct dentry *dentry);
@@ -263,28 +262,7 @@
 const char *fscrypt_get_symlink(struct inode *inode, const void *caddr,
 				unsigned int max_size,
 				struct delayed_call *done);
-=======
-extern int fscrypt_file_open(struct inode *inode, struct file *filp);
-extern int __fscrypt_prepare_link(struct inode *inode, struct inode *dir,
-				  struct dentry *dentry);
-extern int __fscrypt_prepare_rename(struct inode *old_dir,
-				    struct dentry *old_dentry,
-				    struct inode *new_dir,
-				    struct dentry *new_dentry,
-				    unsigned int flags);
-extern int __fscrypt_prepare_lookup(struct inode *dir, struct dentry *dentry,
-				    struct fscrypt_name *fname);
-extern int __fscrypt_prepare_symlink(struct inode *dir, unsigned int len,
-				     unsigned int max_len,
-				     struct fscrypt_str *disk_link);
-extern int __fscrypt_encrypt_symlink(struct inode *inode, const char *target,
-				     unsigned int len,
-				     struct fscrypt_str *disk_link);
-extern const char *fscrypt_get_symlink(struct inode *inode, const void *caddr,
-				       unsigned int max_size,
-				       struct delayed_call *done);
 int fscrypt_symlink_getattr(const struct path *path, struct kstat *stat);
->>>>>>> a0f68fb5
 static inline void fscrypt_set_ops(struct super_block *sb,
 				   const struct fscrypt_operations *s_cop)
 {
