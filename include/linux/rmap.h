/* SPDX-License-Identifier: GPL-2.0 */
#ifndef _LINUX_RMAP_H
#define _LINUX_RMAP_H
/*
 * Declarations for Reverse Mapping functions in mm/rmap.c
 */

#include <linux/list.h>
#include <linux/slab.h>
#include <linux/mm.h>
#include <linux/rwsem.h>
#include <linux/memcontrol.h>
#include <linux/highmem.h>
#include <linux/pagemap.h>
#include <linux/memremap.h>

/*
 * The anon_vma heads a list of private "related" vmas, to scan if
 * an anonymous page pointing to this anon_vma needs to be unmapped:
 * the vmas on the list will be related by forking, or by splitting.
 *
 * Since vmas come and go as they are split and merged (particularly
 * in mprotect), the mapping field of an anonymous page cannot point
 * directly to a vma: instead it points to an anon_vma, on whose list
 * the related vmas can be easily linked or unlinked.
 *
 * After unlinking the last vma on the list, we must garbage collect
 * the anon_vma object itself: we're guaranteed no page can be
 * pointing to this anon_vma once its vma list is empty.
 */
struct anon_vma {
	struct anon_vma *root;		/* Root of this anon_vma tree */
	struct rw_semaphore rwsem;	/* W: modification, R: walking the list */
	/*
	 * The refcount is taken on an anon_vma when there is no
	 * guarantee that the vma of page tables will exist for
	 * the duration of the operation. A caller that takes
	 * the reference is responsible for clearing up the
	 * anon_vma if they are the last user on release
	 */
	atomic_t refcount;

	/*
	 * Count of child anon_vmas. Equals to the count of all anon_vmas that
	 * have ->parent pointing to this one, including itself.
	 *
	 * This counter is used for making decision about reusing anon_vma
	 * instead of forking new one. See comments in function anon_vma_clone.
	 */
	unsigned long num_children;
	/* Count of VMAs whose ->anon_vma pointer points to this object. */
	unsigned long num_active_vmas;

	struct anon_vma *parent;	/* Parent of this anon_vma */

	/*
	 * NOTE: the LSB of the rb_root.rb_node is set by
	 * mm_take_all_locks() _after_ taking the above lock. So the
	 * rb_root must only be read/written after taking the above lock
	 * to be sure to see a valid next pointer. The LSB bit itself
	 * is serialized by a system wide lock only visible to
	 * mm_take_all_locks() (mm_all_locks_mutex).
	 */

	/* Interval tree of private "related" vmas */
	struct rb_root_cached rb_root;
};

/*
 * The copy-on-write semantics of fork mean that an anon_vma
 * can become associated with multiple processes. Furthermore,
 * each child process will have its own anon_vma, where new
 * pages for that process are instantiated.
 *
 * This structure allows us to find the anon_vmas associated
 * with a VMA, or the VMAs associated with an anon_vma.
 * The "same_vma" list contains the anon_vma_chains linking
 * all the anon_vmas associated with this VMA.
 * The "rb" field indexes on an interval tree the anon_vma_chains
 * which link all the VMAs associated with this anon_vma.
 */
struct anon_vma_chain {
	struct vm_area_struct *vma;
	struct anon_vma *anon_vma;
	struct list_head same_vma;   /* locked by mmap_lock & page_table_lock */
	struct rb_node rb;			/* locked by anon_vma->rwsem */
	unsigned long rb_subtree_last;
#ifdef CONFIG_DEBUG_VM_RB
	unsigned long cached_vma_start, cached_vma_last;
#endif
};

enum ttu_flags {
	TTU_SPLIT_HUGE_PMD	= 0x4,	/* split huge PMD if any */
	TTU_IGNORE_MLOCK	= 0x8,	/* ignore mlock */
	TTU_SYNC		= 0x10,	/* avoid racy checks with PVMW_SYNC */
	TTU_IGNORE_HWPOISON	= 0x20,	/* corrupted page is recoverable */
	TTU_BATCH_FLUSH		= 0x40,	/* Batch TLB flushes where possible
					 * and caller guarantees they will
					 * do a final flush if necessary */
	TTU_RMAP_LOCKED		= 0x80,	/* do not grab rmap lock:
					 * caller holds it */
};

#ifdef CONFIG_MMU
static inline void get_anon_vma(struct anon_vma *anon_vma)
{
	atomic_inc(&anon_vma->refcount);
}

void __put_anon_vma(struct anon_vma *anon_vma);

static inline void put_anon_vma(struct anon_vma *anon_vma)
{
	if (atomic_dec_and_test(&anon_vma->refcount))
		__put_anon_vma(anon_vma);
}

static inline void anon_vma_lock_write(struct anon_vma *anon_vma)
{
	down_write(&anon_vma->root->rwsem);
}

static inline void anon_vma_unlock_write(struct anon_vma *anon_vma)
{
	up_write(&anon_vma->root->rwsem);
}

static inline void anon_vma_lock_read(struct anon_vma *anon_vma)
{
	down_read(&anon_vma->root->rwsem);
}

static inline int anon_vma_trylock_read(struct anon_vma *anon_vma)
{
	return down_read_trylock(&anon_vma->root->rwsem);
}

static inline void anon_vma_unlock_read(struct anon_vma *anon_vma)
{
	up_read(&anon_vma->root->rwsem);
}


/*
 * anon_vma helper functions.
 */
void anon_vma_init(void);	/* create anon_vma_cachep */
int  __anon_vma_prepare(struct vm_area_struct *);
void unlink_anon_vmas(struct vm_area_struct *);
int anon_vma_clone(struct vm_area_struct *, struct vm_area_struct *);
int anon_vma_fork(struct vm_area_struct *, struct vm_area_struct *);

static inline int anon_vma_prepare(struct vm_area_struct *vma)
{
	if (likely(vma->anon_vma))
		return 0;

	return __anon_vma_prepare(vma);
}

static inline void anon_vma_merge(struct vm_area_struct *vma,
				  struct vm_area_struct *next)
{
	VM_BUG_ON_VMA(vma->anon_vma != next->anon_vma, vma);
	unlink_anon_vmas(next);
}

struct anon_vma *folio_get_anon_vma(struct folio *folio);

/* RMAP flags, currently only relevant for some anon rmap operations. */
typedef int __bitwise rmap_t;

/*
 * No special request: if the page is a subpage of a compound page, it is
 * mapped via a PTE. The mapped (sub)page is possibly shared between processes.
 */
#define RMAP_NONE		((__force rmap_t)0)

/* The (sub)page is exclusive to a single process. */
#define RMAP_EXCLUSIVE		((__force rmap_t)BIT(0))

/*
 * The compound page is not mapped via PTEs, but instead via a single PMD and
 * should be accounted accordingly.
 */
#define RMAP_COMPOUND		((__force rmap_t)BIT(1))

/*
 * rmap interfaces called when adding or removing pte of page
 */
void page_move_anon_rmap(struct page *, struct vm_area_struct *);
void page_add_anon_rmap(struct page *, struct vm_area_struct *,
		unsigned long address, rmap_t flags);
void page_add_new_anon_rmap(struct page *, struct vm_area_struct *,
		unsigned long address);
void page_add_file_rmap(struct page *, struct vm_area_struct *,
		bool compound);
void page_remove_rmap(struct page *, struct vm_area_struct *,
		bool compound);

void hugepage_add_anon_rmap(struct page *, struct vm_area_struct *,
		unsigned long address, rmap_t flags);
void hugepage_add_new_anon_rmap(struct page *, struct vm_area_struct *,
		unsigned long address);

static inline void __page_dup_rmap(struct page *page, bool compound)
{
	atomic_inc(compound ? compound_mapcount_ptr(page) : &page->_mapcount);
}

static inline void page_dup_file_rmap(struct page *page, bool compound)
{
	__page_dup_rmap(page, compound);
}

/**
 * page_try_dup_anon_rmap - try duplicating a mapping of an already mapped
 *			    anonymous page
 * @page: the page to duplicate the mapping for
 * @compound: the page is mapped as compound or as a small page
 * @vma: the source vma
 *
 * The caller needs to hold the PT lock and the vma->vma_mm->write_protect_seq.
 *
 * Duplicating the mapping can only fail if the page may be pinned; device
 * private pages cannot get pinned and consequently this function cannot fail.
 *
 * If duplicating the mapping succeeds, the page has to be mapped R/O into
 * the parent and the child. It must *not* get mapped writable after this call.
 *
 * Returns 0 if duplicating the mapping succeeded. Returns -EBUSY otherwise.
 */
static inline int page_try_dup_anon_rmap(struct page *page, bool compound,
					 struct vm_area_struct *vma)
{
	VM_BUG_ON_PAGE(!PageAnon(page), page);

	/*
	 * No need to check+clear for already shared pages, including KSM
	 * pages.
	 */
	if (!PageAnonExclusive(page))
		goto dup;

	/*
	 * If this page may have been pinned by the parent process,
	 * don't allow to duplicate the mapping but instead require to e.g.,
	 * copy the page immediately for the child so that we'll always
	 * guarantee the pinned page won't be randomly replaced in the
	 * future on write faults.
	 */
	if (likely(!is_device_private_page(page) &&
	    unlikely(page_needs_cow_for_dma(vma, page))))
		return -EBUSY;

	ClearPageAnonExclusive(page);
	/*
	 * It's okay to share the anon page between both processes, mapping
	 * the page R/O into both processes.
	 */
dup:
	__page_dup_rmap(page, compound);
	return 0;
}

/**
 * page_try_share_anon_rmap - try marking an exclusive anonymous page possibly
 *			      shared to prepare for KSM or temporary unmapping
 * @page: the exclusive anonymous page to try marking possibly shared
 *
 * The caller needs to hold the PT lock and has to have the page table entry
 * cleared/invalidated.
 *
 * This is similar to page_try_dup_anon_rmap(), however, not used during fork()
 * to duplicate a mapping, but instead to prepare for KSM or temporarily
 * unmapping a page (swap, migration) via page_remove_rmap().
 *
 * Marking the page shared can only fail if the page may be pinned; device
 * private pages cannot get pinned and consequently this function cannot fail.
 *
 * Returns 0 if marking the page possibly shared succeeded. Returns -EBUSY
 * otherwise.
 */
static inline int page_try_share_anon_rmap(struct page *page)
{
	VM_BUG_ON_PAGE(!PageAnon(page) || !PageAnonExclusive(page), page);

	/* device private pages cannot get pinned via GUP. */
	if (unlikely(is_device_private_page(page))) {
		ClearPageAnonExclusive(page);
		return 0;
	}
<<<<<<< HEAD

	/*
	 * We have to make sure that when we clear PageAnonExclusive, that
	 * the page is not pinned and that concurrent GUP-fast won't succeed in
	 * concurrently pinning the page.
	 *
	 * Conceptually, PageAnonExclusive clearing consists of:
	 * (A1) Clear PTE
	 * (A2) Check if the page is pinned; back off if so.
	 * (A3) Clear PageAnonExclusive
	 * (A4) Restore PTE (optional, but certainly not writable)
	 *
	 * When clearing PageAnonExclusive, we cannot possibly map the page
	 * writable again, because anon pages that may be shared must never
	 * be writable. So in any case, if the PTE was writable it cannot
	 * be writable anymore afterwards and there would be a PTE change. Only
	 * if the PTE wasn't writable, there might not be a PTE change.
	 *
	 * Conceptually, GUP-fast pinning of an anon page consists of:
	 * (B1) Read the PTE
	 * (B2) FOLL_WRITE: check if the PTE is not writable; back off if so.
	 * (B3) Pin the mapped page
	 * (B4) Check if the PTE changed by re-reading it; back off if so.
	 * (B5) If the original PTE is not writable, check if
	 *	PageAnonExclusive is not set; back off if so.
	 *
	 * If the PTE was writable, we only have to make sure that GUP-fast
	 * observes a PTE change and properly backs off.
	 *
	 * If the PTE was not writable, we have to make sure that GUP-fast either
	 * detects a (temporary) PTE change or that PageAnonExclusive is cleared
	 * and properly backs off.
	 *
	 * Consequently, when clearing PageAnonExclusive(), we have to make
	 * sure that (A1), (A2)/(A3) and (A4) happen in the right memory
	 * order. In GUP-fast pinning code, we have to make sure that (B3),(B4)
	 * and (B5) happen in the right memory order.
	 *
	 * We assume that there might not be a memory barrier after
	 * clearing/invalidating the PTE (A1) and before restoring the PTE (A4),
	 * so we use explicit ones here.
	 */

=======

	/*
	 * We have to make sure that when we clear PageAnonExclusive, that
	 * the page is not pinned and that concurrent GUP-fast won't succeed in
	 * concurrently pinning the page.
	 *
	 * Conceptually, PageAnonExclusive clearing consists of:
	 * (A1) Clear PTE
	 * (A2) Check if the page is pinned; back off if so.
	 * (A3) Clear PageAnonExclusive
	 * (A4) Restore PTE (optional, but certainly not writable)
	 *
	 * When clearing PageAnonExclusive, we cannot possibly map the page
	 * writable again, because anon pages that may be shared must never
	 * be writable. So in any case, if the PTE was writable it cannot
	 * be writable anymore afterwards and there would be a PTE change. Only
	 * if the PTE wasn't writable, there might not be a PTE change.
	 *
	 * Conceptually, GUP-fast pinning of an anon page consists of:
	 * (B1) Read the PTE
	 * (B2) FOLL_WRITE: check if the PTE is not writable; back off if so.
	 * (B3) Pin the mapped page
	 * (B4) Check if the PTE changed by re-reading it; back off if so.
	 * (B5) If the original PTE is not writable, check if
	 *	PageAnonExclusive is not set; back off if so.
	 *
	 * If the PTE was writable, we only have to make sure that GUP-fast
	 * observes a PTE change and properly backs off.
	 *
	 * If the PTE was not writable, we have to make sure that GUP-fast either
	 * detects a (temporary) PTE change or that PageAnonExclusive is cleared
	 * and properly backs off.
	 *
	 * Consequently, when clearing PageAnonExclusive(), we have to make
	 * sure that (A1), (A2)/(A3) and (A4) happen in the right memory
	 * order. In GUP-fast pinning code, we have to make sure that (B3),(B4)
	 * and (B5) happen in the right memory order.
	 *
	 * We assume that there might not be a memory barrier after
	 * clearing/invalidating the PTE (A1) and before restoring the PTE (A4),
	 * so we use explicit ones here.
	 */

>>>>>>> 27bc50fc
	/* Paired with the memory barrier in try_grab_folio(). */
	if (IS_ENABLED(CONFIG_HAVE_FAST_GUP))
		smp_mb();

	if (unlikely(page_maybe_dma_pinned(page)))
		return -EBUSY;
	ClearPageAnonExclusive(page);

	/*
	 * This is conceptually a smp_wmb() paired with the smp_rmb() in
	 * gup_must_unshare().
	 */
	if (IS_ENABLED(CONFIG_HAVE_FAST_GUP))
		smp_mb__after_atomic();
	return 0;
}

/*
 * Called from mm/vmscan.c to handle paging out
 */
int folio_referenced(struct folio *, int is_locked,
			struct mem_cgroup *memcg, unsigned long *vm_flags);

void try_to_migrate(struct folio *folio, enum ttu_flags flags);
void try_to_unmap(struct folio *, enum ttu_flags flags);

int make_device_exclusive_range(struct mm_struct *mm, unsigned long start,
				unsigned long end, struct page **pages,
				void *arg);

/* Avoid racy checks */
#define PVMW_SYNC		(1 << 0)
/* Look for migration entries rather than present PTEs */
#define PVMW_MIGRATION		(1 << 1)

struct page_vma_mapped_walk {
	unsigned long pfn;
	unsigned long nr_pages;
	pgoff_t pgoff;
	struct vm_area_struct *vma;
	unsigned long address;
	pmd_t *pmd;
	pte_t *pte;
	spinlock_t *ptl;
	unsigned int flags;
};

#define DEFINE_PAGE_VMA_WALK(name, _page, _vma, _address, _flags)	\
	struct page_vma_mapped_walk name = {				\
		.pfn = page_to_pfn(_page),				\
		.nr_pages = compound_nr(_page),				\
		.pgoff = page_to_pgoff(_page),				\
		.vma = _vma,						\
		.address = _address,					\
		.flags = _flags,					\
	}

#define DEFINE_FOLIO_VMA_WALK(name, _folio, _vma, _address, _flags)	\
	struct page_vma_mapped_walk name = {				\
		.pfn = folio_pfn(_folio),				\
		.nr_pages = folio_nr_pages(_folio),			\
		.pgoff = folio_pgoff(_folio),				\
		.vma = _vma,						\
		.address = _address,					\
		.flags = _flags,					\
	}

static inline void page_vma_mapped_walk_done(struct page_vma_mapped_walk *pvmw)
{
	/* HugeTLB pte is set to the relevant page table entry without pte_mapped. */
	if (pvmw->pte && !is_vm_hugetlb_page(pvmw->vma))
		pte_unmap(pvmw->pte);
	if (pvmw->ptl)
		spin_unlock(pvmw->ptl);
}

bool page_vma_mapped_walk(struct page_vma_mapped_walk *pvmw);

/*
 * Used by swapoff to help locate where page is expected in vma.
 */
unsigned long page_address_in_vma(struct page *, struct vm_area_struct *);

/*
 * Cleans the PTEs of shared mappings.
 * (and since clean PTEs should also be readonly, write protects them too)
 *
 * returns the number of cleaned PTEs.
 */
int folio_mkclean(struct folio *);

int pfn_mkclean_range(unsigned long pfn, unsigned long nr_pages, pgoff_t pgoff,
		      struct vm_area_struct *vma);

void remove_migration_ptes(struct folio *src, struct folio *dst, bool locked);

int page_mapped_in_vma(struct page *page, struct vm_area_struct *vma);

/*
 * rmap_walk_control: To control rmap traversing for specific needs
 *
 * arg: passed to rmap_one() and invalid_vma()
 * try_lock: bail out if the rmap lock is contended
 * contended: indicate the rmap traversal bailed out due to lock contention
 * rmap_one: executed on each vma where page is mapped
 * done: for checking traversing termination condition
 * anon_lock: for getting anon_lock by optimized way rather than default
 * invalid_vma: for skipping uninterested vma
 */
struct rmap_walk_control {
	void *arg;
	bool try_lock;
	bool contended;
	/*
	 * Return false if page table scanning in rmap_walk should be stopped.
	 * Otherwise, return true.
	 */
	bool (*rmap_one)(struct folio *folio, struct vm_area_struct *vma,
					unsigned long addr, void *arg);
	int (*done)(struct folio *folio);
	struct anon_vma *(*anon_lock)(struct folio *folio,
				      struct rmap_walk_control *rwc);
	bool (*invalid_vma)(struct vm_area_struct *vma, void *arg);
};

void rmap_walk(struct folio *folio, struct rmap_walk_control *rwc);
void rmap_walk_locked(struct folio *folio, struct rmap_walk_control *rwc);
struct anon_vma *folio_lock_anon_vma_read(struct folio *folio,
					  struct rmap_walk_control *rwc);

#else	/* !CONFIG_MMU */

#define anon_vma_init()		do {} while (0)
#define anon_vma_prepare(vma)	(0)
#define anon_vma_link(vma)	do {} while (0)

static inline int folio_referenced(struct folio *folio, int is_locked,
				  struct mem_cgroup *memcg,
				  unsigned long *vm_flags)
{
	*vm_flags = 0;
	return 0;
}

static inline void try_to_unmap(struct folio *folio, enum ttu_flags flags)
{
}

static inline int folio_mkclean(struct folio *folio)
{
	return 0;
}
#endif	/* CONFIG_MMU */

static inline int page_mkclean(struct page *page)
{
	return folio_mkclean(page_folio(page));
}
#endif	/* _LINUX_RMAP_H */<|MERGE_RESOLUTION|>--- conflicted
+++ resolved
@@ -291,7 +291,6 @@
 		ClearPageAnonExclusive(page);
 		return 0;
 	}
-<<<<<<< HEAD
 
 	/*
 	 * We have to make sure that when we clear PageAnonExclusive, that
@@ -335,51 +334,6 @@
 	 * so we use explicit ones here.
 	 */
 
-=======
-
-	/*
-	 * We have to make sure that when we clear PageAnonExclusive, that
-	 * the page is not pinned and that concurrent GUP-fast won't succeed in
-	 * concurrently pinning the page.
-	 *
-	 * Conceptually, PageAnonExclusive clearing consists of:
-	 * (A1) Clear PTE
-	 * (A2) Check if the page is pinned; back off if so.
-	 * (A3) Clear PageAnonExclusive
-	 * (A4) Restore PTE (optional, but certainly not writable)
-	 *
-	 * When clearing PageAnonExclusive, we cannot possibly map the page
-	 * writable again, because anon pages that may be shared must never
-	 * be writable. So in any case, if the PTE was writable it cannot
-	 * be writable anymore afterwards and there would be a PTE change. Only
-	 * if the PTE wasn't writable, there might not be a PTE change.
-	 *
-	 * Conceptually, GUP-fast pinning of an anon page consists of:
-	 * (B1) Read the PTE
-	 * (B2) FOLL_WRITE: check if the PTE is not writable; back off if so.
-	 * (B3) Pin the mapped page
-	 * (B4) Check if the PTE changed by re-reading it; back off if so.
-	 * (B5) If the original PTE is not writable, check if
-	 *	PageAnonExclusive is not set; back off if so.
-	 *
-	 * If the PTE was writable, we only have to make sure that GUP-fast
-	 * observes a PTE change and properly backs off.
-	 *
-	 * If the PTE was not writable, we have to make sure that GUP-fast either
-	 * detects a (temporary) PTE change or that PageAnonExclusive is cleared
-	 * and properly backs off.
-	 *
-	 * Consequently, when clearing PageAnonExclusive(), we have to make
-	 * sure that (A1), (A2)/(A3) and (A4) happen in the right memory
-	 * order. In GUP-fast pinning code, we have to make sure that (B3),(B4)
-	 * and (B5) happen in the right memory order.
-	 *
-	 * We assume that there might not be a memory barrier after
-	 * clearing/invalidating the PTE (A1) and before restoring the PTE (A4),
-	 * so we use explicit ones here.
-	 */
-
->>>>>>> 27bc50fc
 	/* Paired with the memory barrier in try_grab_folio(). */
 	if (IS_ENABLED(CONFIG_HAVE_FAST_GUP))
 		smp_mb();
